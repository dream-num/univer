--- conflicted
+++ resolved
@@ -45,16 +45,6 @@
     expect(memoryAfterSecondLoad - memoryAfterFirstLoad)
         .toBeLessThanOrEqual(MAX_UNIT_MEMORY_OVERFLOW);
 
-<<<<<<< HEAD
-    await page.evaluate(() => {
-        window.univer.dispose();
-        window.univer = null;
-        window.univerAPI = null;
-    });
-    await page.waitForTimeout(5000);
-    const memoryAfterDisposingUniver = (await getMetrics(page)).JSHeapUsedSize;
-    console.log('Memory after disposing univer (B):', memoryAfterDisposingUniver);
-=======
     await page.evaluate(() => window.univer.dispose());
     await page.waitForTimeout(2000);
     const memoryAfterDisposingFirstInstance = (await getMetrics(page)).JSHeapUsedSize;
@@ -66,7 +56,6 @@
     const memoryAfterDisposingSecondUniver = (await getMetrics(page)).JSHeapUsedSize;
     expect(memoryAfterDisposingSecondUniver - memoryAfterDisposingFirstInstance)
         .toBeLessThanOrEqual(MAX_SECOND_INSTANCE_OVERFLOW);
->>>>>>> e457daae
 
     expect(memoryAfterDisposingSecondUniver - memoryAfterFirstInstance)
         .toBeLessThanOrEqual(MAX_UNIVER_MEMORY_OVERFLOW);
