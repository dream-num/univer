/**
 * Copyright 2023-present DreamNum Inc.
 *
 * Licensed under the Apache License, Version 2.0 (the "License");
 * you may not use this file except in compliance with the License.
 * You may obtain a copy of the License at
 *
 *     http://www.apache.org/licenses/LICENSE-2.0
 *
 * Unless required by applicable law or agreed to in writing, software
 * distributed under the License is distributed on an "AS IS" BASIS,
 * WITHOUT WARRANTIES OR CONDITIONS OF ANY KIND, either express or implied.
 * See the License for the specific language governing permissions and
 * limitations under the License.
 */

import { expect, test } from '@playwright/test';
import { generateSnapshotName } from '../const';

test('diff default sheet content', async ({ page }) => {
    await page.goto('http://localhost:3000/sheets/');
    await page.waitForTimeout(2000);

    await page.evaluate(() => window.E2EControllerAPI.loadDefaultSheet());
<<<<<<< HEAD
    await expect(page).toHaveScreenshot({ maxDiffPixels: 5, timeout: 5000 });
=======
    await page.waitForTimeout(5000);

    await expect(page).toHaveScreenshot(generateSnapshotName('default-sheet'), { maxDiffPixels: 5 });
>>>>>>> 7a0b3ed1
});

test('diff demo sheet content', async ({ page }) => {
    await page.goto('http://localhost:3000/sheets/');
    await page.waitForTimeout(2000);

    await page.evaluate(() => window.E2EControllerAPI.loadDemoSheet());
<<<<<<< HEAD
    await expect(page).toHaveScreenshot({ maxDiffPixels: 5, timeout: 5000 });
=======
    await page.waitForTimeout(5000);

    await expect(page).toHaveScreenshot(generateSnapshotName('demo-sheet'), { maxDiffPixels: 5 });
>>>>>>> 7a0b3ed1
});<|MERGE_RESOLUTION|>--- conflicted
+++ resolved
@@ -22,13 +22,9 @@
     await page.waitForTimeout(2000);
 
     await page.evaluate(() => window.E2EControllerAPI.loadDefaultSheet());
-<<<<<<< HEAD
-    await expect(page).toHaveScreenshot({ maxDiffPixels: 5, timeout: 5000 });
-=======
     await page.waitForTimeout(5000);
 
     await expect(page).toHaveScreenshot(generateSnapshotName('default-sheet'), { maxDiffPixels: 5 });
->>>>>>> 7a0b3ed1
 });
 
 test('diff demo sheet content', async ({ page }) => {
@@ -36,11 +32,7 @@
     await page.waitForTimeout(2000);
 
     await page.evaluate(() => window.E2EControllerAPI.loadDemoSheet());
-<<<<<<< HEAD
-    await expect(page).toHaveScreenshot({ maxDiffPixels: 5, timeout: 5000 });
-=======
     await page.waitForTimeout(5000);
 
     await expect(page).toHaveScreenshot(generateSnapshotName('demo-sheet'), { maxDiffPixels: 5 });
->>>>>>> 7a0b3ed1
 });