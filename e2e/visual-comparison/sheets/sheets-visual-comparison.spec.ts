--- conflicted
+++ resolved
@@ -33,11 +33,7 @@
     await page.waitForTimeout(2000);
 
     await page.evaluate(() => window.E2EControllerAPI.loadDefaultSheet());
-<<<<<<< HEAD
     await page.waitForTimeout(8000);
-=======
-    await page.waitForTimeout(2000);
->>>>>>> 4e31b24e
 
     const filename = generateSnapshotName('default-sheet-fullpage');
     const screenshot = await page.screenshot({
