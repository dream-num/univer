--- conflicted
+++ resolved
@@ -34,12 +34,9 @@
         "@univerjs/sheets-find-replace": "workspace:*",
         "@univerjs/sheets-formula": "workspace:*",
         "@univerjs/sheets-numfmt": "workspace:*",
-<<<<<<< HEAD
+        "@univerjs/sheets-permission-ui": "workspace:*",
         "@univerjs/sheets-sort": "workspace:*",
         "@univerjs/sheets-sort-ui": "workspace:*",
-=======
-        "@univerjs/sheets-permission-ui": "workspace:*",
->>>>>>> da8b06b1
         "@univerjs/sheets-thread-comment": "workspace:*",
         "@univerjs/sheets-ui": "workspace:*",
         "@univerjs/sheets-zen-editor": "workspace:*",
