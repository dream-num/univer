--- conflicted
+++ resolved
@@ -36,11 +36,7 @@
 
         // ],
         [UniverSheetsCrosshairHighlightPlugin],
-<<<<<<< HEAD
-        [UniverSheetsFilterUIPlugin],
-=======
         [UniverSheetsFilterUIPlugin, { useRemoteFilterValuesGenerator: false }],
->>>>>>> df34611c
         [UniverSheetsFindReplacePlugin],
     ];
 }