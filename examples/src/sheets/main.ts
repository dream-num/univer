--- conflicted
+++ resolved
@@ -37,13 +37,9 @@
 import { UniverDebuggerPlugin } from '@univerjs/debugger';
 
 import { FUniver } from '@univerjs/facade';
-<<<<<<< HEAD
-=======
 import { UniverDrawingPlugin } from '@univerjs/drawing';
 import { UniverDrawingUIPlugin } from '@univerjs/drawing-ui';
 import { UniverSheetsDrawingUIPlugin } from '@univerjs/sheets-drawing-ui';
-import { DebuggerPlugin } from '../plugins/debugger';
->>>>>>> 522342d8
 import { DEFAULT_WORKBOOK_DATA_DEMO } from '../data/sheets/demo/default-workbook-data-demo';
 import { locales } from './locales';
 
