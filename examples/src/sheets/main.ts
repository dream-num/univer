--- conflicted
+++ resolved
@@ -42,19 +42,12 @@
 import { UniverSheetsUIPlugin } from '@univerjs/sheets-ui';
 import { UniverSheetsZenEditorPlugin } from '@univerjs/sheets-zen-editor';
 import { UniverThreadCommentUIPlugin } from '@univerjs/thread-comment-ui';
-<<<<<<< HEAD
 import { BuiltInUIPart, UniverUIPlugin } from '@univerjs/ui';
 
 import { enUS, faIR, frFR, ruRU, viVN, zhCN, zhTW } from '../locales';
 
 import { ButtonRangeSelector } from './button';
-=======
-import { UniverUIPlugin } from '@univerjs/ui';
-import { enUS, faIR, frFR, ruRU, viVN, zhCN, zhTW } from '../locales';
-
 import { UniverSheetsCustomMenuPlugin } from './custom-menu';
-
->>>>>>> e480b801
 import '@univerjs/sheets/facade';
 import '@univerjs/ui/facade';
 import '@univerjs/docs-ui/facade';
