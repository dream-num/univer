--- conflicted
+++ resolved
@@ -3,11 +3,8 @@
 import { SheetPlugin } from '@univerjs/base-sheets';
 import { SheetUIPlugin } from '@univerjs/ui-plugin-sheets';
 import { DEFAULT_WORKBOOK_DATA_DEMO } from '@univerjs/common-plugin-data';
-<<<<<<< HEAD
 import { DEFAULT_FORMULA_DATA_DEMO, FormulaPlugin } from '@univerjs/sheets-plugin-formula';
-=======
 import { NumfmtPlugin } from '@univerjs/sheets-plugin-numfmt';
->>>>>>> d92d8bc9
 
 // TODO: @huwenzhao: change the following to new API
 
