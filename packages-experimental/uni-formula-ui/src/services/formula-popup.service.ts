--- conflicted
+++ resolved
@@ -103,16 +103,8 @@
             ? this._uniFormulaService.getDocFormula(unitId, position.rangeId)?.f ?? '='
             : '=';
 
-<<<<<<< HEAD
-        const disposable = this._docCanvasPopupManagerService.attachPopupToRange(BuildTextUtils.selection.makeSelection(startIndex), {
-            componentKey: DOC_FORMULA_POPUP_KEY,
-            onClickOutside: () => this.closePopup(), // user may update ref range selections
-            direction: 'top',
-        });
-
-=======
         const disposable = this._docCanvasPopupManagerService.attachPopupToRange(
-            makeSelection(startIndex),
+            BuildTextUtils.selection.makeSelection(startIndex),
             {
                 componentKey: DOC_FORMULA_POPUP_KEY,
                 onClickOutside: () => this.closePopup(), // user may update ref range selections
@@ -120,7 +112,6 @@
             },
             unitId
         );
->>>>>>> 923b5dc4
         this._popupInfo$.next({ unitId, disposable, type, f, startIndex, position });
         return true;
     }
