--- conflicted
+++ resolved
@@ -14,13 +14,8 @@
  * limitations under the License.
  */
 
-<<<<<<< HEAD
+import type { Dependency } from '@univerjs/core';
 import { DependentOn, Inject, Injector, Plugin, UniverInstanceType } from '@univerjs/core';
-=======
-import { DependentOn, Plugin, UniverInstanceType } from '@univerjs/core';
-import type { Dependency } from '@wendellhu/redi';
-import { Inject, Injector } from '@wendellhu/redi';
->>>>>>> dca2c096
 import { UniverDocUniFormulaPlugin } from '@univerjs/uni-formula';
 import { DOC_FORMULA_UI_PLUGIN_NAME } from './const';
 import { DocFormulaPopupService } from './services/formula-popup.service';
