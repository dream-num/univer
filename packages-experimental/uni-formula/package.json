{
    "name": "@univerjs/uni-formula",
    "version": "0.2.6",
    "private": true,
    "description": "",
    "author": "DreamNum <developer@univer.ai>",
    "license": "Apache-2.0",
    "funding": {
        "type": "opencollective",
        "url": "https://opencollective.com/univer"
    },
    "homepage": "https://univer.ai",
    "repository": {
        "type": "git",
        "url": "https://github.com/dream-num/univer"
    },
    "bugs": {
        "url": "https://github.com/dream-num/univer/issues"
    },
    "keywords": [],
    "sideEffects": [
        "**/*.css"
    ],
    "exports": {
        ".": "./src/index.ts",
        "./*": "./src/*"
    },
    "main": "./lib/cjs/index.js",
    "module": "./lib/es/index.js",
    "types": "./lib/types/index.d.ts",
    "publishConfig": {
        "access": "public",
        "main": "./lib/cjs/index.js",
        "module": "./lib/es/index.js",
        "exports": {
            ".": {
                "import": "./lib/es/index.js",
                "require": "./lib/cjs/index.js",
                "types": "./lib/types/index.d.ts"
            },
            "./*": {
                "import": "./lib/es/*",
                "require": "./lib/cjs/*",
                "types": "./lib/types/index.d.ts"
            },
            "./lib/*": "./lib/*"
        }
    },
    "directories": {
        "lib": "lib"
    },
    "files": [
        "lib"
    ],
    "scripts": {
        "test": "vitest run",
        "test:watch": "vitest",
        "coverage": "vitest run --coverage",
        "lint:types": "tsc --noEmit",
        "build": "tsc && vite build"
    },
    "peerDependencies": {
        "@univerjs/core": "workspace:*"
    },
    "dependencies": {
<<<<<<< HEAD
        "@univerjs/icons": "^0.1.78"
    },
    "devDependencies": {
=======
>>>>>>> c11c324b
        "@univerjs/core": "workspace:*",
        "@univerjs/docs": "workspace:*",
        "@univerjs/icons": "^0.1.78",
        "clsx": "^2.1.1"
    },
    "devDependencies": {
        "@univerjs-infra/shared": "workspace:*",
        "rxjs": "^7.8.1",
        "typescript": "^5.6.2",
        "vite": "^5.4.3",
        "vitest": "^2.0.5"
    },
    "univerSpace": {
        ".": {
            "import": "./lib/es/index.js",
            "require": "./lib/cjs/index.js",
            "types": "./lib/types/index.d.ts"
        },
        "./*": {
            "import": "./lib/es/*",
            "require": "./lib/cjs/*",
            "types": "./lib/types/index.d.ts"
        },
        "./lib/*": "./lib/*"
    }
}<|MERGE_RESOLUTION|>--- conflicted
+++ resolved
@@ -63,12 +63,6 @@
         "@univerjs/core": "workspace:*"
     },
     "dependencies": {
-<<<<<<< HEAD
-        "@univerjs/icons": "^0.1.78"
-    },
-    "devDependencies": {
-=======
->>>>>>> c11c324b
         "@univerjs/core": "workspace:*",
         "@univerjs/docs": "workspace:*",
         "@univerjs/icons": "^0.1.78",
