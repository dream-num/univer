/**
 * Copyright 2023-present DreamNum Inc.
 *
 * Licensed under the Apache License, Version 2.0 (the "License");
 * you may not use this file except in compliance with the License.
 * You may obtain a copy of the License at
 *
 *     http://www.apache.org/licenses/LICENSE-2.0
 *
 * Unless required by applicable law or agreed to in writing, software
 * distributed under the License is distributed on an "AS IS" BASIS,
 * WITHOUT WARRANTIES OR CONDITIONS OF ANY KIND, either express or implied.
 * See the License for the specific language governing permissions and
 * limitations under the License.
 */

<<<<<<< HEAD
import type { ICellData, IDisposable, IMutation, Nullable } from '@univerjs/core';
import { CommandType, Disposable, ICommandService, Inject, IUniverInstanceService, LifecycleService, LifecycleStages, OnLifecycle, Optional, RCDisposable, ResourceManagerService, toDisposable, UniverInstanceType } from '@univerjs/core';
import { DataSyncPrimaryController } from '@univerjs/rpc';
import { RegisterOtherFormulaService } from '@univerjs/sheets-formula';
=======
import type { DocumentDataModel, ICellData, IDocumentBody, IMutation, Nullable } from '@univerjs/core';
import { CommandType, CustomRangeType, Disposable, ICommandService, IResourceManagerService, IUniverInstanceService, LifecycleService, LifecycleStages, makeCustomRangeStream, OnLifecycle, RCDisposable, ResourceManagerService, toDisposable, UniverInstanceType } from '@univerjs/core';
import { DataSyncPrimaryController } from '@univerjs/rpc';
import { RegisterOtherFormulaService } from '@univerjs/sheets-formula';
import type { IDisposable } from '@wendellhu/redi';
import { Inject, Optional } from '@wendellhu/redi';
import { makeSelection, replaceSelectionFactory } from '@univerjs/docs';
>>>>>>> dca2c096

import { type IDocFormulaCache, type IDocFormulaData, type IDocFormulaReference, toJson } from '../models/doc-formula';
import { DOC_FORMULA_PLUGIN_NAME } from '../const';
import { AddDocUniFormulaMutation, RemoveDocUniFormulaMutation, UpdateDocUniFormulaMutation } from '../commands/mutation';

const DOC_PSEUDO_SUBUNIT = 'DOC_PSEUDO_SUBUNIT';

/**
 * Update calculating result in a batch.
 */
export interface IUpdateDocUniFormulaCacheMutationParams {
    /** The doc in which formula results changed. */
    unitId: string;
    /** Range ids. */
    ids: string[];
    /** Calculation results. */
    cache: IDocFormulaCache[];
}

/** This mutation is internal. It should not be exposed to third-party developers. */
const UpdateDocUniFormulaCacheMutation: IMutation<IUpdateDocUniFormulaCacheMutationParams> = {
    type: CommandType.MUTATION,
    id: 'doc.mutation.update-doc-uni-formula-cache',
    handler(accessor, params: IUpdateDocUniFormulaCacheMutationParams) {
        const { unitId, ids, cache } = params;

        const uniFormulaService = accessor.get(UniFormulaService);
        const instanceService = accessor.get(IUniverInstanceService);
        const commandService = accessor.get(ICommandService);

        const data = instanceService.getUnit<DocumentDataModel>(unitId, UniverInstanceType.UNIVER_DOC);

        /** The document may have not loaded on this client. We are safe to ignore cache updating. */
        if (!data) return true;
        const body = data.getBody();

        function getRange(rangeId: string) {
            return body?.customRanges?.find((r) => r.rangeId === rangeId);
        }

        const saveCacheResult = uniFormulaService.updateFormulaResults(unitId, ids, cache);
        if (!saveCacheResult) return false;

        return ids.every((id, index) => {
            const range = getRange(id);
            if (!range) return true; // If we cannot find that rangeId, we are save to ignore cache.

            const dataStream = makeCustomRangeStream(`${cache[index].v ?? ''}`);
            const body: IDocumentBody = {
                dataStream,
                customRanges: [{
                    startIndex: 0,
                    endIndex: dataStream.length - 1,
                    rangeId: id,
                    rangeType: CustomRangeType.UNI_FORMULA,
                    wholeEntity: true,
                }],
            };

            const redoMutation = replaceSelectionFactory(accessor, {
                unitId,
                body,
                selection: makeSelection(range.startIndex, range.endIndex),
            });

            if (redoMutation) {
                return commandService.syncExecuteCommand(redoMutation.id, redoMutation.params, { onlyLocal: true });
            }

            return false;
        });
    },
};

/**
 * This service provides methods for docs and slides to register a formula into
 * Univer's formula system.
 */
@OnLifecycle(LifecycleStages.Starting, UniFormulaService)
export class UniFormulaService extends Disposable {
    /** This data maps doc formula key to the formula id in the formula system. */
    private readonly _docFormulas = new Map<string, IDocFormulaReference>();
    private readonly _formulaIdToKey = new Map<string, string>();

    constructor(
    @IResourceManagerService resourceManagerService: IResourceManagerService,
        @Inject(LifecycleService) private readonly _lifecycleService: LifecycleService,
        // TODO: wzhudev We may need to register the doc formulas to formula service in later lifecycle stages.
        @ICommandService private readonly _commandSrv: ICommandService,
        @IUniverInstanceService private readonly _instanceSrv: IUniverInstanceService,
        @Inject(RegisterOtherFormulaService) private readonly _registerOtherFormulaSrv: RegisterOtherFormulaService,
        @Optional(DataSyncPrimaryController) private readonly _dataSyncPrimaryController?: DataSyncPrimaryController
    ) {
        super();

        this._initCommands();
        this._initDocFormulaResources(resourceManagerService);
        this._initDocDisposingListener();
        this._debugInitFormula();
    }

    override dispose(): void {
        super.dispose();

        // TODO: wzhudev: concrete disposing methods
    }

    private _initCommands(): void {
        [
            AddDocUniFormulaMutation,
            UpdateDocUniFormulaMutation,
            UpdateDocUniFormulaCacheMutation,
            RemoveDocUniFormulaMutation,
        ].forEach((command) => this._commandSrv.registerCommand(command));
    }

    /**
     * Remove all formulas under a doc.
     */
    private _unregisterDoc(unitId: string): void {
        const existingFormulas = Array.from(this._docFormulas.entries());
        existingFormulas.forEach(([_, value]) => {
            if (value.unitId === unitId) this.unregisterDocFormula(unitId, value.rangeId);
        });
    }

    /**
     * Register a doc formula into the formula system.
     */
    registerDocFormula(unitId: string, rangeId: string, f: string, v: ICellData['v'], t: ICellData['t']): IDisposable {
        const key = getDocFormulaKey(unitId, rangeId);
        if (this._docFormulas.has(key)) {
            throw new Error(`[UniFormulaService]: cannot register formula ${key} when it is already registered!`);
        }

        const pseudoId = getPseudoUnitKey(unitId);
        this._checkResultSubscription();
        this._checkSyncingUnit(pseudoId);

        const id = this._registerOtherFormulaSrv.registerFormula(pseudoId, DOC_PSEUDO_SUBUNIT, f);
        this._docFormulas.set(key, { unitId, rangeId, f, formulaId: id, v, t });
        this._formulaIdToKey.set(id, key);

        return toDisposable(() => this.unregisterDocFormula(unitId, rangeId));
    }

    unregisterDocFormula(unitId: string, rangeId: string): void {
        const key = getDocFormulaKey(unitId, rangeId);
        const item = this._docFormulas.get(key);
        if (!item) {
            return;
        }

        const pseudoId = getPseudoUnitKey(unitId);
        this._checkDisposingResultSubscription();
        this._dataSyncDisposables.get(pseudoId)?.dec();

        this._registerOtherFormulaSrv.deleteFormula(pseudoId, DOC_PSEUDO_SUBUNIT, [item.formulaId]);
        this._docFormulas.delete(key);
        this._formulaIdToKey.delete(item.formulaId);
    }

    hasFocFormula(unitId: string, formulaId: string): boolean {
        return this._docFormulas.has(getDocFormulaKey(unitId, formulaId));
    }

    updateFormulaResults(unitId: string, formulaIds: string[], v: IDocFormulaCache[]): boolean {
        // TODO: @wzhudev: should trigger re-render
        formulaIds.forEach((id, index) => {
            const formulaData = this._docFormulas.get(getDocFormulaKey(unitId, id));
            if (!formulaData) return true;

            formulaData.v = v[index].v;
            formulaData.t = v[index].t;
            return true;
        });

        return true;
    }

    private _dataSyncDisposables = new Map<string, RCDisposable>();
    private _checkSyncingUnit(unitId: string): void {
        if (!this._dataSyncPrimaryController) return;

        if (!this._dataSyncDisposables.has(unitId)) {
            this._dataSyncPrimaryController.syncUnit(unitId);
            this._dataSyncDisposables.set(unitId, new RCDisposable(toDisposable(() => this._dataSyncDisposables.delete(unitId))));
        }

        this._dataSyncDisposables.get(unitId)!.inc();
    }

    private _resultSubscription: Nullable<IDisposable>;
    private _checkResultSubscription(): void {
        if (this._resultSubscription) return;

        this._resultSubscription = toDisposable(this._registerOtherFormulaSrv.formulaResult$.subscribe((resultMap) => {
            for (const resultOfUnit in resultMap) {
                const results = resultMap[resultOfUnit][DOC_PSEUDO_SUBUNIT];
                if (results) {
                    const mutationParam = results.map((result) => {
                        const formulaId = result.formulaId;
                        const key = this._formulaIdToKey.get(formulaId);
                        if (!key) return null;

                        const item = this._docFormulas.get(key);
                        if (!item) return null;

                        const r = result.result?.[0][0];
                        if (item.v === r?.v && item.t === r?.t) return null;

                        return { id: item.rangeId, unitId: item.unitId, cache: r };
                    }).reduce((previous, curr) => {
                        if (!curr || !curr.cache) return previous;

                        if (!previous.unitId) previous.unitId = curr.unitId;
                        previous.ids.push(curr.id);
                        previous.cache.push(curr.cache);

                        return previous;
                    }, {
                        unitId: '',
                        ids: [] as string[],
                        cache: [] as Pick<ICellData, 'v' | 't'>[],
                    });

                    if (mutationParam.ids.length === 0) return;

                    this._commandSrv.executeCommand(UpdateDocUniFormulaCacheMutation.id, mutationParam as IUpdateDocUniFormulaCacheMutationParams);
                }
            }
        }));
    }

    private _checkDisposingResultSubscription(): void {
        if (this._docFormulas.size === 0 && this._resultSubscription) {
            this._resultSubscription.dispose();
            this._resultSubscription = null;
        }
    }

    private _debugInitFormula(): void {
        this.registerDocFormula('test_doc', 'test_formula_id', '=\'[workbook-01]工作表11\'!A13');
    }

    private _initDocFormulaResources(resourceManagerService: IResourceManagerService): void {
        resourceManagerService.registerPluginResource({
            pluginName: DOC_FORMULA_PLUGIN_NAME,
            businesses: [UniverInstanceType.UNIVER_DOC],
            toJson: (unitId: string) => {
                const formulas = this._getAllFormulasOfUnit(unitId);
                return toJson(formulas.map((f) => f[1]));
            },
            parseJson: (json: string) => {
                const formulas = JSON.parse(json) as IDocFormulaData[];
                return formulas;
            },
            onLoad: (unitId, formulas) => {
                // NOTE: Should wait for lifecycle?
                formulas.forEach((f) => this.registerDocFormula(unitId, f.rangeId, f.f, f.v, f.t));
            },
            onUnLoad: (unitId) => {
                this._unregisterDoc(unitId);
            },
        });
    }

    private _initDocDisposingListener(): void {
        this._instanceSrv.getTypeOfUnitDisposed$(UniverInstanceType.UNIVER_DOC).subscribe((doc) => {
            this._unregisterDoc(doc.getUnitId());
        });
    }

    private _getAllFormulasOfUnit(unitId: string) {
        const formulas = Array.from(this._docFormulas.entries()).filter((v) => v[1].unitId === unitId);
        return formulas;
    }
}

function getPseudoUnitKey(unitId: string): string {
    return `pseudo-${unitId}`;
}

function getDocFormulaKey(unitId: string, formulaId: string): string {
    return `pseudo-${unitId}-${formulaId}`;
}
<|MERGE_RESOLUTION|>--- conflicted
+++ resolved
@@ -14,20 +14,27 @@
  * limitations under the License.
  */
 
-<<<<<<< HEAD
-import type { ICellData, IDisposable, IMutation, Nullable } from '@univerjs/core';
-import { CommandType, Disposable, ICommandService, Inject, IUniverInstanceService, LifecycleService, LifecycleStages, OnLifecycle, Optional, RCDisposable, ResourceManagerService, toDisposable, UniverInstanceType } from '@univerjs/core';
 import { DataSyncPrimaryController } from '@univerjs/rpc';
 import { RegisterOtherFormulaService } from '@univerjs/sheets-formula';
-=======
-import type { DocumentDataModel, ICellData, IDocumentBody, IMutation, Nullable } from '@univerjs/core';
-import { CommandType, CustomRangeType, Disposable, ICommandService, IResourceManagerService, IUniverInstanceService, LifecycleService, LifecycleStages, makeCustomRangeStream, OnLifecycle, RCDisposable, ResourceManagerService, toDisposable, UniverInstanceType } from '@univerjs/core';
-import { DataSyncPrimaryController } from '@univerjs/rpc';
-import { RegisterOtherFormulaService } from '@univerjs/sheets-formula';
-import type { IDisposable } from '@wendellhu/redi';
-import { Inject, Optional } from '@wendellhu/redi';
+import type { DocumentDataModel, ICellData, IDisposable, IDocumentBody, IMutation, Nullable } from '@univerjs/core';
+import {
+    CommandType,
+    CustomRangeType,
+    Disposable,
+    ICommandService,
+    Inject,
+    IResourceManagerService,
+    IUniverInstanceService,
+    LifecycleService,
+    LifecycleStages,
+    makeCustomRangeStream,
+    OnLifecycle,
+    Optional,
+    RCDisposable,
+    toDisposable,
+    UniverInstanceType,
+} from '@univerjs/core';
 import { makeSelection, replaceSelectionFactory } from '@univerjs/docs';
->>>>>>> dca2c096
 
 import { type IDocFormulaCache, type IDocFormulaData, type IDocFormulaReference, toJson } from '../models/doc-formula';
 import { DOC_FORMULA_PLUGIN_NAME } from '../const';
