{
    "name": "@univerjs/uniui",
    "version": "0.2.6",
    "private": true,
    "description": "",
    "author": "DreamNum <developer@univer.ai>",
    "license": "Apache-2.0",
    "funding": {
        "type": "opencollective",
        "url": "https://opencollective.com/univer"
    },
    "homepage": "https://univer.ai",
    "repository": {
        "type": "git",
        "url": "https://github.com/dream-num/univer"
    },
    "bugs": {
        "url": "https://github.com/dream-num/univer/issues"
    },
    "keywords": [],
    "sideEffects": [
        "**/*.css"
    ],
    "exports": {
        ".": "./src/index.ts",
        "./*": "./src/*"
    },
    "main": "./lib/cjs/index.js",
    "module": "./lib/es/index.js",
    "types": "./lib/types/index.d.ts",
    "publishConfig": {
        "access": "public",
        "main": "./lib/cjs/index.js",
        "module": "./lib/es/index.js",
        "exports": {
            ".": {
                "import": "./lib/es/index.js",
                "require": "./lib/cjs/index.js",
                "types": "./lib/types/index.d.ts"
            },
            "./*": {
                "import": "./lib/es/*",
                "require": "./lib/cjs/*",
                "types": "./lib/types/index.d.ts"
            },
            "./lib/*": "./lib/*"
        }
    },
    "directories": {
        "lib": "lib"
    },
    "files": [
        "lib"
    ],
    "scripts": {
        "test": "vitest run",
        "test:watch": "vitest",
        "coverage": "vitest run --coverage",
        "lint:types": "tsc --noEmit",
        "build": "tsc && vite build"
    },
    "peerDependencies": {
        "@univerjs/core": "workspace:*",
        "@univerjs/design": "workspace:*",
        "@univerjs/docs": "workspace:*",
        "@univerjs/engine-render": "workspace:*",
        "@univerjs/sheets": "workspace:*",
        "@univerjs/sheets-ui": "workspace:*",
        "@univerjs/ui": "workspace:*",
        "clsx": ">=2.0.0",
        "react": "^16.9.0 || ^17.0.0 || ^18.0.0",
        "react-dom": "^16.9.0 || ^17.0.0 || ^18.0.0",
        "rxjs": ">=7.0.0"
    },
    "dependencies": {
<<<<<<< HEAD
        "@floating-ui/react-dom": "^2.1.1",
        "@univerjs/icons": "^0.1.70",
        "@xyflow/react": "^12.0.4",
=======
        "@univerjs/icons": "^0.1.72",
>>>>>>> b59624e5
        "rc-util": "^5.43.0"
    },
    "devDependencies": {
        "@types/react": "^18.3.3",
        "@types/react-dom": "^18.3.0",
        "@univerjs/core": "workspace:*",
        "@univerjs/design": "workspace:*",
        "@univerjs/docs-ui": "workspace:*",
        "@univerjs/engine-render": "workspace:*",
        "@univerjs/shared": "workspace:*",
        "@univerjs/sheets-ui": "workspace:*",
        "@univerjs/ui": "workspace:*",
        "clsx": "^2.1.1",
        "less": "^4.2.0",
        "react": "18.3.1",
        "react-dom": "18.3.1",
        "rxjs": "^7.8.1",
        "typescript": "^5.5.4",
        "vite": "^5.3.5",
        "vitest": "^2.0.5"
    },
    "univerSpace": {
        ".": {
            "import": "./lib/es/index.js",
            "require": "./lib/cjs/index.js",
            "types": "./lib/types/index.d.ts"
        },
        "./*": {
            "import": "./lib/es/*",
            "require": "./lib/cjs/*",
            "types": "./lib/types/index.d.ts"
        },
        "./lib/*": "./lib/*"
    }
}<|MERGE_RESOLUTION|>--- conflicted
+++ resolved
@@ -73,13 +73,9 @@
         "rxjs": ">=7.0.0"
     },
     "dependencies": {
-<<<<<<< HEAD
         "@floating-ui/react-dom": "^2.1.1",
-        "@univerjs/icons": "^0.1.70",
+        "@univerjs/icons": "^0.1.72",
         "@xyflow/react": "^12.0.4",
-=======
-        "@univerjs/icons": "^0.1.72",
->>>>>>> b59624e5
         "rc-util": "^5.43.0"
     },
     "devDependencies": {
