--- conflicted
+++ resolved
@@ -75,13 +75,9 @@
         "rxjs": ">=7.0.0"
     },
     "dependencies": {
-<<<<<<< HEAD
         "@floating-ui/react-dom": "^2.1.1",
-        "@univerjs/icons": "^0.1.66",
+        "@univerjs/icons": "^0.1.70",
         "@xyflow/react": "^12.0.3",
-=======
-        "@univerjs/icons": "^0.1.70",
->>>>>>> 4085e7f9
         "rc-util": "^5.43.0"
     },
     "devDependencies": {
