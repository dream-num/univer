--- conflicted
+++ resolved
@@ -1,4 +1,4 @@
-import { InfoBarController, RightMenuController, ToolBarController } from '.';
+import { InfoBarController, RightMenuController } from '.';
 import { BaseComponentRender, BaseComponentSheet } from '../BaseComponent';
 import { BaseComponentPlugin } from '../BaseComponentPlugin';
 import { UniverConfig } from '../Basics';
@@ -6,13 +6,10 @@
 import { LocaleType } from '../Enum';
 import { UI } from '../UI';
 import { UniverContainer } from '../UI/UniverContainer';
-<<<<<<< HEAD
 import { CellEditorController } from './CellEditorController';
 import { ToolBarController } from './ToolbarController';
-=======
 import { CountBarController } from './CountBarController';
 import { SheetBarControl } from './SheetBarController';
->>>>>>> f09a5946
 
 export class UniverContainerController {
     private _plugin: BaseComponentPlugin;
@@ -23,9 +20,8 @@
 
     private _toolbarController: ToolBarController;
 
-<<<<<<< HEAD
     private _cellEditorController: CellEditorController;
-=======
+    
     private _infoBarController: InfoBarController;
 
     private _rightMenuController: RightMenuController;
@@ -33,7 +29,6 @@
     private _countBarController: CountBarController;
 
     private _sheetBarController: SheetBarControl;
->>>>>>> f09a5946
 
     private _config: UniverConfig;
 
@@ -47,14 +42,11 @@
         this._initialize();
 
         this._toolbarController = new ToolBarController(this._plugin);
-<<<<<<< HEAD
         this._cellEditorController = new CellEditorController(this._plugin);
-=======
         this._infoBarController = new InfoBarController(this._plugin);
         this._rightMenuController = new RightMenuController(this._plugin);
         this._countBarController = new CountBarController(this._plugin);
         this._sheetBarController = new SheetBarControl(this._plugin);
->>>>>>> f09a5946
 
         // 初始化UI
         const config = {
@@ -67,10 +59,9 @@
                 toolbar: {
                     getComponent: this._toolbarController.getComponent,
                 },
-<<<<<<< HEAD
                 cellEditor: {
                     getComponent: this._cellEditorController.getComponent,
-=======
+                },
                 infoBar: {
                     getComponent: this._infoBarController.getComponent,
                     renameSheet: this._infoBarController.renameSheet,
@@ -86,7 +77,6 @@
                     addSheet: this._sheetBarController.addSheet,
                     selectSheet: this._sheetBarController.selectSheet,
                     changeSheetName: this._sheetBarController.changeSheetName,
->>>>>>> f09a5946
                 },
             },
         };
