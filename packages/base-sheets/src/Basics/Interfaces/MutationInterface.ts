--- conflicted
+++ resolved
@@ -1,8 +1,4 @@
-<<<<<<< HEAD
 import { Dimension, ICellData, IRangeData, IWorksheetConfig, ObjectMatrixPrimitiveType } from '@univerjs/core';
-=======
-import { ICellData, IRangeData, IWorksheetConfig, ObjectMatrixPrimitiveType } from '@univerjs/core';
->>>>>>> 73f80b67
 
 /** Params of `RemoveSheetMutation` */
 export interface IRemoveSheetMutationParams {
@@ -51,7 +47,6 @@
     colCount: number;
 }
 
-<<<<<<< HEAD
 /** Params of DeleteRange */
 export interface IDeleteRangeMutationParams {
     workbookId: string;
@@ -67,7 +62,8 @@
     range: IRangeData;
     shiftDimension: Dimension;
     cellValue: ObjectMatrixPrimitiveType<ICellData>;
-=======
+}
+
 /** Params of RemoveWorksheetMergeMutation */
 export interface IRemoveWorksheetMergeMutationParams {
     workbookId: string;
@@ -80,5 +76,4 @@
     workbookId: string;
     worksheetId: string;
     rectangles: IRangeData[];
->>>>>>> 73f80b67
 }