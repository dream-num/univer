import { CommandType, ICommand, ICommandService, IUndoRedoService } from '@univerjs/core';
import { IAccessor } from '@wendellhu/redi';
import { IInsertRowMutationParams, IRemoveColMutationParams, IRemoveRowMutationParams } from '../../Basics/Interfaces/MutationInterface';
import { InsertColMutation, InsertRowMutation } from '../Mutations/insert-row-col.mutation';
import { IRemoveColMutationFactory, IRemoveRowMutationFactory, RemoveColMutation, RemoveRowMutation } from '../Mutations/remove-row-col.mutation';

export interface RemoveRowCommandParams {
    rowIndex: number;
    rowCount: number;
    workbookId: string;
    worksheetId: string;
}

export const RemoveRowCommand: ICommand = {
    type: CommandType.COMMAND,
    id: 'sheet.command.remove-row',
    handler: async (accessor: IAccessor, params: RemoveRowCommandParams) => {
        const commandService = accessor.get(ICommandService);
        const undoRedoService = accessor.get(IUndoRedoService);

        const redoMutationParams: IRemoveRowMutationParams = {
            workbookId: params.workbookId,
            worksheetId: params.worksheetId,
            rowIndex: params.rowIndex,
            rowCount: params.rowCount,
        };
<<<<<<< HEAD
        const undoMutationParams: IInsertRowMutationParams = IRemoveRowMutationFactory(accessor, redoMutationParams);
        const result = commandService.executeCommand(RemoveRowMutation.id, redoMutationParams);
=======

        const undoClearMutationParams: IInsertRowMutationParams = IRemoveRowMutationFactory(accessor, removeRowMutationParams);

        const result = commandService.executeCommand(RemoveRowMutation.id, removeRowMutationParams);
>>>>>>> 2f03b16d
        if (result) {
            undoRedoService.pushUndoRedo({
                URI: 'sheet',
                undo() {
                    return commandService.executeCommand(InsertRowMutation.id, undoMutationParams);
                },
                redo() {
                    return commandService.executeCommand(RemoveRowMutation.id, redoMutationParams);
                },
            });
            return true;
        }
        return true;
    },
};

export interface RemoveColCommandParams {
    colIndex: number;
    colCount: number;
    workbookId: string;
    worksheetId: string;
}

export const RemoveColCommand: ICommand = {
    type: CommandType.COMMAND,
    id: 'sheet.command.remove-col',
    handler: async (accessor: IAccessor, params: RemoveColCommandParams) => {
        const commandService = accessor.get(ICommandService);
        const undoRedoService = accessor.get(IUndoRedoService);

        const redoMutationParams: IRemoveColMutationParams = {
            workbookId: params.workbookId,
            worksheetId: params.worksheetId,
            colIndex: params.colIndex,
            colCount: params.colCount,
        };
        const undoMutationParams: IRemoveColMutationParams = IRemoveColMutationFactory(accessor, redoMutationParams);
        const result = commandService.executeCommand(RemoveColMutation.id, redoMutationParams);
        if (result) {
            undoRedoService.pushUndoRedo({
                URI: 'sheet',
                undo() {
                    return commandService.executeCommand(InsertColMutation.id, undoMutationParams);
                },
                redo() {
                    return commandService.executeCommand(RemoveColMutation.id, redoMutationParams);
                },
            });

            return true;
        }
        return true;
    },
};<|MERGE_RESOLUTION|>--- conflicted
+++ resolved
@@ -24,15 +24,9 @@
             rowIndex: params.rowIndex,
             rowCount: params.rowCount,
         };
-<<<<<<< HEAD
+
         const undoMutationParams: IInsertRowMutationParams = IRemoveRowMutationFactory(accessor, redoMutationParams);
         const result = commandService.executeCommand(RemoveRowMutation.id, redoMutationParams);
-=======
-
-        const undoClearMutationParams: IInsertRowMutationParams = IRemoveRowMutationFactory(accessor, removeRowMutationParams);
-
-        const result = commandService.executeCommand(RemoveRowMutation.id, removeRowMutationParams);
->>>>>>> 2f03b16d
         if (result) {
             undoRedoService.pushUndoRedo({
                 URI: 'sheet',
