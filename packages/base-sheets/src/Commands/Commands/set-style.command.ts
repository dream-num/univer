import { IAccessor } from '@wendellhu/redi';
<<<<<<< HEAD
import { CommandType, ICommand, ICommandService, IRangeData, IStyleData, IUndoRedoService, ObjectMatrix, Tools } from '@univerjs/core';
=======
import { CommandType, ICommand, ICommandService, ICurrentUniverService, IRangeData, IStyleData, IUndoRedoService, ObjectMatrixPrimitiveType } from '@univerjs/core';
>>>>>>> 73f80b67

import { ISetRangeStyleMutationParams, SetRangeStyleMutation, SetRangeStyleUndoMutationFactory } from '../Mutations/set-range-styles.mutation';
import { ISelectionManager } from '../../Services/tokens';

export interface IStyleTypeValue<T> {
    type: keyof IStyleData;
    value: T | T[][];
}

export interface ISetStyleParams<T> {
    range: IRangeData[];
    style: IStyleTypeValue<T>;
    workbookId: string;
    worksheetId: string;
}

/**
<<<<<<< HEAD
 * The command to set cell style.
=======
 * Set style to a bunch of ranges.
>>>>>>> 73f80b67
 */
export const SetStyleCommand: ICommand<ISetStyleParams> = {
    type: CommandType.COMMAND,
    id: 'sheet.command.set-style',
<<<<<<< HEAD

    handler: async <T>(accessor: IAccessor, params: ISetStyleParams<T>) => {
=======
    handler: async (accessor: IAccessor, params: ISetStyleParams) => {
>>>>>>> 73f80b67
        const commandService = accessor.get(ICommandService);
        const undoRedoService = accessor.get(IUndoRedoService);
        const { range, workbookId, worksheetId, style } = params;

        // let value: ObjectMatrixPrimitiveType<IStyleData> = new ObjectMatrix<IStyleData>();
        let value: any = new ObjectMatrix<IStyleData>();
        for (let i = 0; i < range.length; i++) {
            const { startRow, endRow, startColumn, endColumn } = range[i];
            if (Tools.isArray(style.value)) {
                const matrix = new ObjectMatrix<IStyleData>();
                for (let r = 0; r < endRow - startRow + 1; r++) {
                    for (let c = 0; c < endColumn - startColumn + 1; c++) {
                        matrix.setValue(r, c, {
                            [style.type]: style.value[r][c],
                        });
                    }
                }
                value = matrix.getData();
            } else {
                const colorObj: IStyleData = {
                    [style.type]: style.value,
                };
                value = Tools.fillObjectMatrix(endRow - startRow + 1, endColumn - startColumn + 1, colorObj);
            }
        }

        const setRangeStyleMutationParams: ISetRangeStyleMutationParams = {
            range,
            worksheetId,
            workbookId,
            value,
        };

        const undoSetRangeStyleMutationParams: ISetRangeStyleMutationParams = SetRangeStyleUndoMutationFactory(accessor, setRangeStyleMutationParams);

        // execute do mutations and add undo mutations to undo stack if completed
        const result = commandService.executeCommand(SetRangeStyleMutation.id, setRangeStyleMutationParams);
        if (result) {
            undoRedoService.pushUndoRedo({
                // 如果有多个 mutation 构成一个封装项目，那么要封装在同一个 undo redo element 里面
                // 通过勾子可以 hook 外部 controller 的代码来增加新的 action
                URI: 'sheet', // TODO: this URI is fake
                undo() {
                    return commandService.executeCommand(SetRangeStyleMutation.id, undoSetRangeStyleMutationParams);
                },
                redo() {
                    return commandService.executeCommand(SetRangeStyleMutation.id, setRangeStyleMutationParams);
                },
            });

            return true;
        }

        return false;
    },
};

/**
 * Set bold font style to currently selected ranges. If the cell is already bold then it will cancel the bold style.
 */
export const SetBoldCommand: ICommand = {
    type: CommandType.COMMAND,
    id: 'sheet.command.set-bold',
    handler: async (accessor) => {
        const currentUniverService = accessor.get(ICurrentUniverService);
        const selectionManager = accessor.get(ISelectionManager);
        const commandService = accessor.get(ICommandService);
        const selections = selectionManager.getCurrentSelections();
        const workbook = currentUniverService.getCurrentUniverSheetInstance().getWorkBook();

        const setStyleParams: ISetStyleParams = {
            workbookId: workbook.getUnitId(),
            worksheetId: workbook.getActiveSheet().getSheetId(),
            range: selections,
            value: {}, // TODO@wzhudev: change this value to bold style or unset bold style
        };

        return commandService.executeCommand(SetStyleCommand.id, setStyleParams);
    },
};

/**
 * Set italic font style to currently selected ranges. If the cell is already italic then it will cancel the italic style.
 */
export const SetItalicCommand: ICommand = {
    type: CommandType.COMMAND,
    id: 'sheet.command.set-italic',
    handler: async (accessor, params) => true,
};

/**
 * Set underline font style to currently selected ranges. If the cell is already underline then it will cancel the underline style.
 */
export const SetUnderlineCommand: ICommand = {
    type: CommandType.COMMAND,
    id: 'sheet.command.set-underline',
    handler: async (accessor, params) => true,
};

/**
 * Set strike through font style to currently selected ranges. If the cell is already stroke then it will cancel the stroke style.
 */
export const SetStrikeThroughCommand: ICommand = {
    type: CommandType.COMMAND,
    id: 'sheet.command.set-stroke',
    handler: async (accessor) => true,
};<|MERGE_RESOLUTION|>--- conflicted
+++ resolved
@@ -1,9 +1,5 @@
 import { IAccessor } from '@wendellhu/redi';
-<<<<<<< HEAD
-import { CommandType, ICommand, ICommandService, IRangeData, IStyleData, IUndoRedoService, ObjectMatrix, Tools } from '@univerjs/core';
-=======
-import { CommandType, ICommand, ICommandService, ICurrentUniverService, IRangeData, IStyleData, IUndoRedoService, ObjectMatrixPrimitiveType } from '@univerjs/core';
->>>>>>> 73f80b67
+import { CommandType, ICommand, ICommandService, ICurrentUniverService, IRangeData, IStyleData, IUndoRedoService, ObjectMatrix, Tools } from '@univerjs/core';
 
 import { ISetRangeStyleMutationParams, SetRangeStyleMutation, SetRangeStyleUndoMutationFactory } from '../Mutations/set-range-styles.mutation';
 import { ISelectionManager } from '../../Services/tokens';
@@ -21,21 +17,14 @@
 }
 
 /**
-<<<<<<< HEAD
  * The command to set cell style.
-=======
  * Set style to a bunch of ranges.
->>>>>>> 73f80b67
  */
-export const SetStyleCommand: ICommand<ISetStyleParams> = {
+export const SetStyleCommand: ICommand = {
     type: CommandType.COMMAND,
     id: 'sheet.command.set-style',
-<<<<<<< HEAD
 
     handler: async <T>(accessor: IAccessor, params: ISetStyleParams<T>) => {
-=======
-    handler: async (accessor: IAccessor, params: ISetStyleParams) => {
->>>>>>> 73f80b67
         const commandService = accessor.get(ICommandService);
         const undoRedoService = accessor.get(IUndoRedoService);
         const { range, workbookId, worksheetId, style } = params;
