import { IDisposable } from '@wendellhu/redi';
import { Disposable, ICommandService, IRangeData, IStyleData, ObjectMatrix, Tools } from '@univerjs/core';

import { ClearSelectionContentCommand } from '../Commands/Commands/clear-selection-content.command';
import { SetRangeValuesMutation } from '../Commands/Mutations/set-range-values.mutation';
import { SetWorksheetNameCommand } from '../Commands/Commands/set-worksheet-name.command';
import { SetWorksheetNameMutation } from '../Commands/Mutations/set-worksheet-name.mutation';
<<<<<<< HEAD
import { SetWorksheetActivateCommand } from '../Commands/Commands/set-worksheet-activate.command';
import { SetWorksheetActivateMutation } from '../Commands/Mutations/set-worksheet-activate.mutation';
=======
import { SetStyleCommand } from '../Commands/Commands/set-style.command';
import { SetRangeStyleMutation } from '../Commands/Mutations/set-range-styles.mutation';

export interface IStyleTypeValue<T> {
    type: keyof IStyleData;
    value: T | T[][];
}
>>>>>>> 16ec3b9a

/**
 * The controller to provide the most basic sheet CRUD methods to other modules of sheet modules.
 */
export class BasicWorksheetController extends Disposable implements IDisposable {
    constructor(@ICommandService private readonly _commandService: ICommandService) {
        super();

        this.disposeWithMe(_commandService.registerCommand(ClearSelectionContentCommand));
        this.disposeWithMe(_commandService.registerCommand(SetRangeValuesMutation));
        this.disposeWithMe(_commandService.registerCommand(SetWorksheetNameCommand));
        this.disposeWithMe(_commandService.registerCommand(SetWorksheetNameMutation));
<<<<<<< HEAD
        this.disposeWithMe(_commandService.registerCommand(SetWorksheetActivateCommand));
        this.disposeWithMe(_commandService.registerCommand(SetWorksheetActivateMutation));
=======
        this.disposeWithMe(_commandService.registerCommand(SetStyleCommand));
        this.disposeWithMe(_commandService.registerCommand(SetRangeStyleMutation));
>>>>>>> 16ec3b9a
    }

    onInitialize() {}

    // TODO: @Dushusir: add other basic mutation methods here.

    /**
     * Clear contents in the current selected ranges.
     */
    async clearSelectionContent(): Promise<boolean> {
        return this._commandService.executeCommand(ClearSelectionContentCommand.id);
    }

    async setStyle<T>(workbookId: string, worksheetId: string, style: IStyleTypeValue<T>, range: IRangeData[]): Promise<boolean> {
        // let value: ObjectMatrixPrimitiveType<IStyleData> = new ObjectMatrix<IStyleData>();
        let value: any = new ObjectMatrix<IStyleData>();
        for (let i = 0; i < range.length; i++) {
            const { startRow, endRow, startColumn, endColumn } = range[i];
            if (style.value instanceof Array) {
                const matrix = new ObjectMatrix<IStyleData>();
                for (let r = 0; r < endRow - startRow + 1; r++) {
                    for (let c = 0; c < endColumn - startColumn + 1; c++) {
                        matrix.setValue(r, c, {
                            [style.type]: style.value[r][c],
                        });
                    }
                }
                value = matrix.getData();
            } else {
                const colorObj: IStyleData = {
                    [style.type]: style.value,
                };
                value = Tools.fillObjectMatrix(endRow - startRow + 1, endColumn - startColumn + 1, colorObj);
            }
        }

        const options = {
            workbookId,
            worksheetId,
            value,
            range,
        };
        return this._commandService.executeCommand(SetStyleCommand.id, options);
    }
}<|MERGE_RESOLUTION|>--- conflicted
+++ resolved
@@ -5,18 +5,17 @@
 import { SetRangeValuesMutation } from '../Commands/Mutations/set-range-values.mutation';
 import { SetWorksheetNameCommand } from '../Commands/Commands/set-worksheet-name.command';
 import { SetWorksheetNameMutation } from '../Commands/Mutations/set-worksheet-name.mutation';
-<<<<<<< HEAD
 import { SetWorksheetActivateCommand } from '../Commands/Commands/set-worksheet-activate.command';
 import { SetWorksheetActivateMutation } from '../Commands/Mutations/set-worksheet-activate.mutation';
-=======
 import { SetStyleCommand } from '../Commands/Commands/set-style.command';
 import { SetRangeStyleMutation } from '../Commands/Mutations/set-range-styles.mutation';
+import { SetWorksheetHiddenCommand } from '../Commands/Commands/set-worksheet-hidden.command';
+import { SetWorksheetHiddenMutation } from '../Commands/Mutations/set-worksheet-hidden.mutation';
 
 export interface IStyleTypeValue<T> {
     type: keyof IStyleData;
     value: T | T[][];
 }
->>>>>>> 16ec3b9a
 
 /**
  * The controller to provide the most basic sheet CRUD methods to other modules of sheet modules.
@@ -29,13 +28,12 @@
         this.disposeWithMe(_commandService.registerCommand(SetRangeValuesMutation));
         this.disposeWithMe(_commandService.registerCommand(SetWorksheetNameCommand));
         this.disposeWithMe(_commandService.registerCommand(SetWorksheetNameMutation));
-<<<<<<< HEAD
         this.disposeWithMe(_commandService.registerCommand(SetWorksheetActivateCommand));
         this.disposeWithMe(_commandService.registerCommand(SetWorksheetActivateMutation));
-=======
         this.disposeWithMe(_commandService.registerCommand(SetStyleCommand));
         this.disposeWithMe(_commandService.registerCommand(SetRangeStyleMutation));
->>>>>>> 16ec3b9a
+        this.disposeWithMe(_commandService.registerCommand(SetWorksheetHiddenCommand));
+        this.disposeWithMe(_commandService.registerCommand(SetWorksheetHiddenMutation));
     }
 
     onInitialize() {}
