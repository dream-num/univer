import { getRefElement, isElement, ISlotProps, RefObject, render } from '@univer/base-component';
import { Engine, RenderEngine } from '@univer/base-render';
import {
    AsyncFunction,
    SheetContext,
    IWorkbookConfig,
    Plugin,
    PLUGIN_NAMES,
    Tools,
    CommandManager,
    IActionObserverProps,
    SheetActionBase,
    ACTION_NAMES,
    ISetNamedRangeActionData,
} from '@univer/core';

import { install, SheetPluginObserve, uninstall } from './Basics/Observer';
import { RightMenuProps } from './Model/RightMenuModel';
import { en, zh } from './Locale';
import { CANVAS_VIEW_KEY } from './View/Render/BaseView';
import { CanvasView } from './View/Render/CanvasView';
import { SheetContainer } from './View/UI/SheetContainer';
import {
    RightMenuController,
    InfoBarController,
    SheetBarControl,
    CellEditorController,
    AntLineControl,
    CountBarController,
    SheetContainerController,
    ToolBarController,
    BaseSheetContainerConfig,
    IShowContainerConfig,
} from './Controller';
import { IToolBarItemProps } from './Model/ToolBarModel';
import { ModalGroupController } from './Controller/ModalGroupController';
import { ISheetPluginConfig, DEFAULT_SPREADSHEET_PLUGIN_DATA } from './Basics';
import { FormulaBarController } from './Controller/FormulaBarController';
import { NamedRangeInsertRowActionExtensionFactory } from './Basics/Register/NamedRangeInsertRowActionExtension';

/**
 * The main sheet base, construct the sheet container and layout, mount the rendering engine
 */

export class SheetPlugin extends Plugin<SheetPluginObserve, SheetContext> {
    private _config: ISheetPluginConfig;

    private _toolBarRef: RefObject<HTMLElement>;

    private _splitLeftRef: RefObject<HTMLDivElement>;

    private _contentRef: RefObject<HTMLDivElement>;

    private _addButtonFunc: Function;

    private _addSiderFunc: AsyncFunction<ISlotProps>;

    private _addMainFunc: Function;

    private _showSiderByNameFunc: Function;

    private _showMainByNameFunc: Function;

    private _canvasEngine: Engine;

    private _canvasView: CanvasView;

    private _viewSheetMap: Map<string, string>;

    private _rightMenuControl: RightMenuController;

    private _toolBarControl: ToolBarController;

    private _infoBarControl: InfoBarController;

    private _formulaBarController: FormulaBarController;

    private _sheetBarControl: SheetBarControl;

    private _cellEditorController: CellEditorController;

    private _antLineController: AntLineControl;

    private _countBarController: CountBarController;

    private _sheetContainerController: SheetContainerController;

    private _modalGroupController: ModalGroupController;

    private _componentList: Map<string, any>;

    protected _namedRangeActionExtensionFactory: NamedRangeInsertRowActionExtensionFactory;

    constructor(config: Partial<ISheetPluginConfig> = {}) {
        super(PLUGIN_NAMES.SPREADSHEET);

        this._config = Tools.deepMerge(DEFAULT_SPREADSHEET_PLUGIN_DATA, config);
    }

    register(engineInstance: Engine) {
        // The preact ref component cannot determine whether ref.current or ref.current.base is DOM
        let container: HTMLElement = getRefElement(this._sheetContainerController.getContentRef());

        this._canvasEngine = engineInstance;

        engineInstance.setContainer(container);
        window.onresize = () => {
            engineInstance.resize();
        };
    }

    initialize(context: SheetContext): void {
        this.context = context;

        /**
         * load more Locale object
         */
        context.getLocale().load({
            en,
            zh,
        });

        const configure: IWorkbookConfig = context.getWorkBook().getConfig();

        const sheetContainer = this._initContainer(this._config.container);

        const config: BaseSheetContainerConfig = {
            skin: configure.skin || 'default',
            layout: this._config.layout,
            container: sheetContainer,
            onDidMount: () => {},
            context,
        };

        this._componentList = new Map();

        const sheetContainerConfig = this._config.layout?.sheetContainerConfig;
        const rightMenuConfig = this._config.layout?.rightMenuConfig;
        const toolBarConfig = this._config.layout?.toolBarConfig;

        this._modalGroupController = new ModalGroupController(this);
        this._sheetContainerController = new SheetContainerController(this, config);

        // TODO rightMenu config
        if (sheetContainerConfig === 'auto' || (sheetContainerConfig as IShowContainerConfig).rightMenu) {
            this._rightMenuControl = new RightMenuController(this, rightMenuConfig);
        }

        if (sheetContainerConfig === 'auto' || (sheetContainerConfig as IShowContainerConfig).toolBar) {
            this._toolBarControl = new ToolBarController(this, toolBarConfig);
        }
        if (sheetContainerConfig === 'auto' || (sheetContainerConfig as IShowContainerConfig).infoBar) {
            this._infoBarControl = new InfoBarController(this);
        }
        if (sheetContainerConfig === 'auto' || (sheetContainerConfig as IShowContainerConfig).sheetBar) {
            this._sheetBarControl = new SheetBarControl(this);
        }
        this._cellEditorController = new CellEditorController(this);
        this._antLineController = new AntLineControl(this);

        if (sheetContainerConfig === 'auto' || (sheetContainerConfig as IShowContainerConfig).countBar) {
            this._countBarController = new CountBarController(this);
        }
        if (sheetContainerConfig === 'auto' || (sheetContainerConfig as IShowContainerConfig).formulaBar) {
            this._formulaBarController = new FormulaBarController(this);
        }

        this.getObserver('onSheetContainerDidMountObservable')?.add(() => {
            this._initializeRender(context);
        });

        // render sheet container
        render(
            <SheetContainer changeLocale={this._sheetContainerController.changeLocale} changeSkin={this._sheetContainerController.changeSkin} config={config} />,
            sheetContainer
        );

        // const formulaEngine = this.getPluginByName<FormulaPlugin>('formula')?.getFormulaEngine();
        // =(sum(max(B1:C10,10)*5-100,((1+1)*2+5)/2,10)+count(B1:C10,10*5-100))*5-100
        // =(sum(max(B1:C10,10)*5-100,((1+1)*2+5)/2,10, lambda(x,y, x*y*x)(sum(1,(1+2)*3),2))+lambda(x,y, x*y*x)(sum(1,(1+2)*3),2)+count(B1:C10,10*5-100))*5-100
        // =((1+2)-A1:B2 + 5)/2 + sum(indirect("A5"):B10 + A1:offset("C5", 1, 1), 100)
        // =1+(3*4=4)*5+1
        // =(-(1+2)--@A1:B2 + 5)/2 + -sum(indirect("A5"):B10# + B6# + A1:offset("C5", 1, 1)  ,  100) + {1,2,3;4,5,6;7,8,10} + lambda(x,y,z, x*y*z)(sum(1,(1+2)*3),2,lambda(x,y, @offset(A1:B0,x#*y#))(1,2):C20) & "美国人才" + sum((1+2%)*30%, 1+2)%
        // formulaEngine?.calculate(`=lambda(x,y, x*y*x)(sum(1,(1+2)*3),2)+1-max(100,200)`);

        this.registerExtension();
    }

    /**
     * Convert id to DOM
     * @param container
     * @returns
     */
    private _initContainer(container: HTMLElement | string) {
        let sheetContainer = null;
        if (typeof container === 'string') {
            const containerDOM = document.getElementById(container);
            if (containerDOM == null) {
                sheetContainer = document.createElement('div');
                sheetContainer.id = container;
            } else {
                sheetContainer = containerDOM;
            }
        } else if (isElement(container)) {
            sheetContainer = container;
        } else {
            sheetContainer = document.createElement('div');
            sheetContainer.id = 'universheet';
        }

        return sheetContainer;
    }

    onMounted(ctx: SheetContext): void {
        install(this);

        this.initialize(ctx);
<<<<<<< HEAD
=======
        // return;
        // }

        // this._initializeRender(ctx);

        CommandManager.getActionObservers().add((actionObs: IActionObserverProps): void => {
            const currentUnitId = this.getContext().getWorkBook().getUnitId();
            const action = actionObs.action as SheetActionBase<ISetNamedRangeActionData, ISetNamedRangeActionData>;
            const actionData = action.getDoActionData();
            const actionUnitId = action.getWorkSheet().getContext().getWorkBook().getUnitId();

            if (currentUnitId !== actionUnitId) return;

            if (actionData.actionName === ACTION_NAMES.SET_NAMED_RANGE_ACTION) {
                const namedRange = actionData.namedRange;
            }
        });
>>>>>>> db33bbaa
    }

    get config() {
        return this._config;
    }

    private _initializeRender(context: SheetContext) {
        const engine = this.getPluginByName<RenderEngine>(PLUGIN_NAMES.BASE_RENDER)?.getEngine()!;

        this.register(engine);

        this._canvasView = new CanvasView(engine, this);

        this.context.getContextObserver('onSheetRenderDidMountObservable')?.notifyObservers();
    }

    onDestroy(): void {
        super.onDestroy();
        uninstall(this);

        const actionRegister = this.context.getCommandManager().getActionExtensionManager().getRegister();
        actionRegister.delete(this._namedRangeActionExtensionFactory);
    }

    registerExtension() {
        const actionRegister = this.context.getCommandManager().getActionExtensionManager().getRegister();
        this._namedRangeActionExtensionFactory = new NamedRangeInsertRowActionExtensionFactory(this);
        actionRegister.add(this._namedRangeActionExtensionFactory);
    }

    addButton(item: IToolBarItemProps): void {
        this._addButtonFunc(item);
    }

    getCanvasEngine() {
        return this._canvasEngine;
    }

    getCanvasView() {
        return this._canvasView;
    }

    getMainScene() {
        return this._canvasEngine.getScene(CANVAS_VIEW_KEY.MAIN_SCENE);
    }

    getSheetView() {
        return this.getCanvasView().getSheetView();
    }

    getSelectionManager() {
        return this.getSheetView()?.getSelectionManager();
    }

    getCurrentControls() {
        return this.getSelectionManager()?.getCurrentControls();
    }

    getSelectionShape() {
        return this._canvasEngine;
    }

    getMainComponent() {
        return this.getSheetView().getSpreadsheet();
    }

    getLeftTopComponent() {
        return this.getSheetView().getSpreadsheetLeftTopPlaceholder();
    }

    getRowComponent() {
        return this.getSheetView().getSpreadsheetRowTitle();
    }

    getColumnComponent() {
        return this.getSheetView().getSpreadsheetColumnTitle();
    }

    getSpreadsheetSkeleton() {
        return this.getSheetView().getSpreadsheetSkeleton();
    }

    getWorkbook() {
        return this.context.getWorkBook();
    }

    getRightMenuControl() {
        return this._rightMenuControl;
    }

    getToolBarControl() {
        return this._toolBarControl;
    }

    getInfoBarControl() {
        return this._infoBarControl;
    }

    getSheetBarControl() {
        return this._sheetBarControl;
    }

    getCellEditorController() {
        return this._cellEditorController;
    }

    getModalGroupControl() {
        return this._modalGroupController;
    }

    getSheetContainerControl() {
        return this._sheetContainerController;
    }

    addRightMenu(item: RightMenuProps[] | RightMenuProps) {
        this._rightMenuControl.addItem(item);
    }

    addToolButton(config: IToolBarItemProps) {
        this._toolBarControl.addToolButton(config);
    }

    registerComponent(name: string, component: any, props?: any) {
        this._componentList.set(name, component);
    }

    getRegisterComponent(name: string) {
        return this._componentList.get(name);
    }

    registerModal(name: string, component: any) {
        this._modalGroupController.addModal(name, component);
    }
}<|MERGE_RESOLUTION|>--- conflicted
+++ resolved
@@ -215,12 +215,6 @@
         install(this);
 
         this.initialize(ctx);
-<<<<<<< HEAD
-=======
-        // return;
-        // }
-
-        // this._initializeRender(ctx);
 
         CommandManager.getActionObservers().add((actionObs: IActionObserverProps): void => {
             const currentUnitId = this.getContext().getWorkBook().getUnitId();
@@ -234,7 +228,6 @@
                 const namedRange = actionData.namedRange;
             }
         });
->>>>>>> db33bbaa
     }
 
     get config() {
