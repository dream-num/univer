--- conflicted
+++ resolved
@@ -15,11 +15,7 @@
 ### Usage
 
 ```js
-<<<<<<< HEAD
-import {Slides} from '@univer/base-slides'
-=======
-impport {Slides} from '@univerjs/base-slides'
->>>>>>> b9ba0b61
+import { Slides } from '@univerjs/base-slides';
 
 const univerSheet = new UniverSheet();
 univerSheet.installPlugin(new Slides());
