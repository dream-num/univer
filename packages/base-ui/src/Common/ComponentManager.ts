import { IKeyValue } from '@univerjs/core';
import {
    BorderDashDot,
    BorderDashDotDot,
    BorderDashed,
    BorderDotted,
    BorderHair,
    BorderMedium,
    BorderMediumDashDot,
    BorderMediumDashDotDot,
    BorderMediumDashed,
    BorderThick,
    BorderThin,
} from '../Components/CanvasIcon';
import {
    BackIcon,
    BoldIcon,
    BottomBorderIcon,
    BottomVerticalIcon,
    BrIcon,
    CenterAlignIcon,
    CenterVerticalIcon,
    CutIcon,
    DeleteLineIcon,
    FillColorIcon,
    ForwardIcon,
    FullBorderIcon,
    InnerBorderIcon,
    ItalicIcon,
    LeftAlignIcon,
    LeftBorderIcon,
    MergeIcon,
    NoneBorderIcon,
    OuterBorderIcon,
    OverflowIcon,
    RightAlignIcon,
    RightBorderIcon,
    StripingBorderIcon,
    TextColorIcon,
    TextRotateAngleDownIcon,
    TextRotateAngleUpIcon,
    TextRotateIcon,
    TextRotateRotationDownIcon,
    TextRotateRotationUpIcon,
    TextRotateVerticalIcon,
    TopBorderIcon,
    TopVerticalIcon,
    UnderLineIcon,
    VerticalBorderIcon,
} from '../Components/Icon';

export interface CustomComponent {
    name: string;
    props?: IKeyValue;
}
export type ComponentList = Map<string, Function>;

export class ComponentManager {
    private _componentList: ComponentList = new Map();

    constructor() {
<<<<<<< HEAD
        const iconList: IKeyValue = {
=======
        const iconList: Record<string, Function> = {
>>>>>>> cc7554c1
            ForwardIcon,
            BackIcon,
            BoldIcon,
            ItalicIcon,
            DeleteLineIcon,
            UnderLineIcon,
            TextColorIcon,
            FillColorIcon,
            MergeIcon,
            TopBorderIcon,
            BottomBorderIcon,
            LeftBorderIcon,
            RightBorderIcon,
            NoneBorderIcon,
            FullBorderIcon,
            OuterBorderIcon,
            InnerBorderIcon,
            StripingBorderIcon,
            VerticalBorderIcon,
            LeftAlignIcon,
            CenterAlignIcon,
            RightAlignIcon,
            TopVerticalIcon,
            CenterVerticalIcon,
            BottomVerticalIcon,
            OverflowIcon,
            BrIcon,
            CutIcon,
            TextRotateIcon,
            TextRotateAngleUpIcon,
            TextRotateAngleDownIcon,
            TextRotateVerticalIcon,
            TextRotateRotationUpIcon,
            TextRotateRotationDownIcon,
            BorderThin,
            BorderHair,
            BorderDotted,
            BorderDashed,
            BorderDashDot,
            BorderDashDotDot,
            BorderMedium,
            BorderMediumDashed,
            BorderMediumDashDot,
            BorderMediumDashDotDot,
            BorderThick,
        };

        for (let k in iconList) {
            this.register(k, iconList[k]);
        }
    }

    register(name: string, component: any) {
        this._componentList.set(name, component);
    }

    get(name: string) {
        return this._componentList.get(name);
    }

    delete(name: string) {
        this._componentList.delete(name);
    }
}<|MERGE_RESOLUTION|>--- conflicted
+++ resolved
@@ -59,11 +59,7 @@
     private _componentList: ComponentList = new Map();
 
     constructor() {
-<<<<<<< HEAD
-        const iconList: IKeyValue = {
-=======
         const iconList: Record<string, Function> = {
->>>>>>> cc7554c1
             ForwardIcon,
             BackIcon,
             BoldIcon,
