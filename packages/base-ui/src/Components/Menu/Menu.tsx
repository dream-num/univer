--- conflicted
+++ resolved
@@ -1,19 +1,11 @@
-<<<<<<< HEAD
 import { Component, ComponentChild, createRef } from 'preact';
 import { Subscription } from 'rxjs';
 import { ICommandService } from '@univerjs/core';
-import { BaseMenuProps, BaseMenuState, BaseMenuItem, BaseMenuStyle } from '../../Interfaces';
 import { joinClassNames } from '../../Utils';
 import { CustomLabel } from '../CustomLabel';
-=======
-import { ComponentChild } from 'preact';
-import { Subscription } from 'rxjs';
-import { ICommandService } from '@univerjs/core';
-import { Component, createRef, JSX } from '../../Framework';
-import { BaseMenuProps, BaseMenuState, BaseMenuItem, BaseMenuStyle, TreeMenuItems } from '../../Interfaces';
-import { joinClassNames } from '../../Utils';
-
->>>>>>> 3b6752ac
+
+import { BaseMenuProps, BaseMenuState, BaseMenuItem, BaseMenuStyle } from '../../Interfaces';
+
 import styles from './index.module.less';
 import { IDisplayMenuItem } from '../../services/menu/menu.service';
 import AppContext from '../../Common/AppContext';
@@ -117,11 +109,7 @@
     };
 
     render() {
-<<<<<<< HEAD
-        const { className = '', style = '', menu, menuItems, deep = 0 } = this.props;
-=======
         const { className = '', menuItems, style = '', menu, deep = 0 } = this.props;
->>>>>>> 3b6752ac
         const { show, posStyle } = this.state;
 
         return (
@@ -161,13 +149,9 @@
                         </>
                     );
                 })}
-<<<<<<< HEAD
                 {menuItems?.map((item, index) => (
-                    <MenuItem menuItem={item} onClick={() => this.showMenu(false)} />
+                    <MenuItem menuItem={item} index={index} onClick={() => this.showMenu(false)} />
                 ))}
-=======
-                {menuItems?.map((item, index) => item && <MenuItem menuItem={item} index={index} onClick={() => this.showMenu(false)} />)}
->>>>>>> 3b6752ac
             </ul>
         );
     }
@@ -180,19 +164,13 @@
     }
 }
 
-<<<<<<< HEAD
-export class MenuItem extends Component<{ menuItem: IDisplayMenuItem; onClick: () => void }, { disabled: boolean }> {
+export class MenuItem extends Component<{ menuItem: IDisplayMenuItem; index: number; onClick: () => void }, { disabled: boolean }> {
     static override contextType = AppContext;
 
     private disabledSubscription: Subscription | undefined;
 
-=======
-export class MenuItem extends Component<{ menuItem: TreeMenuItems; index: number; onClick: () => void; style?: JSX.CSSProperties }, { disabled: boolean }> {
-    private disabledSubscription: Subscription | undefined;
-
     private _refs: Menu[] = [];
 
->>>>>>> 3b6752ac
     constructor() {
         super();
 
@@ -201,8 +179,6 @@
         };
     }
 
-<<<<<<< HEAD
-=======
     mouseEnter = (e: MouseEvent, index: number) => {
         const { menuItem } = this.props;
         if (menuItem.subMenus) {
@@ -217,7 +193,6 @@
         }
     };
 
->>>>>>> 3b6752ac
     override componentDidMount(): void {
         this.disabledSubscription = this.props.menuItem.disabled$?.subscribe((disabled) => {
             this.setState({ disabled });
@@ -229,30 +204,17 @@
     }
 
     override render(): ComponentChild {
-<<<<<<< HEAD
-        const { menuItem: item } = this.props;
-=======
-        const { menuItem: item, index, style } = this.props;
->>>>>>> 3b6752ac
+        const { menuItem: item, index } = this.props;
         const commandService: ICommandService = this.context.injector.get(ICommandService);
         const { disabled } = this.state;
 
         return (
             <li
                 className={joinClassNames(styles.colsMenuitem, disabled ? styles.colsMenuitemDisabled : '')}
-<<<<<<< HEAD
-=======
-                style={{ ...style }}
->>>>>>> 3b6752ac
                 onClick={() => {
                     this.props.onClick();
                     commandService.executeCommand(item.id);
                 }}
-<<<<<<< HEAD
-            >
-                <CustomLabel label={item.title}></CustomLabel>
-                {item.shortcut && ` (${item.shortcut})`}
-=======
                 onMouseEnter={(e) => {
                     this.mouseEnter(e, index);
                 }}
@@ -260,13 +222,13 @@
                     this.mouseLeave(e, index);
                 }}
             >
-                {this.getLabel(item.label || item.title)}
+                <CustomLabel label={item.label || item.title}></CustomLabel>
+                {item.shortcut && ` (${item.shortcut})`}
                 {item.subMenuItems && item.subMenuItems.length > 0 ? (
                     <Menu ref={(ele: Menu) => (this._refs[index] = ele)} menuItems={item.subMenuItems} parent={this}></Menu>
                 ) : (
                     <></>
                 )}
->>>>>>> 3b6752ac
             </li>
         );
     }
