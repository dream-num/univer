--- conflicted
+++ resolved
@@ -1,11 +1,5 @@
-<<<<<<< HEAD
-import { Engine, IRenderingEngine } from '@univerjs/base-render';
+import { Engine, IRenderingEngine, IRenderManagerService } from '@univerjs/base-render';
 import { Disposable, LifecycleService, LifecycleStages, toDisposable } from '@univerjs/core';
-import { IRenderManagerService } from '@univerjs/base-render';
-=======
-import { IRenderManagerService } from '@univerjs/base-render';
-import { Disposable, toDisposable } from '@univerjs/core';
->>>>>>> 31fcf377
 import { IDisposable, Inject, Injector } from '@wendellhu/redi';
 import { connectInjector } from '@wendellhu/redi/react-bindings';
 import React, { ComponentType } from 'react';
@@ -34,11 +28,8 @@
 
     constructor(
         @Inject(Injector) private readonly _injector: Injector,
-<<<<<<< HEAD
         @Inject(LifecycleService) private readonly _lifecycleService: LifecycleService,
-        @IRenderingEngine private readonly _renderingEngine: Engine
-=======
->>>>>>> 31fcf377
+        @IRenderingEngine private readonly _renderingEngine: Engine,
         @IRenderManagerService private readonly _renderManagerService: IRenderManagerService
     ) {
         super();
@@ -46,16 +37,10 @@
 
     bootstrapWorkbench(options: IWorkbenchOptions): void {
         this.disposeWithMe(
-<<<<<<< HEAD
             bootStrap(this._injector, options, (element) => {
-                this._renderManagerService.defaultEngine.setContainer(element)
+                this._renderManagerService.defaultEngine.setContainer(element);
                 this._lifecycleService.stage = LifecycleStages.Rendered;
             })
-=======
-            bootStrap(this._injector, options, (element) =>
-                this._renderManagerService.defaultEngine.setContainer(element)
-            )
->>>>>>> 31fcf377
         );
     }
 
