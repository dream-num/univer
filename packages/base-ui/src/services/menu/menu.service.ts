--- conflicted
+++ resolved
@@ -1,12 +1,9 @@
 import { Disposable, toDisposable } from '@univerjs/core';
 import { createIdentifier, IDisposable } from '@wendellhu/redi';
 import { Observable } from 'rxjs';
-<<<<<<< HEAD
 import { IShortcutService } from '../shortcut/shorcut.service';
-=======
 import { BaseSelectChildrenProps } from '../../Components/Select/Select';
-import { ComponentChildren } from '../../Framework/Preact';
->>>>>>> 3b6752ac
+import { ComponentChildren } from 'preact';
 
 export type OneOrMany<T> = T | T[];
 
@@ -43,13 +40,9 @@
 export interface IMenuItem {
     id: string;
     menu: OneOrMany<MenuPosition>;
-<<<<<<< HEAD
-    subMenus?: string[];
-=======
     subMenus?: string[]; // submenu id list
     parentId?: string; // if it is submenu
     label?: string | CustomLabel | ComponentChildren;
->>>>>>> 3b6752ac
 
     title: string;
     icon?: string;
@@ -64,6 +57,7 @@
 export interface IDisplayMenuItem extends IMenuItem {
     /** MenuService should get responsible shortcut and display on the UI. */
     shortcut?: string;
+    subMenuItems?: IDisplayMenuItem[];
 }
 
 export const IMenuService = createIdentifier<IMenuService>('univer.menu-service');
@@ -111,10 +105,7 @@
     }
 
     getMenuItems(positions: MenuPosition): IDisplayMenuItem[] {
-<<<<<<< HEAD
-=======
         // TODO: @wzhudev: compose shortcut to returned menu items.
->>>>>>> 3b6752ac
         if (this._menuByPositions.has(positions)) {
             return [...this._menuByPositions.get(positions)!.values()].map((menu) => this.getDisplayMenuItems(menu));
         }
