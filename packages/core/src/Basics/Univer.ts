--- conflicted
+++ resolved
@@ -64,14 +64,8 @@
         return sheet;
     }
 
-<<<<<<< HEAD
-    addUniverSheet(univerSheet: UniverSheet): void {
-        this._currentUniverService.addSheet(univerSheet);
-    }
-=======
     createUniverDoc(config: Partial<IDocumentData>): UniverDoc {
         const doc = this._univerInjector.createInstance(UniverDoc, config);
->>>>>>> 9a8a9d76
 
         this.initializePluginsForDoc(doc);
         this._currentUniverService.addDoc(doc);
@@ -162,8 +156,6 @@
         const plugins = this._univerPluginRegistry.getRegisterPlugins(PluginType.Sheet);
         plugins.forEach((p) => {
             sheet.addPlugin(p.plugin as unknown as PluginCtor<any>, p.options);
-<<<<<<< HEAD
-=======
         });
     }
 
@@ -171,7 +163,6 @@
         const plugins = this._univerPluginRegistry.getRegisterPlugins(PluginType.Doc);
         plugins.forEach((p) => {
             doc.addPlugin(p.plugin as unknown as PluginCtor<any>, p.options);
->>>>>>> 9a8a9d76
         });
     }
 }