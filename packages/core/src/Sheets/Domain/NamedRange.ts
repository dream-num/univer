import { Context } from '../../Basics';
<<<<<<< HEAD
import { SheetsCommand, CommandManager } from '../../Command';
import { ACTION_NAMES } from '../../Const';
import { Workbook, Worksheet } from './index';
=======
>>>>>>> 4f6db2ec
import {
    Command,
    CommandManager,
    IAddNamedRangeActionData,
    IDeleteNamedRangeActionData,
    ISetNamedRangeActionData,
} from '../../Command';
import { ACTION_NAMES } from '../../Const';
import { Workbook, Worksheet } from './index';

import { INamedRange } from '../../Interfaces/INamedRange';

/**
 * Create, access and modify named ranges in a spreadsheet. Named ranges are ranges that have associated string aliases.
 *
 * Reference: https://developers.google.com/apps-script/reference/spreadsheet/named-range
 */
export class NamedRange {
    private _workbook: Workbook;

    private _worksheet: Worksheet;

    private _commandManager: CommandManager;

    private _context: Context;

    // private _name: string;
    // private _range: Range;
    // private _namedRangeId: string;

    constructor(worksheet: Worksheet) {
        this._worksheet = worksheet;
        this._workbook = this._worksheet.getContext().getWorkBook();
        this._commandManager = this._worksheet.getCommandManager();
        this._context = this._worksheet.getContext();

        // this._name = name;
        // this._range = range;
        // this._namedRangeId = 'named-range-' + Tools.generateRandomId();
        // this._addNamedRange();
    }

    addNamedRange(namedRange: INamedRange) {
        const { _context, _commandManager } = this;

        // const namedRange: INamedRange = {
        //     namedRangeId: this._namedRangeId,
        //     name: this._name,
        //     range: {
        //         sheetId: this._worksheet.getSheetId(),
        //         rangeData: this._range.getRangeData(),
        //     },
        // };
        // Organize action data
        const actionData: IAddNamedRangeActionData = {
            actionName: ACTION_NAMES.ADD_NAMED_RANGE_ACTION,
            namedRange,
            sheetId: this._worksheet.getSheetId(),
        };

        // Execute action
        const command = new SheetsCommand(_context.getWorkBook(), actionData);
        _commandManager.invoke(command);

        // // manage instance
        // this._workbook.getNamedRanges().push(this);
    }

    setNamedRange(namedRange: INamedRange) {
        const { _context, _commandManager } = this;

        // const namedRange: INamedRange = {
        //     namedRangeId: this._namedRangeId,
        //     name: this._name,
        //     range: {
        //         sheetId: this._worksheet.getSheetId(),
        //         rangeData: this._range.getRangeData(),
        //     },
        // };
        // Organize action data
        const actionData: ISetNamedRangeActionData = {
            actionName: ACTION_NAMES.SET_NAMED_RANGE_ACTION,
            namedRange,
            sheetId: this._worksheet.getSheetId(),
        };

        // Execute action
        const command = new SheetsCommand(_context.getWorkBook(), actionData);
        _commandManager.invoke(command);
    }

    /**
     * Gets the name of this named range.
     *
     * @returns String — the name of this named range
     */
    // getName(): string {
    //     return this._name;
    // }

    /**
     * Sets/updates the name of the named range.
     * @param name 	The new name of the named range.
     *
     * @returns NamedRange — the range whose name was set by the call
     */
    // setName(name: string): NamedRange {
    //     this._name = name;

    //     this._setNamedRange();

    //     return this;
    // }

    /**
     * Gets the range referenced by this named range.
     *
     * @returns Range — the spreadsheet range that is associated with this named range
     */
    // getRange(): Range {
    //     return this._range;
    // }

    /**
     * Sets/updates the range for this named range.
     * @param range The spreadsheet range to associate with this named range.
     * @returns NamedRange — the named range for which the spreadsheet range was set
     */
    // setRange(range: Range): NamedRange {
    //     this._range = range;

    //     this._setNamedRange();

    //     return this;
    // }

    /**
     * Gets the namedRangeId of this named range.
     *
     * @returns String — the namedRangeId of this named range
     */
    // getNamedRangeId(): string {
    //     return this._namedRangeId;
    // }

    /**
     * Deletes this named range.
     */
    remove(namedRangeId: string): void {
        const { _context, _commandManager } = this;

        // Organize action data
        const actionData: IDeleteNamedRangeActionData = {
            actionName: ACTION_NAMES.DELETE_NAMED_RANGE_ACTION,
            namedRangeId,
            sheetId: this._worksheet.getSheetId(),
        };

        // Execute action
        const command = new SheetsCommand(_context.getWorkBook(), actionData);
        _commandManager.invoke(command);

        // const namedRanges = this._workbook.getNamedRanges();

        // return namedRanges.find((currentNamedRange: NamedRange, i) => {
        //     if (currentNamedRange.getNamedRangeId() === this._namedRangeId) {
        //         // remove
        //         namedRanges.splice(i, 1);
        //         return currentNamedRange;
        //     }
        // })!;
    }
}<|MERGE_RESOLUTION|>--- conflicted
+++ resolved
@@ -1,10 +1,4 @@
 import { Context } from '../../Basics';
-<<<<<<< HEAD
-import { SheetsCommand, CommandManager } from '../../Command';
-import { ACTION_NAMES } from '../../Const';
-import { Workbook, Worksheet } from './index';
-=======
->>>>>>> 4f6db2ec
 import {
     Command,
     CommandManager,
@@ -66,7 +60,7 @@
         };
 
         // Execute action
-        const command = new SheetsCommand(_context.getWorkBook(), actionData);
+        const command = new Command(_context.getWorkBook(), actionData);
         _commandManager.invoke(command);
 
         // // manage instance
@@ -92,7 +86,7 @@
         };
 
         // Execute action
-        const command = new SheetsCommand(_context.getWorkBook(), actionData);
+        const command = new Command(_context.getWorkBook(), actionData);
         _commandManager.invoke(command);
     }
 
@@ -164,7 +158,7 @@
         };
 
         // Execute action
-        const command = new SheetsCommand(_context.getWorkBook(), actionData);
+        const command = new Command(_context.getWorkBook(), actionData);
         _commandManager.invoke(command);
 
         // const namedRanges = this._workbook.getNamedRanges();
