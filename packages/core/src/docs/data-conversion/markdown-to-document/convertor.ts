/**
 * Copyright 2023-present DreamNum Inc.
 *
 * Licensed under the Apache License, Version 2.0 (the "License");
 * you may not use this file except in compliance with the License.
 * You may obtain a copy of the License at
 *
 *     http://www.apache.org/licenses/LICENSE-2.0
 *
 * Unless required by applicable law or agreed to in writing, software
 * distributed under the License is distributed on an "AS IS" BASIS,
 * WITHOUT WARRANTIES OR CONDITIONS OF ANY KIND, either express or implied.
 * See the License for the specific language governing permissions and
 * limitations under the License.
 */

import type { Token, Tokens } from 'marked';
import { marked } from 'marked';
<<<<<<< HEAD
import type { IBullet, ICustomRange, IDocumentData, ITextRun, ITextStyle } from '../../../types/interfaces';
import { CustomRangeType, DocumentFlavor } from '../../../types/interfaces';
=======
import type { IBullet, ICustomTable, IDocumentData, ITextRun, ITextStyle } from '../../../types/interfaces';
import { DocumentFlavor } from '../../../types/interfaces';
>>>>>>> 459fe3d8
import { BooleanNumber } from '../../../types/enum';
import { normalizeTextRuns } from '../../data-model/text-x/apply-utils/common';
import { generateRandomId, Tools } from '../../../shared';
import { DataStreamTreeTokenType, PresetListType } from '../../data-model';
<<<<<<< HEAD
=======
import { genTableSource } from '../../data-model/table';
>>>>>>> 459fe3d8

function addParagraphToken(docData: Partial<IDocumentData>, bullet?: IBullet) {
    const body = docData.body!;

    body.paragraphs?.push({
        startIndex: body.dataStream.length,
        paragraphStyle: {
            spaceAbove: { v: 10 },
            lineSpacing: 2,
            spaceBelow: { v: 0 },
        },
        bullet,
    });

    body.dataStream += '\r';
}

function addSectionBreakToken(docData: Partial<IDocumentData>) {
    const body = docData.body!;

    body.sectionBreaks?.push({
        startIndex: body.dataStream.length,
    });

    body.dataStream += '\n';
}

function addLinkToResource(docData: Partial<IDocumentData>, link: { id: string; payload: string }) {
    let resource = docData.resources?.find((r) => r.name === 'DOC_HYPER_LINK_PLUGIN');

    if (!resource) {
        resource = {
            id: 'DOC_HYPER_LINK_PLUGIN',
            name: 'DOC_HYPER_LINK_PLUGIN',
            data: '{"links":[]}',
        };
        docData.resources = [
            ...docData.resources ?? [],
            resource,
        ];
    }

    resource.data = JSON.stringify(
        {
            links: [
                ...JSON.parse(resource.data)?.links ?? [],
                link,
            ],
        }
    );
}

interface IListCache {
    token: (Tokens.List | Tokens.Generic);
    id: string;
    listItemCache: (Tokens.ListItem | Tokens.Generic)[];
}

const DEFAULT_PAGE_WIDTH = 595 / 0.75;
const DEFAULT_PAGE_HEIGHT = 842 / 0.75;

interface IMarkdownToDocumentConvertorParams {
    pageWidth: number;
    pageHeight: number;
}

export class MarkdownToDocumentConvertor {
    private _headingCache: (Tokens.Heading | Tokens.Generic)[] = [];
    private _tableCache: (Tokens.Table | Tokens.Generic)[] = [];
    private _listCache: IListCache[] = [];
    private _strongCache: (Tokens.Strong | Tokens.Generic)[] = [];
<<<<<<< HEAD
    private _linkCache: (Tokens.Link | Tokens.Generic)[] = [];
=======
    private _emCache: (Tokens.Em | Tokens.Generic)[] = [];
    private _delCache: (Tokens.Del | Tokens.Generic)[] = [];
>>>>>>> 459fe3d8

    get _listItemCache() {
        return this._listCache[this._listCache.length - 1].listItemCache;
    }

    constructor(private readonly _options?: IMarkdownToDocumentConvertorParams) {}

    convert(markdown: string) {
        const tokens = marked.lexer(markdown, { async: false, gfm: true });
        const pageWidth = this._options?.pageWidth || DEFAULT_PAGE_WIDTH;
        const pageHeight = this._options?.pageHeight || DEFAULT_PAGE_HEIGHT;

        const docData: IDocumentData = {
            id: '',
            drawingsOrder: [],
            drawings: {},
            tableSource: {},
            footers: {},
            headers: {},
            lists: {},
            body: {
                dataStream: '',
                textRuns: [],
                tables: [],
                customBlocks: [],
                paragraphs: [],
                sectionBreaks: [],
            },
            documentStyle: {
                pageSize: {
                    width: pageWidth,
                    height: pageHeight,
                },
                marginTop: 50,
                marginBottom: 50,
                marginRight: 40,
                marginLeft: 40,
                documentFlavor: DocumentFlavor.TRADITIONAL,
                renderConfig: {
                    vertexAngle: 0,
                    centerAngle: 0,
                },
            },
            settings: {},
            resources: [{
                id: 'DOC_HYPER_LINK_PLUGIN',
                name: 'DOC_HYPER_LINK_PLUGIN',
                data: '{"links":[]}',
            }],
        };

        // console.log(tokens);

        this._process(tokens, docData);

        docData.body!.textRuns = normalizeTextRuns(docData.body?.textRuns ?? []);

        addSectionBreakToken(docData);

        return docData;
    }

    private _process(tokens: Token[], docData: Partial<IDocumentData>) {
        for (const token of tokens) {
            switch (token.type) {
                case 'heading': {
                    this._processHeading(token, docData);
                    break;
                }

                case 'paragraph': {
                    this._processParagraph(token, docData);
                    break;
                }

                case 'table': {
                    this._processTable(token, docData);
                    break;
                }

                case 'space': {
                    this._processSpace(docData);
                    break;
                }

                case 'list': {
                    this._listCache.push({ token, id: generateRandomId(6), listItemCache: [] });

                    if (token.items?.length) {
                        this._process(token.items, docData);
                    }

                    this._listCache.pop();
                    break;
                }

                case 'list_item': {
                    this._listItemCache.push(token);

                    if (token.tokens?.length) {
                        this._process(token.tokens, docData);
                    }

                    this._listItemCache.pop();

                    break;
                }

                case 'text': {
                    this._processText(token, docData);
                    break;
                }

                case 'strong': {
                    this._processStrong(token, docData);
                    break;
                }

                case 'em': {
                    this._processEm(token, docData);
                    break;
                }

                case 'del': {
                    this._processDel(token, docData);
                    break;
                }

                case 'link': {
                    this._linkCache.push(token);
                    if (token.tokens?.length) {
                        this._process(token.tokens, docData);
                    }
                    this._linkCache.pop();
                    break;
                }

                default: {
                    break;
                }
            }
        }
    }

    private _processStrong(token: Tokens.Strong | Tokens.Generic, docData: Partial<IDocumentData>) {
        this._strongCache.push(token);

        if (token.tokens?.length) {
            this._process(token.tokens, docData);
        }

        this._strongCache.pop();
    }

    private _processEm(token: Tokens.Em | Tokens.Generic, docData: Partial<IDocumentData>) {
        this._emCache.push(token);

        if (token.tokens?.length) {
            this._process(token.tokens, docData);
        }

        this._emCache.pop();
    }

    private _processDel(token: Tokens.Del | Tokens.Generic, docData: Partial<IDocumentData>) {
        this._delCache.push(token);

        if (token.tokens?.length) {
            this._process(token.tokens, docData);
        }

        this._delCache.pop();
    }

    private _processHeading(token: Tokens.Heading | Tokens.Generic, docData: Partial<IDocumentData>) {
        this._headingCache.push(token);

        if (token.tokens?.length) {
            this._process(token.tokens, docData);
        }
        this._headingCache.pop();

        addParagraphToken(docData);
    }

    private _processParagraph(token: Tokens.Paragraph | Tokens.Generic, docData: Partial<IDocumentData>) {
        if (token.tokens?.length) {
            this._process(token.tokens, docData);
        }

        addParagraphToken(docData);
    }

    private _processTable(token: Tokens.Table | Tokens.Generic, docData: Partial<IDocumentData>) {
        const pageWidth = this._options?.pageWidth ?? DEFAULT_PAGE_WIDTH;

        this._tableCache.push(token);

        const body = docData.body!;
        const startIndex = body.dataStream.length;

        body.dataStream += DataStreamTreeTokenType.TABLE_START;

        let rowCount = 0;
        let colCount = 0;

        if (token.header?.length) {
            body.dataStream += DataStreamTreeTokenType.TABLE_ROW_START;

            for (const headerCell of token.header) {
                body.dataStream += DataStreamTreeTokenType.TABLE_CELL_START;
                const { tokens } = headerCell;

                this._process(tokens, docData);

                // Append \r\n in every table cell.
                addParagraphToken(docData);
                addSectionBreakToken(docData);

                body.dataStream += DataStreamTreeTokenType.TABLE_CELL_END;
            }

            rowCount++;

            body.dataStream += DataStreamTreeTokenType.TABLE_ROW_END;

            colCount = token.header.length;
        }

        if (token.rows?.length) {
            for (const row of token.rows) {
                body.dataStream += DataStreamTreeTokenType.TABLE_ROW_START;

                for (const cell of row) {
                    body.dataStream += DataStreamTreeTokenType.TABLE_CELL_START;
                    const { tokens } = cell;

                    this._process(tokens, docData);

                    // Append \r\n in every table cell.
                    addParagraphToken(docData);
                    addSectionBreakToken(docData);

                    body.dataStream += DataStreamTreeTokenType.TABLE_CELL_END;
                }

                body.dataStream += DataStreamTreeTokenType.TABLE_ROW_END;

                rowCount++;
            }
        }

        const endIndex = body.dataStream.length;
        body.dataStream += DataStreamTreeTokenType.TABLE_END;

        addParagraphToken(docData);

        const tableId = Tools.generateRandomId(6);

        const table: ICustomTable = {
            startIndex,
            endIndex,
            tableId,
        };

        body.tables?.push(table);

        const tableSource = genTableSource(rowCount, colCount, pageWidth / colCount);

        docData.tableSource![tableId] = tableSource;

        this._tableCache.pop();
    }

    private _processSpace(docData: Partial<IDocumentData>) {
        addParagraphToken(docData);
    }

    private _processText(token: Tokens.Text | Tokens.Generic | Tokens.Tag, docData: Partial<IDocumentData>) {
        if ((token as Tokens.Text | Tokens.Generic).tokens?.length) {
            this._process((token as Tokens.Text | Tokens.Generic).tokens!, docData);

            // add paragraph token if text token is the child of list item.
            if (this._listItemCache.length) {
                const list = this._listCache[this._listCache.length - 1];
                const parent = this._listItemCache[this._listItemCache.length - 1];
                const bullet: IBullet = {
                    listId: list.id,
                    listType: parent.task ? parent.checked ? PresetListType.CHECK_LIST_CHECKED : PresetListType.CHECK_LIST : list.token.ordered ? PresetListType.ORDER_LIST : PresetListType.BULLET_LIST,
                    nestingLevel: this._listItemCache.length - 1,
                };
                addParagraphToken(docData, bullet);
            }
        } else {
            let text = token.text.replaceAll('\n', ' ');
            if (this._linkCache.length) {
                text = `${DataStreamTreeTokenType.CUSTOM_RANGE_START}${text}${DataStreamTreeTokenType.CUSTOM_RANGE_END}`;
            }
            const body = docData.body!;
            const textRun = this._getTextRun(text, docData);

            if (this._linkCache.length) {
                const link = this._linkCache[this._linkCache.length - 1];
                const customRange: ICustomRange = {
                    rangeId: generateRandomId(6),
                    rangeType: CustomRangeType.HYPERLINK,
                    startIndex: body.dataStream.length,
                    endIndex: body.dataStream.length + text.length - 1,
                };
                body.customRanges = [
                    ...body.customRanges ?? [],
                    customRange,
                ];
                addLinkToResource(docData, { id: customRange.rangeId, payload: link.href });
            }

            body.dataStream += text;
            body.textRuns!.push(textRun);
        }
    }

    private _getTextRun(text: string, docData: Partial<IDocumentData>): ITextRun {
        const body = docData.body!;
        const st = body.dataStream.length;
        const ed = st + text.length;

        const ts: ITextStyle = {};

        if (this._headingCache.length) {
            const heading = this._headingCache[this._headingCache.length - 1];
            const { depth } = heading;

            ts.fs = 16 + (6 - depth) * 3;
            // Set heading bold to true.
            ts.bl = BooleanNumber.TRUE;
        }

        if (this._strongCache.length) {
            ts.bl = BooleanNumber.TRUE;
        }

        if (this._emCache.length) {
            ts.it = BooleanNumber.TRUE;
        }

        if (this._delCache.length) {
            ts.st = { s: BooleanNumber.TRUE };
        }

        return {
            st,
            ed,
            ts,
        };
    }
}<|MERGE_RESOLUTION|>--- conflicted
+++ resolved
@@ -16,21 +16,13 @@
 
 import type { Token, Tokens } from 'marked';
 import { marked } from 'marked';
-<<<<<<< HEAD
 import type { IBullet, ICustomRange, IDocumentData, ITextRun, ITextStyle } from '../../../types/interfaces';
 import { CustomRangeType, DocumentFlavor } from '../../../types/interfaces';
-=======
-import type { IBullet, ICustomTable, IDocumentData, ITextRun, ITextStyle } from '../../../types/interfaces';
-import { DocumentFlavor } from '../../../types/interfaces';
->>>>>>> 459fe3d8
 import { BooleanNumber } from '../../../types/enum';
 import { normalizeTextRuns } from '../../data-model/text-x/apply-utils/common';
 import { generateRandomId, Tools } from '../../../shared';
 import { DataStreamTreeTokenType, PresetListType } from '../../data-model';
-<<<<<<< HEAD
-=======
 import { genTableSource } from '../../data-model/table';
->>>>>>> 459fe3d8
 
 function addParagraphToken(docData: Partial<IDocumentData>, bullet?: IBullet) {
     const body = docData.body!;
@@ -102,12 +94,9 @@
     private _tableCache: (Tokens.Table | Tokens.Generic)[] = [];
     private _listCache: IListCache[] = [];
     private _strongCache: (Tokens.Strong | Tokens.Generic)[] = [];
-<<<<<<< HEAD
     private _linkCache: (Tokens.Link | Tokens.Generic)[] = [];
-=======
     private _emCache: (Tokens.Em | Tokens.Generic)[] = [];
     private _delCache: (Tokens.Del | Tokens.Generic)[] = [];
->>>>>>> 459fe3d8
 
     get _listItemCache() {
         return this._listCache[this._listCache.length - 1].listItemCache;
