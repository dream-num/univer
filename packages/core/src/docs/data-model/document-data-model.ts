--- conflicted
+++ resolved
@@ -237,13 +237,10 @@
         return this.snapshot.body?.customRanges;
     }
 
-<<<<<<< HEAD
-=======
     getCustomDecorations() {
         return this.snapshot.body?.customDecorations;
     }
 
->>>>>>> 3cac767b
     getRev(): number {
         return this.snapshot.rev ?? 1;
     }
