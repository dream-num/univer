--- conflicted
+++ resolved
@@ -39,10 +39,7 @@
     insertSectionBreaks,
     insertTables,
     insertTextRuns,
-<<<<<<< HEAD
-=======
     mergeContinuousDecorations,
->>>>>>> e16aa902
     mergeContinuousRanges,
     normalizeTextRuns,
     splitCustomDecroatesByIndex,
@@ -456,12 +453,9 @@
     if (!body.customRanges) {
         body.customRanges = [];
     }
-<<<<<<< HEAD
-=======
 
     splitCustomRangesByIndex(body.customRanges, currentIndex);
     splitCustomRangesByIndex(body.customRanges, currentIndex + textLength);
->>>>>>> e16aa902
     const start = currentIndex;
     const end = currentIndex + textLength - 1;
     const { customRanges: updateDataCustomRanges } = updateBody;
@@ -477,30 +471,6 @@
     });
 
     const removeCustomRanges: ICustomRange[] = [];
-<<<<<<< HEAD
-    if (coverType === UpdateDocsAttributeType.REPLACE) {
-        updateBody.customRanges?.forEach((customRange) => {
-            const { startIndex, endIndex } = customRange;
-            newCustomRanges.push({
-                ...customRange,
-                startIndex: startIndex + currentIndex,
-                endIndex: endIndex + currentIndex,
-            });
-        });
-    } else {
-        if (!updateDataCustomRanges) {
-            return removeCustomRanges;
-        }
-        updateBody.customRanges?.forEach((customRange) => {
-            const { startIndex, endIndex } = customRange;
-            newCustomRanges.push({
-                ...customRange,
-                startIndex: startIndex + currentIndex,
-                endIndex: endIndex + currentIndex,
-            });
-        });
-    }
-=======
 
     if (!updateDataCustomRanges) {
         return [];
@@ -513,7 +483,6 @@
             endIndex: endIndex + currentIndex,
         });
     });
->>>>>>> e16aa902
 
     body.customRanges = mergeContinuousRanges(newCustomRanges);
     return removeCustomRanges;
@@ -531,22 +500,11 @@
         body.customDecorations = [];
     }
 
-<<<<<<< HEAD
-    const removeCustomDecorations: ICustomDecoration[] = [];
-    const decorationMap: Record<string, ICustomDecoration> = Object.create(null);
-    const { customDecorations } = body;
-    const { customDecorations: updateDataCustomDecorations = [] } = updateBody;
-    for (const customDecoration of customDecorations) {
-        const { id } = customDecoration;
-        decorationMap[id] = customDecoration;
-    }
-=======
     splitCustomDecroatesByIndex(body.customDecorations, currentIndex);
     splitCustomDecroatesByIndex(body.customDecorations, currentIndex + textLength);
     const removeCustomDecorations: ICustomDecoration[] = [];
     const { customDecorations } = body;
     const { customDecorations: updateDataCustomDecorations = [] } = updateBody;
->>>>>>> e16aa902
 
     if (coverType === UpdateDocsAttributeType.REPLACE) {
         for (let index = 0; index < customDecorations.length; index++) {
@@ -568,21 +526,11 @@
     } else {
         for (const updateCustomDecoration of updateDataCustomDecorations) {
             const { id } = updateCustomDecoration;
-<<<<<<< HEAD
-            const oldCustomDecoration = decorationMap[id];
-            if (oldCustomDecoration) {
-                if (updateCustomDecoration.type === CustomDecorationType.DELTED) {
-                    removeCustomDecorations.push(oldCustomDecoration);
-                    continue;
-                }
-                Object.assign(oldCustomDecoration, updateCustomDecoration);
-=======
             if (updateCustomDecoration.type === CustomDecorationType.DELTED) {
                 const oldCustomDecorations = customDecorations.filter((d) => d.id === id);
                 if (oldCustomDecorations.length) {
                     removeCustomDecorations.push(...oldCustomDecorations);
                 }
->>>>>>> e16aa902
             } else {
                 customDecorations.push({
                     ...updateCustomDecoration,
@@ -601,9 +549,6 @@
         }
     }
 
-<<<<<<< HEAD
-=======
     body.customDecorations = mergeContinuousDecorations(customDecorations);
->>>>>>> e16aa902
     return removeCustomDecorations;
 }