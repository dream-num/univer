/**
 * Copyright 2023-present DreamNum Inc.
 *
 * Licensed under the Apache License, Version 2.0 (the "License");
 * you may not use this file except in compliance with the License.
 * You may obtain a copy of the License at
 *
 *     http://www.apache.org/licenses/LICENSE-2.0
 *
 * Unless required by applicable law or agreed to in writing, software
 * distributed under the License is distributed on an "AS IS" BASIS,
 * WITHOUT WARRANTIES OR CONDITIONS OF ANY KIND, either express or implied.
 * See the License for the specific language governing permissions and
 * limitations under the License.
 */

import { addCustomDecorationTextX, deleteCustomDecorationTextX } from './custom-decoration';
import { copyCustomRange, getCustomRangesInterestsWithSelection, isIntersecting } from './custom-range';
import { addDrawing } from './drawings';
import { changeParagraphBulletNestLevel, setParagraphBullet, switchParagraphBullet, toggleChecklistParagraph } from './paragraph';
import { fromPlainText, getPlainText, isEmptyDocument } from './parse';
import { isSegmentIntersects, makeSelection, normalizeSelection } from './selection';
<<<<<<< HEAD
import { addCustomRangeTextX, deleteCustomRangeTextX, deleteSelectionTextX, replaceSelectionTextRuns, replaceSelectionTextX } from './text-x-utils';
=======
import { addCustomRangeTextX, deleteCustomRangeTextX, deleteSelectionTextX, replaceSelectionTextX, retainSelectionTextX } from './text-x-utils';
>>>>>>> 32f1d309

export class BuildTextUtils {
    static customRange = {
        add: addCustomRangeTextX,
        delete: deleteCustomRangeTextX,
        copyCustomRange,
        getCustomRangesInterestsWithSelection,
        isIntersecting,
    };

    static customDecoration = {
        add: addCustomDecorationTextX,
        delete: deleteCustomDecorationTextX,
    };

    static selection = {
        replace: replaceSelectionTextX,
        makeSelection,
        normalizeSelection,
        delete: deleteSelectionTextX,
<<<<<<< HEAD
        replaceTextRuns: replaceSelectionTextRuns,
=======
        retain: retainSelectionTextX,
>>>>>>> 32f1d309
    };

    static range = {
        isIntersects: isSegmentIntersects,
    };

    static transform = {
        getPlainText,
        fromPlainText,
        isEmptyDocument,
    };

    static paragraph = {
        bullet: {
            set: setParagraphBullet,
            switch: switchParagraphBullet,
            toggleChecklist: toggleChecklistParagraph,
            changeNestLevel: changeParagraphBulletNestLevel,
        },
    };

    static drawing = {
        add: addDrawing,
    };
}

export type { IAddCustomRangeTextXParam, IDeleteCustomRangeParam, IReplaceSelectionTextXParams } from './text-x-utils';<|MERGE_RESOLUTION|>--- conflicted
+++ resolved
@@ -20,11 +20,7 @@
 import { changeParagraphBulletNestLevel, setParagraphBullet, switchParagraphBullet, toggleChecklistParagraph } from './paragraph';
 import { fromPlainText, getPlainText, isEmptyDocument } from './parse';
 import { isSegmentIntersects, makeSelection, normalizeSelection } from './selection';
-<<<<<<< HEAD
-import { addCustomRangeTextX, deleteCustomRangeTextX, deleteSelectionTextX, replaceSelectionTextRuns, replaceSelectionTextX } from './text-x-utils';
-=======
-import { addCustomRangeTextX, deleteCustomRangeTextX, deleteSelectionTextX, replaceSelectionTextX, retainSelectionTextX } from './text-x-utils';
->>>>>>> 32f1d309
+import { addCustomRangeTextX, deleteCustomRangeTextX, deleteSelectionTextX, replaceSelectionTextRuns, replaceSelectionTextX, retainSelectionTextX } from './text-x-utils';
 
 export class BuildTextUtils {
     static customRange = {
@@ -45,11 +41,8 @@
         makeSelection,
         normalizeSelection,
         delete: deleteSelectionTextX,
-<<<<<<< HEAD
         replaceTextRuns: replaceSelectionTextRuns,
-=======
         retain: retainSelectionTextX,
->>>>>>> 32f1d309
     };
 
     static range = {
