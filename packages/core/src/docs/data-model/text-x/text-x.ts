--- conflicted
+++ resolved
@@ -161,17 +161,13 @@
             }
 
             if (action.t === TextXActionType.RETAIN && action.body != null) {
-<<<<<<< HEAD
-                const { textRuns, customDecorations, dataStream } = getBodySlice(doc, index, index + action.len, true);
-=======
                 const body = getBodySlice(doc, index, index + action.len, true);
 
->>>>>>> 9b6cdf69
                 action.oldBody = {
                     ...body,
                     dataStream: '',
                 };
-                action.len = dataStream.length;
+                action.len = body.dataStream.length;
             }
 
             invertibleActions.push(action);
