--- conflicted
+++ resolved
@@ -19,27 +19,12 @@
     // PAGE_BREAK, // \f 换页
     // DOCS_END, // \0  文档结尾
     // TAB, // \t  制表符
-<<<<<<< HEAD
-    PARAGRAPH, // \r  段落
-    SECTION_BREAK, // \n  章节
-    TABLE,
-    TABLE_ROW,
-    TABLE_CELL,
-    CUSTOM_BLOCK, // \b  图片 mention 等不参与文档流的场景
-    // TABLE_START, // \x1A  表格开始
-    // TABLE_ROW_START, // \x1B  表格开始
-    // TABLE_CELL_START, // \x1C  表格开始
-    // TABLE_CELL_END, //* \x1D 表格开始
-    // TABLE_ROW_END, // \x1E  表格开始
-    // TABLE_END, // \x1F  表格结束
-=======
     PARAGRAPH = 'PARAGRAPH', // \r  段落
     SECTION_BREAK = 'SECTION_BREAK', // \n  章节
     TABLE = 'TABLE',
     TABLE_ROW = 'TABLE_ROW',
     TABLE_CELL = 'TABLE_CELL',
     CUSTOM_BLOCK = 'CUSTOM_BLOCK', // \b  图片 mention 等不参与文档流的场景
->>>>>>> b5efb0de
 }
 
 export enum DataStreamTreeTokenType {
