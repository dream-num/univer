--- conflicted
+++ resolved
@@ -277,25 +277,6 @@
         return this._injector.createInstance(FHooks);
     }
 
-<<<<<<< HEAD
-=======
-    /**
-     * Create a new blob.
-     * @returns {FBlob} The new blob instance
-     * @example
-     * ```ts
-     * const blob = univerAPI.newBlob();
-     * ```
-     */
-    newBlob(): FBlob {
-        return this._injector.createInstance(FBlob);
-    }
-
-    newColor(): ColorBuilder {
-        return new ColorBuilder();
-    }
-
->>>>>>> e34c6642
     get Enum() {
         return FEnum.get();
     }
@@ -341,6 +322,7 @@
 
     /**
      * Get the callback map corresponding to the event
+     * @param event
      * @returns {number} The number of callbacks
      */
     protected hasEventCallback(event: keyof IEventParamConfig): boolean {
@@ -351,15 +333,13 @@
     getUserManager(): FUserManager {
         return this._injector.createInstance(FUserManager);
     }
-<<<<<<< HEAD
 
     /**
      * Create a new blob.
-     *
      * @returns {FBlob} The new blob instance
      * @example
      * ```ts
-     * const blob = UniverApi.newBlob();
+     * const blob = univerApi.newBlob();
      * ```
      */
     newBlob(): FBlob {
@@ -368,11 +348,10 @@
 
     /**
      * Create a new color.
-     *
      * @returns {ColorBuilder} The new color instance
      * @example
      * ```ts
-     * const color = UniverApi.newColor();
+     * const color = univerApi.newColor();
      * ```
      */
     newColor(): ColorBuilder {
@@ -381,11 +360,11 @@
 
     /**
      * Create a new rich text.
-     *
+     * @param data
      * @returns {RichTextBuilder} The new rich text instance
      * @example
      * ```ts
-     * const richText = UniverApi.newRichText();
+     * const richText = univerApi.newRichText();
      * ```
      */
     newRichText(data?: IDocumentData): RichTextBuilder {
@@ -394,12 +373,11 @@
 
     /**
      * Create a new rich text value.
-     *
      * @param data - The rich text data
      * @returns {RichTextValue} The new rich text value instance
      * @example
      * ```ts
-     * const richTextValue = UniverApi.newRichTextValue();
+     * const richTextValue = univerApi.newRichTextValue();
      * ```
      */
     newRichTextValue(data: IDocumentData): RichTextValue {
@@ -408,12 +386,11 @@
 
     /**
      * Create a new paragraph style.
-     *
      * @param style - The paragraph style
      * @returns {ParagraphStyleBuilder} The new paragraph style instance
      * @example
      * ```ts
-     * const paragraphStyle = UniverApi.newParagraphStyle();
+     * const paragraphStyle = univerApi.newParagraphStyle();
      * ```
      */
     newParagraphStyle(style?: IParagraphStyle): ParagraphStyleBuilder {
@@ -422,12 +399,11 @@
 
     /**
      * Create a new paragraph style value.
-     *
      * @param style - The paragraph style
      * @returns {ParagraphStyleValue} The new paragraph style value instance
      * @example
      * ```ts
-     * const paragraphStyleValue = UniverApi.newParagraphStyleValue();
+     * const paragraphStyleValue = univerApi.newParagraphStyleValue();
      * ```
      */
     newParagraphStyleValue(style?: IParagraphStyle): ParagraphStyleValue {
@@ -436,12 +412,11 @@
 
     /**
      * Create a new text style.
-     *
      * @param style - The text style
      * @returns {TextStyleBuilder} The new text style instance
      * @example
      * ```ts
-     * const textStyle = UniverApi.newTextStyle();
+     * const textStyle = univerApi.newTextStyle();
      * ```
      */
     newTextStyle(style?: ITextStyle): TextStyleBuilder {
@@ -450,12 +425,11 @@
 
     /**
      * Create a new text style value.
-     *
      * @param style - The text style
      * @returns {TextStyleValue} The new text style value instance
      * @example
      * ```ts
-     * const textStyleValue = UniverApi.newTextStyleValue();
+     * const textStyleValue = univerApi.newTextStyleValue();
      * ```
      */
     newTextStyleValue(style?: ITextStyle): TextStyleValue {
@@ -465,6 +439,4 @@
     newTextDecoration(decoration?: ITextDecoration): TextDecorationBuilder {
         return new TextDecorationBuilder(decoration);
     }
-=======
->>>>>>> e34c6642
 }