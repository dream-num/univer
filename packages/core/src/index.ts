--- conflicted
+++ resolved
@@ -86,10 +86,7 @@
     type IDrawingOrderUpdateParam,
     type IUnitDrawingService,
     type IDrawingMap,
-<<<<<<< HEAD
-=======
     type IDrawingSubunitMap,
->>>>>>> f09642f0
     type IDrawingOrderMapParam,
     type IDrawingGroupUpdateParam,
     ArrangeType,
