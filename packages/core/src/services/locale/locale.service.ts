--- conflicted
+++ resolved
@@ -100,11 +100,7 @@
         return this._currentLocale;
     }
 
-<<<<<<< HEAD
-    resolveKeyPath(obj: ILanguagePack, keys: string[]): LanguageValue | null {
-=======
     public resolveKeyPath(obj: ILanguagePack, keys: string[]): LanguageValue | null {
->>>>>>> 1f0b7003
         const currentKey = keys.shift();
 
         if (currentKey && obj && currentKey in obj) {
