/**
 * Copyright 2023-present DreamNum Inc.
 *
 * Licensed under the Apache License, Version 2.0 (the "License");
 * you may not use this file except in compliance with the License.
 * You may obtain a copy of the License at
 *
 *     http://www.apache.org/licenses/LICENSE-2.0
 *
 * Unless required by applicable law or agreed to in writing, software
 * distributed under the License is distributed on an "AS IS" BASIS,
 * WITHOUT WARRANTIES OR CONDITIONS OF ANY KIND, either express or implied.
 * See the License for the specific language governing permissions and
 * limitations under the License.
 */

export * from './array-search';
export * from './blob';
export * from './color/color';
export { ColorKit, COLORS, RGB_PAREN, RGBA_PAREN } from './color/color-kit';
export * from './command-enum';
export * from './common';
export * from './compare';
export * from './doc-tool';
export * from './generate';
export * from './hash-algorithm';
export * from './lifecycle';
export * from './locale';
export * from './lru/index';
export * from './object-matrix';
export * from './permission';
export * from './rectangle';
export { RefAlias } from './ref-alias';
export * from './row-col-iter';
export * from './sequence';
export * from './sort-rules';
export * from './tools';
export * from './types';
<<<<<<< HEAD
export { queryObjectMatrix } from './object-matrix-query';
=======
export * from './debounce';
>>>>>>> b6393945
<|MERGE_RESOLUTION|>--- conflicted
+++ resolved
@@ -36,8 +36,5 @@
 export * from './sort-rules';
 export * from './tools';
 export * from './types';
-<<<<<<< HEAD
-export { queryObjectMatrix } from './object-matrix-query';
-=======
 export * from './debounce';
->>>>>>> b6393945
+export { queryObjectMatrix } from './object-matrix-query';