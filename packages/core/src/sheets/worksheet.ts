--- conflicted
+++ resolved
@@ -14,11 +14,6 @@
  * limitations under the License.
  */
 
-<<<<<<< HEAD
-import { DataStreamTreeTokenType } from '../docs';
-import type { IObjectMatrixPrimitiveType, Nullable } from '../shared';
-=======
->>>>>>> f61277f8
 import { ObjectMatrix, Rectangle, Tools } from '../shared';
 import { createRowColIter } from '../shared/row-col-iter';
 import { type BooleanNumber, CellValueType } from '../types/enum';
