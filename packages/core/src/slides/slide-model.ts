--- conflicted
+++ resolved
@@ -14,11 +14,7 @@
  * limitations under the License.
  */
 
-<<<<<<< HEAD
 import { BehaviorSubject, type Observable } from 'rxjs';
-=======
-import { BehaviorSubject } from 'rxjs';
->>>>>>> 4085e7f9
 import { UnitModel, UniverInstanceType } from '../common/unit';
 import type { Nullable } from '../shared';
 import { Tools } from '../shared';
