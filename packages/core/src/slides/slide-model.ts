/**
 * Copyright 2023-present DreamNum Inc.
 *
 * Licensed under the Apache License, Version 2.0 (the "License");
 * you may not use this file except in compliance with the License.
 * You may obtain a copy of the License at
 *
 *     http://www.apache.org/licenses/LICENSE-2.0
 *
 * Unless required by applicable law or agreed to in writing, software
 * distributed under the License is distributed on an "AS IS" BASIS,
 * WITHOUT WARRANTIES OR CONDITIONS OF ANY KIND, either express or implied.
 * See the License for the specific language governing permissions and
 * limitations under the License.
 */

import { BehaviorSubject, type Observable } from 'rxjs';
import { UnitModel, UniverInstanceType } from '../common/unit';
import type { Nullable } from '../shared';
import { generateRandomId } from '../shared';
import { DEFAULT_SLIDE } from '../types/const';
import type { ISlideData, ISlidePage } from '../types/interfaces';
import { PageType } from '../types/interfaces';

export class SlideDataModel extends UnitModel<ISlideData, UniverInstanceType.UNIVER_SLIDE> {
    override type: UniverInstanceType.UNIVER_SLIDE = UniverInstanceType.UNIVER_SLIDE;
    private readonly _activePage$ = new BehaviorSubject<Nullable<ISlidePage>>(null);
    private get _activePage(): Nullable<ISlidePage> {
        const activePage = this._activePage$.getValue();

        if (!activePage) {
            const activePageId = this.getPageOrder()?.[0];
            if (!activePageId) {
                return null;
            }

            return this.getPages()?.[activePageId];
        }

        return activePage;
    }

    readonly activePage$ = this._activePage$.asObservable();

    private readonly _name$: BehaviorSubject<string>;
    override name$: Observable<string>;

    private _snapshot: ISlideData;

    private _unitId: string;

    constructor(snapshot: Partial<ISlideData>) {
        super();

        this._snapshot = { ...DEFAULT_SLIDE, ...snapshot };
<<<<<<< HEAD
        this._unitId = this._snapshot.id ?? Tools.generateRandomId(6);

        this._name$ = new BehaviorSubject(this._snapshot.title);
        this.name$ = this._name$.asObservable();
    }

    override setName(name: string): void {
        this._snapshot.title = name;
        this._name$.next(name);
=======
        this._unitId = this._snapshot.id ?? generateRandomId(6);
>>>>>>> e9435ee7
    }

    getContainer() {
        return this._snapshot.container;
    }

    getSnapshot() {
        return this._snapshot;
    }

    getUnitId(): string {
        return this._unitId;
    }

    getPages() {
        return this._snapshot.body?.pages;
    }

    getPageOrder() {
        return this._snapshot.body?.pageOrder;
    }

    getPage(pageId: string) {
        const pages = this.getPages();
        return pages?.[pageId];
    }

    getElementsByPage(pageId: string) {
        return this.getPage(pageId)?.pageElements;
    }

    getElement(pageId: string, elementId: string) {
        return this.getElementsByPage(pageId)?.[elementId];
    }

    getPageSize() {
        return this._snapshot.pageSize;
    }

    getBlankPage() {
        const id = generateRandomId(6);

        const page = {
            id,
            pageType: PageType.SLIDE,
            zIndex: 10,
            title: id,
            description: '',
            pageBackgroundFill: {
                rgb: 'rgb(255,255,255)',
            },
            pageElements: {},
        };

        return page;
    }

    setActivePage(page: Nullable<ISlidePage>) {
        this._activePage$.next(page);
    }

    getActivePage() {
        return this._activePage;
    }

    updatePage(pageId: string, page: ISlidePage) {
        if (!this._snapshot.body) return;

        this._snapshot.body.pages[pageId] = page;
    }

    appendPage(page: ISlidePage) {
        if (!this._snapshot.body) return;

        this._snapshot.body.pages[page.id] = page;

        const activePage = this._activePage;
        const index = this._snapshot.body.pageOrder.indexOf(activePage?.id ?? '');
        this._snapshot.body.pageOrder.splice(index + 1, 0, page.id);
    }
}<|MERGE_RESOLUTION|>--- conflicted
+++ resolved
@@ -17,7 +17,7 @@
 import { BehaviorSubject, type Observable } from 'rxjs';
 import { UnitModel, UniverInstanceType } from '../common/unit';
 import type { Nullable } from '../shared';
-import { generateRandomId } from '../shared';
+import { generateRandomId, Tools } from '../shared';
 import { DEFAULT_SLIDE } from '../types/const';
 import type { ISlideData, ISlidePage } from '../types/interfaces';
 import { PageType } from '../types/interfaces';
@@ -53,7 +53,6 @@
         super();
 
         this._snapshot = { ...DEFAULT_SLIDE, ...snapshot };
-<<<<<<< HEAD
         this._unitId = this._snapshot.id ?? Tools.generateRandomId(6);
 
         this._name$ = new BehaviorSubject(this._snapshot.title);
@@ -63,9 +62,7 @@
     override setName(name: string): void {
         this._snapshot.title = name;
         this._name$.next(name);
-=======
         this._unitId = this._snapshot.id ?? generateRandomId(6);
->>>>>>> e9435ee7
     }
 
     getContainer() {
