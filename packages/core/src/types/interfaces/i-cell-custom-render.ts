--- conflicted
+++ resolved
@@ -27,11 +27,7 @@
     data: ICellDataForSheetInterceptor;
     style: Nullable<IStyleData>;
     primaryWithCoord: ISelectionCellWithMergeInfo;
-<<<<<<< HEAD
-    unitId?: string;
-=======
     unitId: string;
->>>>>>> edd70bd5
     subUnitId: string;
     row: number;
     col: number;
