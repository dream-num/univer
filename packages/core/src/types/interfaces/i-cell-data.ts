--- conflicted
+++ resolved
@@ -62,12 +62,9 @@
 export interface ICellDataForSheetInterceptor extends ICellData {
     interceptorStyle?: Nullable<IStyleData>;
     isInArrayFormulaRange?: Nullable<boolean>;
-<<<<<<< HEAD
     dataValidation?: Nullable<ICellValidationData>;
     markers?: ICellMarks;
-=======
     customRender?: Nullable<ICellCustomRender[]>;
->>>>>>> 63bacb7b
 }
 
 export function isICellData(value: any): value is ICellData {
