--- conflicted
+++ resolved
@@ -33,14 +33,10 @@
 export { BaseDataValidator } from './validators/base-data-validator';
 export type { IFormulaResult, IValidatorCellInfo } from './validators/base-data-validator';
 export type { IFormulaValidResult } from './validators/base-data-validator';
+export type { IBaseDataValidationWidget } from './validators/base-widget';
+export { DataValidatorDropdownType } from './validators/base-data-validator';
+export { FORMULA1, FORMULA2, TYPE } from './validators/base-data-validator';
 
-export type { IBaseDataValidationWidget } from './validators/base-widget';
-<<<<<<< HEAD
-export { DataValidatorDropdownType } from './validators/base-data-validator';
-
-=======
-export { FORMULA1, FORMULA2, TYPE } from './validators/base-data-validator';
->>>>>>> 913dbcb9
 // #region - all commands
 export {
     AddDataValidationMutation,
