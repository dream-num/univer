/**
 * Copyright 2023-present DreamNum Inc.
 *
 * Licensed under the Apache License, Version 2.0 (the "License");
 * you may not use this file except in compliance with the License.
 * You may obtain a copy of the License at
 *
 *     http://www.apache.org/licenses/LICENSE-2.0
 *
 * Unless required by applicable law or agreed to in writing, software
 * distributed under the License is distributed on an "AS IS" BASIS,
 * WITHOUT WARRANTIES OR CONDITIONS OF ANY KIND, either express or implied.
 * See the License for the specific language governing permissions and
 * limitations under the License.
 */

import { Disposable, ICommandService, IUniverInstanceService } from '@univerjs/core';
import type { IMenuItemFactory, MenuConfig } from '@univerjs/ui';
import { ComponentManager, IMenuService } from '@univerjs/ui';
import { Inject, Injector } from '@wendellhu/redi';

import { ConfirmOperation } from '../commands/operations/confirm.operation';
import { DialogOperation } from '../commands/operations/dialog.operation';
import { LocaleOperation } from '../commands/operations/locale.operation';
import { MessageOperation } from '../commands/operations/message.operation';
import { NotificationOperation } from '../commands/operations/notification.operation';
import { SaveSnapshotOptions } from '../commands/operations/save-snapshot.operations';
import { SetEditable } from '../commands/operations/set.editable.operation';
import { SidebarOperation } from '../commands/operations/sidebar.operation';
import { ThemeOperation } from '../commands/operations/theme.operation';
import { TestEditorContainer } from '../views/test-editor/TestTextEditor';
import { TEST_EDITOR_CONTAINER_COMPONENT } from '../views/test-editor/component-name';

// @ts-ignore
import VueI18nIcon from '../components/VueI18nIcon.vue';

import { CreateEmptySheetCommand, DisposeCurrentUnitCommand } from '../commands/commands/unit.command';
<<<<<<< HEAD
import { CreateFloatDomCommand } from '../commands/commands/float-dom.command';
import { ImageDemo } from '../components/Image';
=======
import { ChangeUserCommand } from '../commands/operations/change-user.operation';
>>>>>>> ce5d10c5
import {
    ChangeUserMenuItemFactory,
    ConfirmMenuItemFactory,
    CreateEmptySheetMenuItemFactory,
    CreateFloatDOMMenuItemFactory,
    DialogMenuItemFactory,
    DisposeCurrentUnitMenuItemFactory,
    FloatDomMenuItemFactory,
    LocaleMenuItemFactory,
    MessageMenuItemFactory,
    NotificationMenuItemFactory,
    SaveSnapshotSetEditableMenuItemFactory,
    SetEditableMenuItemFactory,
    SidebarMenuItemFactory,
    ThemeMenuItemFactory,
    UnitMenuItemFactory,
} from './menu';
import { RecordController } from './local-save/record.controller';
import { ExportController } from './local-save/export.controller';

export interface IUniverDebuggerConfig {
    menu: MenuConfig;
}

export const DefaultDebuggerConfig = {};

export class DebuggerController extends Disposable {
    constructor(
        private readonly _config: Partial<IUniverDebuggerConfig>,
        @Inject(Injector) private readonly _injector: Injector,
        @IMenuService private readonly _menuService: IMenuService,
        @ICommandService private readonly _commandService: ICommandService,
        @Inject(IUniverInstanceService) private _univerInstanceService: IUniverInstanceService,
        @Inject(ComponentManager) private readonly _componentManager: ComponentManager
    ) {
        super();
        this._initializeContextMenu();

        this._initCustomComponents();

        [
            LocaleOperation,
            ThemeOperation,
            NotificationOperation,
            DialogOperation,
            ConfirmOperation,
            MessageOperation,
            SidebarOperation,
            SetEditable,
            SaveSnapshotOptions,
            DisposeCurrentUnitCommand,
            CreateEmptySheetCommand,
<<<<<<< HEAD
            CreateFloatDomCommand,
=======
            ChangeUserCommand,
>>>>>>> ce5d10c5
        ].forEach((command) => this.disposeWithMe(this._commandService.registerCommand(command)));

        this._injector.add([ExportController]);
        this._injector.add([RecordController]);
    }

    private _initializeContextMenu() {
        const { menu = {} } = this._config;

        ([
            LocaleMenuItemFactory,
            ThemeMenuItemFactory,
            NotificationMenuItemFactory,
            MessageMenuItemFactory,
            DialogMenuItemFactory,
            ConfirmMenuItemFactory,
            SidebarMenuItemFactory,
            SetEditableMenuItemFactory,
            SaveSnapshotSetEditableMenuItemFactory,
            UnitMenuItemFactory,
            DisposeCurrentUnitMenuItemFactory,
            CreateEmptySheetMenuItemFactory,
<<<<<<< HEAD
            FloatDomMenuItemFactory,
            CreateFloatDOMMenuItemFactory,
=======
            ChangeUserMenuItemFactory,
>>>>>>> ce5d10c5
        ] as IMenuItemFactory[]).forEach((factory) => {
            this.disposeWithMe(this._menuService.addMenuItem(this._injector.invoke(factory), menu));
        });
    }

    private _initCustomComponents(): void {
        const componentManager = this._componentManager;
        this.disposeWithMe(componentManager.register(TEST_EDITOR_CONTAINER_COMPONENT, TestEditorContainer));
        this.disposeWithMe(componentManager.register('VueI18nIcon', VueI18nIcon, {
            framework: 'vue3',
        }));
        this.disposeWithMe(componentManager.register('ImageDemo', ImageDemo));
    }
}<|MERGE_RESOLUTION|>--- conflicted
+++ resolved
@@ -35,12 +35,9 @@
 import VueI18nIcon from '../components/VueI18nIcon.vue';
 
 import { CreateEmptySheetCommand, DisposeCurrentUnitCommand } from '../commands/commands/unit.command';
-<<<<<<< HEAD
 import { CreateFloatDomCommand } from '../commands/commands/float-dom.command';
 import { ImageDemo } from '../components/Image';
-=======
 import { ChangeUserCommand } from '../commands/operations/change-user.operation';
->>>>>>> ce5d10c5
 import {
     ChangeUserMenuItemFactory,
     ConfirmMenuItemFactory,
@@ -93,11 +90,8 @@
             SaveSnapshotOptions,
             DisposeCurrentUnitCommand,
             CreateEmptySheetCommand,
-<<<<<<< HEAD
             CreateFloatDomCommand,
-=======
             ChangeUserCommand,
->>>>>>> ce5d10c5
         ].forEach((command) => this.disposeWithMe(this._commandService.registerCommand(command)));
 
         this._injector.add([ExportController]);
@@ -120,12 +114,9 @@
             UnitMenuItemFactory,
             DisposeCurrentUnitMenuItemFactory,
             CreateEmptySheetMenuItemFactory,
-<<<<<<< HEAD
             FloatDomMenuItemFactory,
             CreateFloatDOMMenuItemFactory,
-=======
             ChangeUserMenuItemFactory,
->>>>>>> ce5d10c5
         ] as IMenuItemFactory[]).forEach((factory) => {
             this.disposeWithMe(this._menuService.addMenuItem(this._injector.invoke(factory), menu));
         });
