/**
 * Copyright 2023-present DreamNum Inc.
 *
 * Licensed under the Apache License, Version 2.0 (the "License");
 * you may not use this file except in compliance with the License.
 * You may obtain a copy of the License at
 *
 *     http://www.apache.org/licenses/LICENSE-2.0
 *
 * Unless required by applicable law or agreed to in writing, software
 * distributed under the License is distributed on an "AS IS" BASIS,
 * WITHOUT WARRANTIES OR CONDITIONS OF ANY KIND, either express or implied.
 * See the License for the specific language governing permissions and
 * limitations under the License.
 */

import { LocaleType } from '@univerjs/core';
import { defaultTheme, greenTheme } from '@univerjs/design';
import type { IMenuButtonItem, IMenuSelectorItem } from '@univerjs/ui';
import { MenuItemType, MenuPosition } from '@univerjs/ui';
import type { IAccessor } from '@wendellhu/redi';

import { ConfirmOperation } from '../commands/operations/confirm.operation';
import { DialogOperation } from '../commands/operations/dialog.operation';
import { LocaleOperation } from '../commands/operations/locale.operation';
import { MessageOperation } from '../commands/operations/message.operation';
import { NotificationOperation } from '../commands/operations/notification.operation';
import { SaveSnapshotOptions } from '../commands/operations/save-snapshot.operations';
import { SetEditable } from '../commands/operations/set.editable.operation';
import { SidebarOperation } from '../commands/operations/sidebar.operation';
import { ThemeOperation } from '../commands/operations/theme.operation';
import { CreateEmptySheetCommand, DisposeCurrentUnitCommand } from '../commands/commands/unit.command';
<<<<<<< HEAD
import { CreateFloatDomCommand } from '../commands/commands/float-dom.command';
=======
import { ChangeUserCommand, UnitRole } from '../commands/operations/change-user.operation';
>>>>>>> ce5d10c5

export function LocaleMenuItemFactory(accessor: IAccessor): IMenuSelectorItem {
    return {
        id: LocaleOperation.id,
        icon: 'VueI18nIcon',
        tooltip: 'i18n',
        type: MenuItemType.SELECTOR,
        positions: [MenuPosition.TOOLBAR_OTHERS],
        selections: [
            {
                label: 'English',
                value: LocaleType.EN_US,
            },
            {
                label: '简体中文',
                value: LocaleType.ZH_CN,
            },
            {
                label: 'Русский',
                value: LocaleType.RU_RU,
            },
        ],
    };
}

export function ThemeMenuItemFactory(accessor: IAccessor): IMenuSelectorItem {
    return {
        id: ThemeOperation.id,
        title: 'Theme',
        tooltip: 'Theme',
        type: MenuItemType.SELECTOR,
        positions: [MenuPosition.TOOLBAR_OTHERS],
        selections: [
            {
                label: 'green',
                value: greenTheme as any,
            },
            {
                label: 'default',
                value: defaultTheme as any,
            },
        ],
    };
}

export function NotificationMenuItemFactory(accessor: IAccessor): IMenuSelectorItem {
    return {
        id: NotificationOperation.id,
        title: 'Notification',
        tooltip: 'Notification',
        type: MenuItemType.SELECTOR,
        positions: [MenuPosition.TOOLBAR_OTHERS],
        selections: [
            {
                label: 'Notification Success',
                value: 'Notification Success random string to test Notification Success random string to test Notification Success random string to test Notification Success random string to test Notification Success random string to test',
            },
            {
                label: 'Notification Info',
                value: 'Notification Info',
            },
            {
                label: 'Notification Warning',
                value: 'Notification Warning',
            },
            {
                label: 'Notification Error',
                value: 'Notification Error',
            },
        ],
    };
}

export function DialogMenuItemFactory(accessor: IAccessor): IMenuSelectorItem {
    return {
        id: DialogOperation.id,
        title: 'Dialog',
        tooltip: 'Dialog',
        type: MenuItemType.SELECTOR,
        positions: [MenuPosition.TOOLBAR_OTHERS],
        selections: [
            {
                label: 'Open Dialog',
                value: 'dialog',
            },
            {
                label: 'Draggable Dialog',
                value: 'draggable',
            },
        ],
    };
}

export function ConfirmMenuItemFactory(accessor: IAccessor): IMenuSelectorItem {
    return {
        id: ConfirmOperation.id,
        title: 'Confirm',
        tooltip: 'Confirm',
        type: MenuItemType.SELECTOR,
        positions: [MenuPosition.TOOLBAR_OTHERS],
        selections: [
            {
                label: 'Open confirm',
                value: 'confirm',
            },
        ],
    };
}

export function MessageMenuItemFactory(accessor: IAccessor): IMenuSelectorItem {
    return {
        id: MessageOperation.id,
        title: 'Message',
        tooltip: 'Message',
        type: MenuItemType.SELECTOR,
        positions: [MenuPosition.TOOLBAR_OTHERS],
        selections: [
            {
                label: 'Open message',
                value: '',
            },
        ],
    };
}

export function SidebarMenuItemFactory(accessor: IAccessor): IMenuSelectorItem {
    return {
        id: SidebarOperation.id,
        title: 'Sidebar',
        tooltip: 'Sidebar',
        type: MenuItemType.SELECTOR,
        positions: [MenuPosition.TOOLBAR_OTHERS],
        selections: [
            {
                label: 'Open sidebar',
                value: 'open',
            },
            {
                label: 'Close sidebar',
                value: 'close',
            },
        ],
    };
}

export function SetEditableMenuItemFactory(accessor: IAccessor): IMenuSelectorItem {
    return {
        id: SetEditable.id,
        title: 'Editable',
        tooltip: 'Editable',
        type: MenuItemType.SELECTOR,
        positions: [MenuPosition.TOOLBAR_OTHERS],
        selections: [
            {
                label: 'changeUniverEditable',
                value: 'univer',
            },
            {
                label: 'changeSheetEditable',
                value: 'sheet',
            },
        ],
    };
}

export function SaveSnapshotSetEditableMenuItemFactory(accessor: IAccessor): IMenuSelectorItem {
    return {
        id: SaveSnapshotOptions.id,
        type: MenuItemType.SELECTOR,
        title: 'Snapshot',
        positions: [MenuPosition.TOOLBAR_OTHERS],
        selections: [
            {
                label: 'saveWorkbook',
                value: 'workbook',
            },
            {
                label: 'saveSheet',
                value: 'sheet',
            },
            {
                label: 'record',
                value: 'record',
            },
        ],
    };
}

const UNIT_ITEM_MENU_ID = 'debugger.unit-menu-item';

export function UnitMenuItemFactory(accessor: IAccessor): IMenuSelectorItem {
    return {
        id: UNIT_ITEM_MENU_ID,
        title: 'Unit',
        tooltip: 'Unit Commands',
        type: MenuItemType.SUBITEMS,
        positions: [MenuPosition.TOOLBAR_OTHERS],
    };
}

export function DisposeCurrentUnitMenuItemFactory(accessor: IAccessor): IMenuButtonItem {
    return {
        id: DisposeCurrentUnitCommand.id,
        title: 'Dispose Current Unit',
        tooltip: 'Dispose Current Unit',
        icon: 'DS',
        type: MenuItemType.BUTTON,
        positions: [UNIT_ITEM_MENU_ID],
    };
}

export function CreateEmptySheetMenuItemFactory(accessor: IAccessor): IMenuButtonItem {
    return {
        id: CreateEmptySheetCommand.id,
        title: 'Create Another Sheet',
        tooltip: 'Create Another Sheet',
        icon: 'CR',
        type: MenuItemType.BUTTON,
        positions: [UNIT_ITEM_MENU_ID],
    };
}

<<<<<<< HEAD
const FLOAT_DOM_ITEM_MENU_ID = 'debugger.float-dom-menu-item';

export function FloatDomMenuItemFactory(): IMenuSelectorItem {
    return {
        id: FLOAT_DOM_ITEM_MENU_ID,
        title: 'FloatDom',
        tooltip: 'Float Dom Commands',
        type: MenuItemType.SUBITEMS,
        positions: [MenuPosition.TOOLBAR_OTHERS],
    };
}

export function CreateFloatDOMMenuItemFactory(): IMenuButtonItem {
    return {
        id: CreateFloatDomCommand.id,
        title: 'Create Float Dom',
        tooltip: 'Create Float Dom',
        icon: 'DS',
        type: MenuItemType.BUTTON,
        positions: [FLOAT_DOM_ITEM_MENU_ID],
    };
}
=======
export function ChangeUserMenuItemFactory(): IMenuSelectorItem {
    return {
        id: ChangeUserCommand.id,
        type: MenuItemType.SELECTOR,
        title: 'Change User',
        positions: [MenuPosition.TOOLBAR_OTHERS],
        selections: [
            {
                label: 'Owner',
                value: UnitRole.Owner,
            },
            {
                label: 'Editor',
                value: UnitRole.Editor,
            },
            {
                label: 'Reader',
                value: UnitRole.Reader,
            },

        ],
    };
}
>>>>>>> ce5d10c5
<|MERGE_RESOLUTION|>--- conflicted
+++ resolved
@@ -30,11 +30,8 @@
 import { SidebarOperation } from '../commands/operations/sidebar.operation';
 import { ThemeOperation } from '../commands/operations/theme.operation';
 import { CreateEmptySheetCommand, DisposeCurrentUnitCommand } from '../commands/commands/unit.command';
-<<<<<<< HEAD
 import { CreateFloatDomCommand } from '../commands/commands/float-dom.command';
-=======
 import { ChangeUserCommand, UnitRole } from '../commands/operations/change-user.operation';
->>>>>>> ce5d10c5
 
 export function LocaleMenuItemFactory(accessor: IAccessor): IMenuSelectorItem {
     return {
@@ -257,7 +254,6 @@
     };
 }
 
-<<<<<<< HEAD
 const FLOAT_DOM_ITEM_MENU_ID = 'debugger.float-dom-menu-item';
 
 export function FloatDomMenuItemFactory(): IMenuSelectorItem {
@@ -280,7 +276,6 @@
         positions: [FLOAT_DOM_ITEM_MENU_ID],
     };
 }
-=======
 export function ChangeUserMenuItemFactory(): IMenuSelectorItem {
     return {
         id: ChangeUserCommand.id,
@@ -304,4 +299,3 @@
         ],
     };
 }
->>>>>>> ce5d10c5
