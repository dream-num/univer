{
    "name": "@univerjs/design",
    "version": "0.5.3",
    "private": false,
    "description": "UI component library for building exceptional Univer.",
    "author": "DreamNum <developer@univer.ai>",
    "license": "Apache-2.0",
    "funding": {
        "type": "opencollective",
        "url": "https://opencollective.com/univer"
    },
    "homepage": "https://univer.ai",
    "repository": {
        "type": "git",
        "url": "https://github.com/dream-num/univer"
    },
    "bugs": {
        "url": "https://github.com/dream-num/univer/issues"
    },
    "keywords": [
        "univer"
    ],
    "exports": {
        ".": "./src/index.ts",
        "./*": "./src/*",
        "./locale/*": "./src/locale/*.ts"
    },
    "main": "./src/index.ts",
    "types": "./lib/types/index.d.ts",
    "publishConfig": {
        "access": "public",
        "main": "./lib/es/index.js",
        "module": "./lib/es/index.js",
        "exports": {
            ".": {
                "import": "./lib/es/index.js",
                "require": "./lib/cjs/index.js",
                "types": "./lib/types/index.d.ts"
            },
            "./*": {
                "import": "./lib/es/*",
                "require": "./lib/cjs/*",
                "types": "./lib/types/index.d.ts"
            },
            "./locale/*": {
                "import": "./lib/es/locale/*.js",
                "require": "./lib/cjs/locale/*.js",
                "types": "./lib/types/locale/*.d.ts"
            },
            "./lib/*": "./lib/*"
        }
    },
    "directories": {
        "lib": "lib"
    },
    "files": [
        "lib"
    ],
    "scripts": {
        "test": "vitest run",
        "test:watch": "vitest",
        "coverage": "vitest run --coverage",
        "lint:types": "tsc --noEmit",
        "build": "univer-cli build"
    },
    "peerDependencies": {
        "react": "^16.9.0 || ^17.0.0 || ^18.0.0",
        "react-dom": "^16.9.0 || ^17.0.0 || ^18.0.0"
    },
    "dependencies": {
        "@rc-component/color-picker": "^2.0.1",
        "@rc-component/trigger": "^2.2.5",
<<<<<<< HEAD
        "@univerjs/icons": "^0.2.11",
=======
        "@types/react-mentions": "^4.4.0",
        "@univerjs/icons": "^0.2.12",
>>>>>>> a1b7a168
        "clsx": "^2.1.1",
        "dayjs": "^1.11.13",
        "rc-dialog": "^9.6.0",
        "rc-dropdown": "^4.2.0",
        "rc-input": "^1.6.3",
        "rc-input-number": "^9.3.0",
        "rc-menu": "^9.16.0",
        "rc-picker": "^4.8.1",
        "rc-segmented": "^2.5.0",
        "rc-select": "^14.16.3",
        "rc-textarea": "^1.8.2",
        "rc-util": "^5.43.0",
        "rc-virtual-list": "^3.15.0",
        "react-draggable": "^4.4.6",
        "react-grid-layout": "^1.5.0",
        "react-transition-group": "^4.4.5",
        "tailwind-merge": "^2.6.0"
    },
    "devDependencies": {
        "@testing-library/react": "^16.1.0",
        "@types/react-grid-layout": "^1.3.5",
        "@types/react-transition-group": "^4.4.11",
        "@univerjs-infra/shared": "workspace:*",
        "@univerjs/core": "workspace:*",
        "less": "^4.2.1",
        "postcss": "^8.4.49",
        "react": "18.3.1",
        "react-dom": "18.3.1",
        "tailwindcss": "^3.4.17",
        "tailwindcss-animate": "^1.0.7",
        "typescript": "^5.7.2",
        "vite": "^6.0.7",
        "vitest": "^2.1.8"
    }
}<|MERGE_RESOLUTION|>--- conflicted
+++ resolved
@@ -70,12 +70,7 @@
     "dependencies": {
         "@rc-component/color-picker": "^2.0.1",
         "@rc-component/trigger": "^2.2.5",
-<<<<<<< HEAD
-        "@univerjs/icons": "^0.2.11",
-=======
-        "@types/react-mentions": "^4.4.0",
         "@univerjs/icons": "^0.2.12",
->>>>>>> a1b7a168
         "clsx": "^2.1.1",
         "dayjs": "^1.11.13",
         "rc-dialog": "^9.6.0",
