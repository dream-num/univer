/**
 * Copyright 2023-present DreamNum Co., Ltd.
 *
 * Licensed under the Apache License, Version 2.0 (the "License");
 * you may not use this file except in compliance with the License.
 * You may obtain a copy of the License at
 *
 *     http://www.apache.org/licenses/LICENSE-2.0
 *
 * Unless required by applicable law or agreed to in writing, software
 * distributed under the License is distributed on an "AS IS" BASIS,
 * WITHOUT WARRANTIES OR CONDITIONS OF ANY KIND, either express or implied.
 * See the License for the specific language governing permissions and
 * limitations under the License.
 */

import type { VariantProps } from 'class-variance-authority';
import { CloseSingle } from '@univerjs/icons';
import { cva } from 'class-variance-authority';
import { forwardRef } from 'react';
import { clsx } from '../../helper/clsx';

type InputProps = React.InputHTMLAttributes<HTMLInputElement>;

export const inputVariants = cva(
    `
      univer-box-border univer-w-full univer-rounded-md univer-border univer-border-solid univer-border-gray-200
      univer-bg-white univer-transition-colors univer-duration-200
      focus:univer-border-primary-500 focus:univer-outline-none focus:univer-ring-2 focus:univer-ring-primary-500/20
      placeholder:univer-text-gray-400
    `,
    {
        variants: {
            size: {
                small: 'univer-h-8 univer-px-2 univer-text-sm',
                middle: 'univer-h-10 univer-px-3 univer-text-base',
                large: 'univer-h-12 univer-px-4 univer-text-lg',
            },
        },
        defaultVariants: {
            size: 'small',
        },
    }
);

export interface IInputProps extends Pick<InputProps, 'onFocus' | 'onBlur'>,
    VariantProps<typeof inputVariants> {
    autoFocus?: boolean;
    className?: string;
    style?: React.CSSProperties;
    type?: HTMLInputElement['type'];
    placeholder?: string;
    value?: string;
    allowClear?: boolean;
    disabled?: boolean;
    onClick?: (e: React.MouseEvent<HTMLInputElement>) => void;
    onKeyDown?: (e: React.KeyboardEvent<HTMLInputElement>) => void;
    onChange?: (value: string) => void;
    inputClass?: string;
    inputStyle?: React.CSSProperties;
}

<<<<<<< HEAD
export const Input = ({
    autoFocus = false,
    className,
    inputClass,
    style,
    type = 'text',
    placeholder,
    value,
    size = 'small',
    allowClear = false,
    disabled = false,
    onClick,
    onKeyDown,
    onChange,
    onFocus,
    onBlur,
    inputStyle,
    ...props
}: IInputProps) => {
    const sizeClasses = {
        small: 'univer-h-8 univer-text-sm univer-px-2',
        middle: 'univer-h-10 univer-text-base univer-px-3',
        large: 'univer-h-12 univer-text-lg univer-px-4',
    };

    const handleClear = (e: React.MouseEvent) => {
        e.stopPropagation();
        onChange?.('');
    };
=======
export const Input = forwardRef<HTMLInputElement, IInputProps>(
    ({
        autoFocus = false,
        className,
        style,
        type = 'text',
        placeholder,
        value,
        size = 'small',
        allowClear = false,
        disabled = false,
        onClick,
        onKeyDown,
        onChange,
        onFocus,
        onBlur,
        ...props
    }, ref) => {
        const handleClear = (e: React.MouseEvent) => {
            e.stopPropagation();
            onChange?.('');
        };
>>>>>>> 32e17b15

        const handleChange = (e: React.ChangeEvent<HTMLInputElement>) => {
            onChange?.(e.target.value);
        };

        return (
            <div
                className={clsx(
<<<<<<< HEAD
                    `
                      univer-box-border univer-w-full univer-rounded-md univer-border univer-border-solid
                      univer-border-gray-300 univer-bg-white
                    `,
                    'univer-transition-colors univer-duration-200',
                    'placeholder:univer-text-gray-400',
                    `
                      focus:univer-border-blue-500 focus:univer-outline-none focus:univer-ring-2
                      focus:univer-ring-blue-500/20
                    `,
                    disabled && 'univer-cursor-not-allowed univer-bg-gray-50',
                    allowClear && 'univer-pr-8',
                    sizeClasses[size],
                    inputClass
                )}
                placeholder={placeholder}
                value={value}
                disabled={disabled}
                autoFocus={autoFocus}
                onClick={onClick}
                onKeyDown={onKeyDown}
                onChange={handleChange}
                onFocus={onFocus}
                onBlur={onBlur}
                style={inputStyle}
                {...props}
            />
            {allowClear && value && !disabled && (
                <button
                    type="button"
                    onClick={handleClear}
                    className={`
                      univer-absolute univer-right-2 univer-flex univer-items-center univer-rounded-full
                      univer-border-none univer-bg-transparent univer-p-1 univer-text-gray-400 univer-transition-colors
                      univer-duration-200
                      focus:univer-outline-none
                      hover:univer-text-gray-500
                    `}
                >
                    <CloseSingle className="univer-size-4" />
                </button>
            )}
        </div>
    );
};
=======
                    'univer-relative univer-inline-flex univer-w-full univer-items-center univer-rounded-md',
                    disabled && 'univer-cursor-not-allowed univer-opacity-50',
                    className
                )}
                style={style}
            >
                <input
                    ref={ref}
                    type={type}
                    className={clsx(
                        inputVariants({ size }),
                        disabled && 'univer-cursor-not-allowed univer-bg-gray-50',
                        allowClear && 'univer-pr-8'
                    )}
                    placeholder={placeholder}
                    value={value}
                    disabled={disabled}
                    autoFocus={autoFocus}
                    onClick={onClick}
                    onKeyDown={onKeyDown}
                    onChange={handleChange}
                    onFocus={onFocus}
                    onBlur={onBlur}
                    {...props}
                />
                {allowClear && value && !disabled && (
                    <button
                        type="button"
                        onClick={handleClear}
                        className={`
                          univer-absolute univer-right-2 univer-flex univer-items-center univer-rounded-full
                          univer-border-none univer-bg-transparent univer-p-1 univer-text-gray-400
                          univer-transition-colors univer-duration-200
                          focus:univer-outline-none
                          hover:univer-text-gray-500
                        `}
                    >
                        <CloseSingle className="univer-size-4" />
                    </button>
                )}
            </div>
        );
    }
);
>>>>>>> 32e17b15
<|MERGE_RESOLUTION|>--- conflicted
+++ resolved
@@ -60,37 +60,6 @@
     inputStyle?: React.CSSProperties;
 }
 
-<<<<<<< HEAD
-export const Input = ({
-    autoFocus = false,
-    className,
-    inputClass,
-    style,
-    type = 'text',
-    placeholder,
-    value,
-    size = 'small',
-    allowClear = false,
-    disabled = false,
-    onClick,
-    onKeyDown,
-    onChange,
-    onFocus,
-    onBlur,
-    inputStyle,
-    ...props
-}: IInputProps) => {
-    const sizeClasses = {
-        small: 'univer-h-8 univer-text-sm univer-px-2',
-        middle: 'univer-h-10 univer-text-base univer-px-3',
-        large: 'univer-h-12 univer-text-lg univer-px-4',
-    };
-
-    const handleClear = (e: React.MouseEvent) => {
-        e.stopPropagation();
-        onChange?.('');
-    };
-=======
 export const Input = forwardRef<HTMLInputElement, IInputProps>(
     ({
         autoFocus = false,
@@ -107,13 +76,14 @@
         onChange,
         onFocus,
         onBlur,
+        inputClass,
+        inputStyle,
         ...props
     }, ref) => {
         const handleClear = (e: React.MouseEvent) => {
             e.stopPropagation();
             onChange?.('');
         };
->>>>>>> 32e17b15
 
         const handleChange = (e: React.ChangeEvent<HTMLInputElement>) => {
             onChange?.(e.target.value);
@@ -122,53 +92,6 @@
         return (
             <div
                 className={clsx(
-<<<<<<< HEAD
-                    `
-                      univer-box-border univer-w-full univer-rounded-md univer-border univer-border-solid
-                      univer-border-gray-300 univer-bg-white
-                    `,
-                    'univer-transition-colors univer-duration-200',
-                    'placeholder:univer-text-gray-400',
-                    `
-                      focus:univer-border-blue-500 focus:univer-outline-none focus:univer-ring-2
-                      focus:univer-ring-blue-500/20
-                    `,
-                    disabled && 'univer-cursor-not-allowed univer-bg-gray-50',
-                    allowClear && 'univer-pr-8',
-                    sizeClasses[size],
-                    inputClass
-                )}
-                placeholder={placeholder}
-                value={value}
-                disabled={disabled}
-                autoFocus={autoFocus}
-                onClick={onClick}
-                onKeyDown={onKeyDown}
-                onChange={handleChange}
-                onFocus={onFocus}
-                onBlur={onBlur}
-                style={inputStyle}
-                {...props}
-            />
-            {allowClear && value && !disabled && (
-                <button
-                    type="button"
-                    onClick={handleClear}
-                    className={`
-                      univer-absolute univer-right-2 univer-flex univer-items-center univer-rounded-full
-                      univer-border-none univer-bg-transparent univer-p-1 univer-text-gray-400 univer-transition-colors
-                      univer-duration-200
-                      focus:univer-outline-none
-                      hover:univer-text-gray-500
-                    `}
-                >
-                    <CloseSingle className="univer-size-4" />
-                </button>
-            )}
-        </div>
-    );
-};
-=======
                     'univer-relative univer-inline-flex univer-w-full univer-items-center univer-rounded-md',
                     disabled && 'univer-cursor-not-allowed univer-opacity-50',
                     className
@@ -181,7 +104,8 @@
                     className={clsx(
                         inputVariants({ size }),
                         disabled && 'univer-cursor-not-allowed univer-bg-gray-50',
-                        allowClear && 'univer-pr-8'
+                        allowClear && 'univer-pr-8',
+                        inputClass
                     )}
                     placeholder={placeholder}
                     value={value}
@@ -192,6 +116,7 @@
                     onChange={handleChange}
                     onFocus={onFocus}
                     onBlur={onBlur}
+                    style={inputStyle}
                     {...props}
                 />
                 {allowClear && value && !disabled && (
@@ -212,5 +137,4 @@
             </div>
         );
     }
-);
->>>>>>> 32e17b15
+);