/**
 * Copyright 2023-present DreamNum Inc.
 *
 * Licensed under the Apache License, Version 2.0 (the "License");
 * you may not use this file except in compliance with the License.
 * You may obtain a copy of the License at
 *
 *     http://www.apache.org/licenses/LICENSE-2.0
 *
 * Unless required by applicable law or agreed to in writing, software
 * distributed under the License is distributed on an "AS IS" BASIS,
 * WITHOUT WARRANTIES OR CONDITIONS OF ANY KIND, either express or implied.
 * See the License for the specific language governing permissions and
 * limitations under the License.
 */

import React, { useEffect, useRef, useState } from 'react';
import styles from './index.module.less';

interface IAbsolutePosition {
    left: number;
    right: number;
    top: number;
    bottom: number;
}

export interface IRectPopupProps {
    children?: React.ReactNode;

    /**
     * the anchor element bounding rect
     */
    anchorRect: IAbsolutePosition;

    direction?: 'horizontal' | 'vertical';

    onClickOutside?: (e: MouseEvent) => void;
}

export interface IPopupLayoutInfo {
    position: IAbsolutePosition;
    width: number;
    height: number;
    containerWidth: number;
    containerHeight: number;
    direction?: 'horizontal' | 'vertical';
}

const calcPopupPosition = (layout: IPopupLayoutInfo) => {
    const { position, width, height, containerHeight, containerWidth, direction = 'vertical' } = layout;
    if (direction === 'vertical') {
        const { left: startX, top: startY, right: endX, bottom: endY } = position;

        const verticalStyle = (endY + height) > containerHeight ? { top: startY - height } : { top: endY };
        const horizontalStyle = (startX + width) > containerWidth ? { left: endX - width } : { left: startX };

        return {
            ...verticalStyle,
            ...horizontalStyle,
        };
    } else {
        const { left: startX, top: startY, right: endX, bottom: endY } = position;

        const verticalStyle = ((startY + height) > containerHeight) ? { top: endY - height } : { top: startY };
        const horizontalStyle = ((endX + width) > containerWidth) ? { left: startX - width } : { left: endX };

        return {
            ...verticalStyle,
            ...horizontalStyle,
        };
    }
};

function RectPopup(props: IRectPopupProps) {
    const { children, anchorRect, direction = 'vertical', onClickOutside } = props;
<<<<<<< HEAD
    const active = useRef(true);
=======
    const mounted = useRef(false);
>>>>>>> 7eb06b4c
    const nodeRef = useRef(null);
    const clickOtherFn = useRef(onClickOutside);

    clickOtherFn.current = onClickOutside;
    const [position, setPosition] = useState<Partial<IAbsolutePosition>>({
        top: -9999,
        left: -9999,
    });

    useEffect(() => {
        const { clientWidth, clientHeight } = nodeRef.current!;
        const { innerWidth, innerHeight } = window;
        setPosition(
            calcPopupPosition(
                {
                    position: anchorRect,
                    width: clientWidth,
                    height: clientHeight,
                    containerWidth: innerWidth,
                    containerHeight: innerHeight,
                    direction,
                }
            )
        );
    },
    // eslint-disable-next-line react-hooks/exhaustive-deps
    [
        anchorRect.left,
        anchorRect.top,
        anchorRect.bottom,
        anchorRect.right,
        direction,
    ]);

    useEffect(() => {
<<<<<<< HEAD
        active.current = true;
=======
        mounted.current = true;
>>>>>>> 7eb06b4c
        const handleClick = (e: MouseEvent) => {
            clickOtherFn.current?.(e);
        };
        setTimeout(() => {
<<<<<<< HEAD
            if (active.current) {
=======
            if (mounted.current) {
>>>>>>> 7eb06b4c
                window.addEventListener('click', handleClick);
            }
        }, 100);
        return () => {
<<<<<<< HEAD
            active.current = false;
=======
            mounted.current = false;
>>>>>>> 7eb06b4c
            window.removeEventListener('click', handleClick);
        };
    }, [clickOtherFn]);

    return (
        <section
            ref={nodeRef}
            className={styles.popup}
            style={position}
            onClick={(e) => {
                e.stopPropagation();
            }}
        >
            {children}
        </section>
    );
}

RectPopup.calcPopupPosition = calcPopupPosition;

export { RectPopup };<|MERGE_RESOLUTION|>--- conflicted
+++ resolved
@@ -73,11 +73,7 @@
 
 function RectPopup(props: IRectPopupProps) {
     const { children, anchorRect, direction = 'vertical', onClickOutside } = props;
-<<<<<<< HEAD
-    const active = useRef(true);
-=======
     const mounted = useRef(false);
->>>>>>> 7eb06b4c
     const nodeRef = useRef(null);
     const clickOtherFn = useRef(onClickOutside);
 
@@ -113,29 +109,17 @@
     ]);
 
     useEffect(() => {
-<<<<<<< HEAD
-        active.current = true;
-=======
         mounted.current = true;
->>>>>>> 7eb06b4c
         const handleClick = (e: MouseEvent) => {
             clickOtherFn.current?.(e);
         };
         setTimeout(() => {
-<<<<<<< HEAD
-            if (active.current) {
-=======
             if (mounted.current) {
->>>>>>> 7eb06b4c
                 window.addEventListener('click', handleClick);
             }
         }, 100);
         return () => {
-<<<<<<< HEAD
-            active.current = false;
-=======
             mounted.current = false;
->>>>>>> 7eb06b4c
             window.removeEventListener('click', handleClick);
         };
     }, [clickOtherFn]);
