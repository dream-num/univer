--- conflicted
+++ resolved
@@ -54,20 +54,11 @@
     containerHeight: number;
 }
 
-<<<<<<< HEAD
-const calcPopupPosition = (layout: IPopupLayoutInfo) => {
-    const { position, width, height, containerHeight, containerWidth, direction = 'vertical' } = layout;
-    if (direction === 'vertical') {
-        const { left: startX, top: startY, right: endX, bottom: endY } = position;
-        const verticalStyle = (endY + height) > containerHeight ? { top: startY - height } : { top: endY };
-        const horizontalStyle = (startX + width) > containerWidth ? { left: endX - width } : { left: startX };
-=======
 /** The popup should have a minimum edge to the boundary. */
 const PUSHING_MINIMUM_GAP = 4;
 
 function calcPopupPosition(layout: IPopupLayoutInfo): { top: number; left: number } {
     const { position, width, height, containerHeight, containerWidth, direction = 'vertical' } = layout;
->>>>>>> a159be08
 
     // In y-axis
     if (direction === 'vertical' || direction === 'top' || direction === 'bottom') {
@@ -107,7 +98,6 @@
         left: -9999,
     });
 
-<<<<<<< HEAD
     const style = useMemo(() => ({ ...position }), [position]);
     useEffect(() => {
         requestAnimationFrame(() => {
@@ -134,21 +124,6 @@
                 )
             );
         });
-=======
-    // TODO@weird94: push the content into the visible area.
-
-    useEffect(() => {
-        const { clientWidth, clientHeight } = nodeRef.current!;
-        const { innerWidth, innerHeight } = window;
-        setPosition(calcPopupPosition({
-            position: anchorRect,
-            width: clientWidth,
-            height: clientHeight,
-            containerWidth: innerWidth,
-            containerHeight: innerHeight,
-            direction,
-        }));
->>>>>>> a159be08
     },
         // eslint-disable-next-line react-hooks/exhaustive-deps
     [
