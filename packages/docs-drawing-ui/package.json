{
    "name": "@univerjs/docs-drawing-ui",
    "version": "0.2.12",
    "private": false,
    "description": "",
    "author": "DreamNum <developer@univer.ai>",
    "license": "Apache-2.0",
    "funding": {
        "type": "opencollective",
        "url": "https://opencollective.com/univer"
    },
    "homepage": "https://univer.ai",
    "repository": {
        "type": "git",
        "url": "https://github.com/dream-num/univer"
    },
    "bugs": {
        "url": "https://github.com/dream-num/univer/issues"
    },
    "keywords": [],
    "sideEffects": [
        "**/*.css"
    ],
    "exports": {
        ".": "./src/index.ts",
        "./*": "./src/*",
        "./locale/*": "./src/locale/*.ts"
    },
    "main": "./lib/cjs/index.js",
    "module": "./lib/es/index.js",
    "types": "./lib/types/index.d.ts",
    "publishConfig": {
        "access": "public",
        "main": "./lib/cjs/index.js",
        "module": "./lib/es/index.js",
        "exports": {
            ".": {
                "import": "./lib/es/index.js",
                "require": "./lib/cjs/index.js",
                "types": "./lib/types/index.d.ts"
            },
            "./*": {
                "import": "./lib/es/*",
                "require": "./lib/cjs/*",
                "types": "./lib/types/index.d.ts"
            },
            "./lib/*": "./lib/*",
            "./locale/*": "./lib/locale/*.json"
        }
    },
    "directories": {
        "lib": "lib"
    },
    "files": [
        "lib"
    ],
    "scripts": {
        "test": "vitest run",
        "test:watch": "vitest",
        "coverage": "vitest run --coverage",
        "lint:types": "tsc --noEmit",
        "build": "tsc && vite build",
        "sync:cnpm": "cnpm sync"
    },
    "peerDependencies": {
        "@univerjs/core": "workspace:*",
        "@univerjs/design": "workspace:*",
        "@univerjs/docs": "workspace:*",
        "@univerjs/docs-drawing": "workspace:*",
        "@univerjs/docs-ui": "workspace:*",
        "@univerjs/drawing": "workspace:*",
        "@univerjs/drawing-ui": "workspace:*",
        "@univerjs/engine-render": "workspace:*",
        "@univerjs/ui": "workspace:*",
        "clsx": ">=2.0.0",
        "react": "^16.9.0 || ^17.0.0 || ^18.0.0",
        "rxjs": ">=7.0.0"
    },
    "dependencies": {
<<<<<<< HEAD
        "@univerjs/icons": "^0.1.78"
    },
    "devDependencies": {
=======
>>>>>>> c11c324b
        "@univerjs/core": "workspace:*",
        "@univerjs/design": "workspace:*",
        "@univerjs/docs": "workspace:*",
        "@univerjs/docs-drawing": "workspace:*",
        "@univerjs/docs-ui": "workspace:*",
        "@univerjs/drawing": "workspace:*",
        "@univerjs/drawing-ui": "workspace:*",
        "@univerjs/engine-render": "workspace:*",
        "@univerjs/icons": "^0.1.78",
        "@univerjs/ui": "workspace:*",
        "clsx": "^2.1.1"
    },
    "devDependencies": {
        "@univerjs-infra/shared": "workspace:*",
        "less": "^4.2.0",
        "react": "18.3.1",
        "rxjs": "^7.8.1",
        "typescript": "^5.6.2",
        "vite": "^5.4.3",
        "vitest": "^2.0.5"
    },
    "univerSpace": {
        ".": {
            "import": "./lib/es/index.js",
            "require": "./lib/cjs/index.js",
            "types": "./lib/types/index.d.ts"
        },
        "./*": {
            "import": "./lib/es/*",
            "require": "./lib/cjs/*",
            "types": "./lib/types/index.d.ts"
        },
        "./lib/*": "./lib/*",
        "./locale/*": "./lib/locale/*.json"
    }
}<|MERGE_RESOLUTION|>--- conflicted
+++ resolved
@@ -72,17 +72,10 @@
         "@univerjs/drawing-ui": "workspace:*",
         "@univerjs/engine-render": "workspace:*",
         "@univerjs/ui": "workspace:*",
-        "clsx": ">=2.0.0",
         "react": "^16.9.0 || ^17.0.0 || ^18.0.0",
         "rxjs": ">=7.0.0"
     },
     "dependencies": {
-<<<<<<< HEAD
-        "@univerjs/icons": "^0.1.78"
-    },
-    "devDependencies": {
-=======
->>>>>>> c11c324b
         "@univerjs/core": "workspace:*",
         "@univerjs/design": "workspace:*",
         "@univerjs/docs": "workspace:*",
