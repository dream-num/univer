/**
 * Copyright 2023-present DreamNum Inc.
 *
 * Licensed under the Apache License, Version 2.0 (the "License");
 * you may not use this file except in compliance with the License.
 * You may obtain a copy of the License at
 *
 *     http://www.apache.org/licenses/LICENSE-2.0
 *
 * Unless required by applicable law or agreed to in writing, software
 * distributed under the License is distributed on an "AS IS" BASIS,
 * WITHOUT WARRANTIES OR CONDITIONS OF ANY KIND, either express or implied.
 * See the License for the specific language governing permissions and
 * limitations under the License.
 */

import type { IAccessor, ICommand, IMutationInfo, JSONXActions } from '@univerjs/core';
import {
    BuildTextUtils,
    CommandType,
    ICommandService,
    IUniverInstanceService,
    JSONX,
    TextX,
    TextXActionType,
} from '@univerjs/core';
import type { IRichTextEditingMutationParams } from '@univerjs/docs';
import { DocSelectionManagerService, RichTextEditingMutation } from '@univerjs/docs';
<<<<<<< HEAD
import { getCustomBlockIdsInSelections, getRichTextEditPath } from '@univerjs/docs-ui';
=======
import { getCustomBlockIdsInSelections, getRetainAndDeleteFromReplace, getRichTextEditPath } from '@univerjs/docs-ui';
>>>>>>> 8b42b450
import type { IInsertDrawingCommandParams } from './interfaces';

/**
 * The command to insert new drawings
 */
export const InsertDocDrawingCommand: ICommand = {
    id: 'doc.command.insert-doc-image',

    type: CommandType.COMMAND,

    // eslint-disable-next-line max-lines-per-function
    handler: (accessor: IAccessor, params?: IInsertDrawingCommandParams) => {
        if (params == null) {
            return false;
        }

        const commandService = accessor.get(ICommandService);
        const docSelectionManagerService = accessor.get(DocSelectionManagerService);
        const univerInstanceService = accessor.get(IUniverInstanceService);

        const activeTextRange = docSelectionManagerService.getActiveTextRange();
        const documentDataModel = univerInstanceService.getCurrentUniverDocInstance();
        if (activeTextRange == null || documentDataModel == null) {
            return false;
        }

        const unitId = documentDataModel.getUnitId();
        const { drawings } = params;
        const { collapsed, startOffset, segmentId } = activeTextRange;
        const body = documentDataModel.getSelfOrHeaderFooterModel(segmentId).getBody();

        if (body == null) {
            return false;
        }

        const textX = new TextX();
        const jsonX = JSONX.getInstance();
        const rawActions: JSONXActions = [];
        const drawingOrderLength = documentDataModel.getSnapshot().drawingsOrder?.length ?? 0;
        let removeDrawingLen = 0;

        // Step 1: Insert placeholder `\b` in dataStream and add drawing to customBlocks.
        if (collapsed) {
            if (startOffset > 0) {
                textX.push({
                    t: TextXActionType.RETAIN,
                    len: startOffset,
                    segmentId,
                });
            }
        } else {
            const { dos } = BuildTextUtils.selection.getDeleteActions(activeTextRange, segmentId, 0, body);
            textX.push(...dos);

            const removedCustomBlockIds = getCustomBlockIdsInSelections(body, [activeTextRange]);
            const drawings = documentDataModel.getDrawings() ?? {};
            const drawingOrder = documentDataModel.getDrawingsOrder() ?? [];
            const sortedRemovedCustomBlockIds = removedCustomBlockIds.sort((a, b) => {
                if (drawingOrder.indexOf(a) > drawingOrder.indexOf(b)) {
                    return -1;
                } else if (drawingOrder.indexOf(a) < drawingOrder.indexOf(b)) {
                    return 1;
                }

                return 0;
            });

            if (sortedRemovedCustomBlockIds.length > 0) {
                for (const blockId of sortedRemovedCustomBlockIds) {
                    const drawing = drawings[blockId];
                    const drawingIndex = drawingOrder.indexOf(blockId);
                    if (drawing == null || drawingIndex < 0) {
                        continue;
                    }

                    const removeDrawingAction = jsonX.removeOp(['drawings', blockId], drawing);
                    const removeDrawingOrderAction = jsonX.removeOp(['drawingsOrder', drawingIndex], blockId);

                    rawActions.push(removeDrawingAction!);
                    rawActions.push(removeDrawingOrderAction!);

                    removeDrawingLen++;
                }
            }
        }

        textX.push({
            t: TextXActionType.INSERT,
            body: {
                dataStream: '\b'.repeat(drawings.length),
                customBlocks: drawings.map((drawing, i) => ({
                    startIndex: i,
                    blockId: drawing.drawingId,
                })),
            },
            len: drawings.length,
            line: 0,
            segmentId,
        });

        const path = getRichTextEditPath(documentDataModel, segmentId);
        const placeHolderAction = jsonX.editOp(textX.serialize(), path);

        rawActions.push(placeHolderAction!);

        // Step 2: add drawing to drawings and drawingsOrder fields.
        for (const drawing of drawings) {
            const { drawingId } = drawing;
            const addDrawingAction = jsonX.insertOp(['drawings', drawingId], drawing);
            const addDrawingOrderAction = jsonX.insertOp(['drawingsOrder', drawingOrderLength - removeDrawingLen], drawingId);

            rawActions.push(addDrawingAction!);
            rawActions.push(addDrawingOrderAction!);
        }

        const doMutation: IMutationInfo<IRichTextEditingMutationParams> = {
            id: RichTextEditingMutation.id,
            params: {
                unitId,
                actions: [],
                textRanges: [],
            },
        };

        doMutation.params.actions = rawActions.reduce((acc, cur) => {
            return JSONX.compose(acc, cur as JSONXActions);
        }, null as JSONXActions);

        const result = commandService.syncExecuteCommand<
            IRichTextEditingMutationParams,
            IRichTextEditingMutationParams
        >(doMutation.id, doMutation.params);

        return Boolean(result);
    },
};<|MERGE_RESOLUTION|>--- conflicted
+++ resolved
@@ -14,7 +14,6 @@
  * limitations under the License.
  */
 
-import type { IAccessor, ICommand, IMutationInfo, JSONXActions } from '@univerjs/core';
 import {
     BuildTextUtils,
     CommandType,
@@ -24,13 +23,10 @@
     TextX,
     TextXActionType,
 } from '@univerjs/core';
+import { DocSelectionManagerService, RichTextEditingMutation } from '@univerjs/docs';
+import { getCustomBlockIdsInSelections, getRichTextEditPath } from '@univerjs/docs-ui';
+import type { IAccessor, ICommand, IMutationInfo, JSONXActions } from '@univerjs/core';
 import type { IRichTextEditingMutationParams } from '@univerjs/docs';
-import { DocSelectionManagerService, RichTextEditingMutation } from '@univerjs/docs';
-<<<<<<< HEAD
-import { getCustomBlockIdsInSelections, getRichTextEditPath } from '@univerjs/docs-ui';
-=======
-import { getCustomBlockIdsInSelections, getRetainAndDeleteFromReplace, getRichTextEditPath } from '@univerjs/docs-ui';
->>>>>>> 8b42b450
 import type { IInsertDrawingCommandParams } from './interfaces';
 
 /**
