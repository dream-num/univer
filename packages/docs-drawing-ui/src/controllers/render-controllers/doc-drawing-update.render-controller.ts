--- conflicted
+++ resolved
@@ -38,10 +38,6 @@
     constructor(
         private readonly _context: IRenderContext<DocumentDataModel>,
         @ICommandService private readonly _commandService: ICommandService,
-<<<<<<< HEAD
-=======
-        @ILocalFileService private readonly _fileOpenerService: ILocalFileService,
->>>>>>> 8b42b450
         @Inject(DocSelectionManagerService) private readonly _docSelectionManagerService: DocSelectionManagerService,
         @IRenderManagerService private readonly _renderManagerSrv: IRenderManagerService,
         @IImageIoService private readonly _imageIoService: IImageIoService,
@@ -51,20 +47,11 @@
         @IMessageService private readonly _messageService: IMessageService,
         @Inject(LocaleService) private readonly _localeService: LocaleService,
         @Inject(DocSelectionRenderService) private readonly _docSelectionRenderService: DocSelectionRenderService,
-<<<<<<< HEAD
         @Inject(DocRefreshDrawingsService) private readonly _docRefreshDrawingsService: DocRefreshDrawingsService,
         @ILocalFileService private readonly _fileOpenerService: ILocalFileService
     ) {
         super();
 
-        // this._updateDrawingListener();
-        // this._initCommandListeners();
-=======
-        @Inject(DocRefreshDrawingsService) private readonly _docRefreshDrawingsService: DocRefreshDrawingsService
-    ) {
-        super();
-
->>>>>>> 8b42b450
         this._updateOrderListener();
         this._groupDrawingListener();
         this._focusDrawingListener();
