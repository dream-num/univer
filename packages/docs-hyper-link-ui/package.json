--- conflicted
+++ resolved
@@ -71,12 +71,6 @@
         "rxjs": ">=7.0.0"
     },
     "dependencies": {
-<<<<<<< HEAD
-        "@univerjs/icons": "^0.1.78"
-    },
-    "devDependencies": {
-=======
->>>>>>> c11c324b
         "@univerjs/core": "workspace:*",
         "@univerjs/design": "workspace:*",
         "@univerjs/docs": "workspace:*",
