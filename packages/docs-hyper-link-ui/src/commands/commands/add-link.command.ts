--- conflicted
+++ resolved
@@ -16,11 +16,7 @@
 
 import type { ICommand, ITextRangeParam } from '@univerjs/core';
 import { CommandType, CustomRangeType, generateRandomId, ICommandService } from '@univerjs/core';
-<<<<<<< HEAD
-import { addCustomRangeBySelectionFactory } from '@univerjs/docs-ui';
-=======
 import { addCustomRangeBySelectionFactory } from '@univerjs/docs';
->>>>>>> bc6a7bb6
 
 export interface IAddDocHyperLinkCommandParams {
     payload: string;
