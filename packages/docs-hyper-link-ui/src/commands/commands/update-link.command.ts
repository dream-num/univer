--- conflicted
+++ resolved
@@ -14,15 +14,8 @@
  * limitations under the License.
  */
 
-<<<<<<< HEAD
 import { CommandType, CustomRangeType, DataStreamTreeTokenType, generateRandomId, type ICommand, ICommandService } from '@univerjs/core';
 import { replaceSelectionFactory, TextSelectionManagerService } from '@univerjs/docs';
-=======
-import { CommandType, CustomRangeType, DataStreamTreeTokenType, generateRandomId, type ICommand, ICommandService, sequenceExecute } from '@univerjs/core';
-import { replaceSelectionFactory, TextSelectionManagerService } from '@univerjs/docs';
-import type { IAddDocHyperLinkMutationParams } from '@univerjs/docs-hyper-link';
-import { AddDocHyperLinkMutation } from '@univerjs/docs-hyper-link';
->>>>>>> 9a62d774
 
 export interface IUpdateDocHyperLinkCommandParams {
     unitId: string;
@@ -39,11 +32,7 @@
         if (!params) {
             return false;
         }
-<<<<<<< HEAD
-        const { payload, segmentId } = params;
-=======
         const { unitId, payload, segmentId } = params;
->>>>>>> 9a62d774
         const commandService = accessor.get(ICommandService);
         const selectionService = accessor.get(TextSelectionManagerService);
         const currentSelection = selectionService.getActiveTextRange();
@@ -53,7 +42,7 @@
 
         const newId = generateRandomId();
         const replaceSelection = replaceSelectionFactory(accessor, {
-            unitId: params.unitId,
+            unitId,
             body: {
                 dataStream: `${DataStreamTreeTokenType.CUSTOM_RANGE_START}${params.label}${DataStreamTreeTokenType.CUSTOM_RANGE_END}`,
                 customRanges: [{
@@ -61,12 +50,9 @@
                     rangeType: CustomRangeType.HYPERLINK,
                     startIndex: 0,
                     endIndex: params.label.length + 1,
-<<<<<<< HEAD
                     properties: {
                         url: payload,
                     },
-=======
->>>>>>> 9a62d774
                 }],
             },
             selection: {
@@ -81,26 +67,6 @@
             return false;
         }
 
-<<<<<<< HEAD
         return commandService.syncExecuteCommand(replaceSelection.id, replaceSelection.params);
-=======
-        // doc don't support undo now
-        // so use an new id to replace the old link
-        // in case of undo or redo
-        const addLinkMutation = {
-            id: AddDocHyperLinkMutation.id,
-            params: {
-                unitId,
-                link: {
-                    id: newId,
-                    payload,
-                },
-            } as IAddDocHyperLinkMutationParams,
-        };
-
-        const result = sequenceExecute([addLinkMutation, replaceSelection], commandService);
-
-        return result.result;
->>>>>>> 9a62d774
     },
 };