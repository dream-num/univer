--- conflicted
+++ resolved
@@ -47,8 +47,14 @@
         }
     }
 
-<<<<<<< HEAD
-    return cacheStyle ? { ts: cacheStyle } : null;
+    if (cacheStyle) {
+        retTextRun.ts = {
+            ...retTextRun.ts,
+            ...cacheStyle,
+        };
+    }
+
+    return retTextRun;
 }
 
 export function getCustomRangeAtPosition(customRanges: ICustomRange[], position: number, extendRange?: boolean) {
@@ -57,14 +63,4 @@
     }
 
     return customRanges.find((customRange) => position > customRange.startIndex && position <= customRange.endIndex);
-=======
-    if (cacheStyle) {
-        retTextRun.ts = {
-            ...retTextRun.ts,
-            ...cacheStyle,
-        };
-    }
-
-    return retTextRun;
->>>>>>> 71eca338
 }