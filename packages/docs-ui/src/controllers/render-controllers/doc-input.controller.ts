/**
 * Copyright 2023-present DreamNum Inc.
 *
 * Licensed under the Apache License, Version 2.0 (the "License");
 * you may not use this file except in compliance with the License.
 * You may obtain a copy of the License at
 *
 *     http://www.apache.org/licenses/LICENSE-2.0
 *
 * Unless required by applicable law or agreed to in writing, software
 * distributed under the License is distributed on an "AS IS" BASIS,
 * WITHOUT WARRANTIES OR CONDITIONS OF ANY KIND, either express or implied.
 * See the License for the specific language governing permissions and
 * limitations under the License.
 */

import type { DocumentDataModel, Nullable } from '@univerjs/core';
import type { IRenderContext, IRenderModule } from '@univerjs/engine-render';
import type { Subscription } from 'rxjs';
import { Disposable, ICommandService, Inject, SHEET_EDITOR_UNITS } from '@univerjs/core';
import { DocSkeletonManagerService } from '@univerjs/docs';
<<<<<<< HEAD
import { getCustomRangeAtPosition, getTextRunAtPosition } from '../../basics/paragraph';
=======
import { getCustomDecorationAtPosition, getCustomRangeAtPosition, getTextRunAtPosition } from '../../basics/paragraph';
>>>>>>> e16aa902
import { AfterSpaceCommand } from '../../commands/commands/auto-format.command';
import { InsertCommand } from '../../commands/commands/core-editing.command';
import { DocMenuStyleService } from '../../services/doc-menu-style.service';
import { DocSelectionRenderService } from '../../services/selection/doc-selection-render.service';

export class DocInputController extends Disposable implements IRenderModule {
    private _onInputSubscription: Nullable<Subscription>;

    constructor(
        private readonly _context: IRenderContext<DocumentDataModel>,
        @Inject(DocSelectionRenderService) private readonly _docSelectionRenderService: DocSelectionRenderService,
        @Inject(DocSkeletonManagerService) private readonly _docSkeletonManagerService: DocSkeletonManagerService,
        @ICommandService private readonly _commandService: ICommandService,
        @Inject(DocMenuStyleService) private readonly _docMenuStyleService: DocMenuStyleService
    ) {
        super();

        this._init();
    }

    override dispose(): void {
        super.dispose();

        this._onInputSubscription?.unsubscribe();
    }

    private _init() {
        this._initialNormalInput();
    }

    private _initialNormalInput() {
        this._onInputSubscription = this._docSelectionRenderService.onInput$.subscribe(async (config) => {
            if (config == null) {
                return;
            }

            const { unitId } = this._context;

            const { event, content = '', activeRange } = config;

            const e = event as InputEvent;

            const skeleton = this._docSkeletonManagerService.getSkeleton();

            if (e.data == null || skeleton == null || activeRange == null) {
                return;
            }

            const { segmentId } = activeRange;

            const docDataModel = this._context.unit;
            const originBody = docDataModel.getSelfOrHeaderFooterModel(segmentId).getBody();

            // Insert content's style should follow the text style of the current position.
            const defaultTextStyle = this._docMenuStyleService.getDefaultStyle();
            const cacheStyle = this._docMenuStyleService.getStyleCache();
            const curCustomRange = getCustomRangeAtPosition(originBody?.customRanges ?? [], activeRange.endOffset, SHEET_EDITOR_UNITS.includes(unitId));
            const curTextRun = getTextRunAtPosition(originBody?.textRuns ?? [], activeRange.endOffset, defaultTextStyle, cacheStyle);
            const curCustomDecorations = getCustomDecorationAtPosition(originBody?.customDecorations ?? [], activeRange.endOffset);

            await this._commandService.executeCommand(InsertCommand.id, {
                unitId,
                body: {
                    dataStream: content,
                    textRuns: curTextRun
                        ? [
                            {
                                ...curTextRun,
                                st: 0,
                                ed: content.length,
                            },
                        ]
                        : [],
                    customRanges: curCustomRange
                        ? [{
                            ...curCustomRange,
                            startIndex: 0,
<<<<<<< HEAD
                            endIndex: content.length,
                        }]
                        : [],
=======
                            endIndex: content.length - 1,
                        }]
                        : [],
                    customDecorations: curCustomDecorations.map((customDecoration) => ({
                        ...customDecoration,
                        startIndex: 0,
                        endIndex: content.length - 1,
                    })),
>>>>>>> e16aa902
                },
                range: activeRange,
                segmentId,
            });

            // Space
            if (content === ' ') {
                await this._commandService.executeCommand(AfterSpaceCommand.id);
            }
        });
    }
}<|MERGE_RESOLUTION|>--- conflicted
+++ resolved
@@ -19,11 +19,7 @@
 import type { Subscription } from 'rxjs';
 import { Disposable, ICommandService, Inject, SHEET_EDITOR_UNITS } from '@univerjs/core';
 import { DocSkeletonManagerService } from '@univerjs/docs';
-<<<<<<< HEAD
-import { getCustomRangeAtPosition, getTextRunAtPosition } from '../../basics/paragraph';
-=======
 import { getCustomDecorationAtPosition, getCustomRangeAtPosition, getTextRunAtPosition } from '../../basics/paragraph';
->>>>>>> e16aa902
 import { AfterSpaceCommand } from '../../commands/commands/auto-format.command';
 import { InsertCommand } from '../../commands/commands/core-editing.command';
 import { DocMenuStyleService } from '../../services/doc-menu-style.service';
@@ -101,11 +97,6 @@
                         ? [{
                             ...curCustomRange,
                             startIndex: 0,
-<<<<<<< HEAD
-                            endIndex: content.length,
-                        }]
-                        : [],
-=======
                             endIndex: content.length - 1,
                         }]
                         : [],
@@ -114,7 +105,6 @@
                         startIndex: 0,
                         endIndex: content.length - 1,
                     })),
->>>>>>> e16aa902
                 },
                 range: activeRange,
                 segmentId,
