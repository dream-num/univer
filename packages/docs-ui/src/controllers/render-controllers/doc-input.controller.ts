--- conflicted
+++ resolved
@@ -76,12 +76,8 @@
             // Insert content's style should follow the text style of the current position.
             const defaultTextStyle = this._docMenuStyleService.getDefaultStyle();
             const cacheStyle = this._docMenuStyleService.getStyleCache();
-<<<<<<< HEAD
-            const curTextRun = getTextRunAtPosition(originBody?.textRuns ?? [], activeRange.endOffset, cacheStyle);
             const curCustomRange = getCustomRangeAtPosition(originBody?.customRanges ?? [], activeRange.endOffset, SHEET_EDITOR_UNITS.includes(unitId));
-=======
             const curTextRun = getTextRunAtPosition(originBody?.textRuns ?? [], activeRange.endOffset, defaultTextStyle, cacheStyle);
->>>>>>> 602f44ab
 
             await this._commandService.executeCommand(InsertCommand.id, {
                 unitId,
