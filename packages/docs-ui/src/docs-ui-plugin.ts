--- conflicted
+++ resolved
@@ -150,18 +150,11 @@
 
     private _initRenderModules(): void {
         ([
-<<<<<<< HEAD
             [DocBackScrollRenderController],
             [DocFloatingObjectRenderController],
             [DocTextSelectionRenderController],
+            [DocHeaderFooterController],
         ] as Dependency[]).forEach((m) => {
-=======
-            DocBackScrollRenderController,
-            DocFloatingObjectRenderController,
-            DocTextSelectionRenderController,
-            DocHeaderFooterController,
-        ]).forEach((m) => {
->>>>>>> 709e4b14
             this._renderManagerSrv.registerRenderModule(UniverInstanceType.UNIVER_DOC, m);
         });
     }
