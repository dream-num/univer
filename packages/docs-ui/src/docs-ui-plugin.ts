/**
 * Copyright 2023-present DreamNum Inc.
 *
 * Licensed under the Apache License, Version 2.0 (the "License");
 * you may not use this file except in compliance with the License.
 * You may obtain a copy of the License at
 *
 *     http://www.apache.org/licenses/LICENSE-2.0
 *
 * Unless required by applicable law or agreed to in writing, software
 * distributed under the License is distributed on an "AS IS" BASIS,
 * WITHOUT WARRANTIES OR CONDITIONS OF ANY KIND, either express or implied.
 * See the License for the specific language governing permissions and
 * limitations under the License.
 */

import {
    ILogService,
    IUniverInstanceService,
    LocaleService,
    Plugin,
    PluginType,
    Tools,
} from '@univerjs/core';
import type { Dependency } from '@wendellhu/redi';
import { Inject, Injector } from '@wendellhu/redi';

import { IEditorService, IShortcutService } from '@univerjs/ui';

import {
    MoveCursorDownShortcut,
    MoveCursorLeftShortcut,
    MoveCursorRightShortcut,
    MoveCursorUpShortcut,
    MoveSelectionDownShortcut,
    MoveSelectionLeftShortcut,
    MoveSelectionRightShortcut,
    MoveSelectionUpShortcut,
    SelectAllShortcut,
} from './shortcuts/cursor.shortcut';
import type { IUniverDocsUIConfig } from './basics';
import { DefaultDocUiConfig } from './basics';
import { DOC_UI_PLUGIN_NAME } from './basics/const/plugin-name';
import { AppUIController } from './controllers';
import { DocUIController } from './controllers/doc-ui.controller';
import { zhCN } from './locale';

import { BreakLineShortcut, DeleteLeftShortcut, DeleteRightShortcut } from './shortcuts/core-editing.shortcut';
import { DocClipboardService, IDocClipboardService } from './services/clipboard/clipboard.service';
import { DocClipboardController } from './controllers/clipboard.controller';
import { DocEditorBridgeController } from './controllers/doc-editor-bridge.controller';
import { DocRenderController } from './controllers/doc-render.controller';
import { DocCanvasView } from './views/doc-canvas-view';
import { FloatingObjectController } from './controllers/floating-object.controller';
import { PageRenderController } from './controllers/page-render.controller';
import { ZoomController } from './controllers/zoom.controller';
<<<<<<< HEAD
import { TextSelectionController } from './controllers/text-selection.controller';
=======
import { BackScrollController } from './controllers/back-scroll.controller';
>>>>>>> d503dc57

export class UniverDocsUIPlugin extends Plugin {
    static override type = PluginType.Doc;

    constructor(
        private readonly _config: IUniverDocsUIConfig,
        @Inject(Injector) override _injector: Injector,
        @Inject(LocaleService) private readonly _localeService: LocaleService,
        @ILogService private _logService: ILogService
    ) {
        super(DOC_UI_PLUGIN_NAME);

        this._localeService.load({
            zhCN,
        });

        this._config = Tools.deepMerge({}, DefaultDocUiConfig, this._config);
        this._initDependencies(_injector);
        this._initializeCommands();
    }

    override onRendered(): void {
        this._initModules();
        this._markDocAsFocused();
    }

    override onDestroy(): void {}

    private _initializeCommands(): void {
        [
            MoveCursorUpShortcut,
            MoveCursorDownShortcut,
            MoveCursorRightShortcut,
            MoveCursorLeftShortcut,
            MoveSelectionUpShortcut,
            MoveSelectionDownShortcut,
            MoveSelectionLeftShortcut,
            MoveSelectionRightShortcut,
            SelectAllShortcut,
            DeleteLeftShortcut,
            DeleteRightShortcut,
            BreakLineShortcut,
        ].forEach((shortcut) => {
            this._injector.get(IShortcutService).registerShortcut(shortcut);
        });
    }

    private _initDependencies(injector: Injector) {
        const dependencies: Dependency[] = [
            // Controller
            [DocUIController],
            [DocClipboardController],
            [DocEditorBridgeController],
            [DocRenderController],
            [FloatingObjectController],
            [PageRenderController],
            [ZoomController],
<<<<<<< HEAD
            [TextSelectionController],
=======
            [BackScrollController],
>>>>>>> d503dc57
            [
                // controllers
                AppUIController,
                {
                    useFactory: () => this._injector.createInstance(AppUIController, this._config),
                },
            ],
            [
                IDocClipboardService,
                {
                    useClass: DocClipboardService,
                },
            ],

            // Render views
            [DocCanvasView],
        ];

        dependencies.forEach((d) => {
            injector.add(d);
        });
    }

    private _markDocAsFocused() {
        const currentService = this._injector.get(IUniverInstanceService);
        const editorService = this._injector.get(IEditorService);
        try {
            const doc = currentService.getCurrentUniverDocInstance();
            const id = doc.getUnitId();
            if (!editorService.isEditor(id)) {
                currentService.focusUniverInstance(doc.getUnitId());
            }
        } catch (err) {
            this._logService.warn(err);
        }
    }

    private _initModules(): void {
        this._injector.get(AppUIController);
    }
}<|MERGE_RESOLUTION|>--- conflicted
+++ resolved
@@ -54,11 +54,8 @@
 import { FloatingObjectController } from './controllers/floating-object.controller';
 import { PageRenderController } from './controllers/page-render.controller';
 import { ZoomController } from './controllers/zoom.controller';
-<<<<<<< HEAD
 import { TextSelectionController } from './controllers/text-selection.controller';
-=======
 import { BackScrollController } from './controllers/back-scroll.controller';
->>>>>>> d503dc57
 
 export class UniverDocsUIPlugin extends Plugin {
     static override type = PluginType.Doc;
@@ -116,11 +113,8 @@
             [FloatingObjectController],
             [PageRenderController],
             [ZoomController],
-<<<<<<< HEAD
             [TextSelectionController],
-=======
             [BackScrollController],
->>>>>>> d503dc57
             [
                 // controllers
                 AppUIController,
