--- conflicted
+++ resolved
@@ -167,11 +167,6 @@
         }
     }
 
-<<<<<<< HEAD
-    private async _paste(body: IDocumentBody): Promise<boolean> {
-        const { segmentId, endOffset: activeEndOffset, style } = this._textSelectionManagerService.getActiveRange() ?? {};
-        const ranges = this._textSelectionManagerService.getCurrentSelections();
-=======
     private async _paste(_body: IDocumentBody): Promise<boolean> {
         let body = normalizeBody(_body);
 
@@ -183,7 +178,6 @@
         const activeRange = this._textSelectionManagerService.getActiveRange();
         const { segmentId, endOffset: activeEndOffset, style } = activeRange || {};
         const ranges = this._textSelectionManagerService.getSelections();
->>>>>>> 709e4b14
 
         if (segmentId == null) {
             this._logService.error('[DocClipboardController] segmentId does not exist!');
@@ -253,14 +247,9 @@
     }
 
     private _getDocumentBodyInRanges(): IDocumentBody[] {
-<<<<<<< HEAD
-        const ranges = this._textSelectionManagerService.getCurrentSelections();
-        const doc = this._univerInstanceService.getCurrentUniverDocInstance();
-=======
         const ranges = this._textSelectionManagerService.getSelections();
         const activeRange = this._textSelectionManagerService.getActiveRange();
         const docDataModel = this._univerInstanceService.getCurrentUniverDocInstance();
->>>>>>> 709e4b14
         const results: IDocumentBody[] = [];
         const body = docDataModel?.getBody();
 
