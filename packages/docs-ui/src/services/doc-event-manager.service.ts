--- conflicted
+++ resolved
@@ -49,11 +49,7 @@
             end = Math.min(root.ed, end);
         }
     }
-<<<<<<< HEAD
-    const endPosition = skeleton.findNodePositionByCharIndex(end, !(end - range.startOffset === 1), range.segmentId, pageIndex);
-=======
     const endPosition = skeleton.findNodePositionByCharIndex(end, true, range.segmentId, pageIndex);
->>>>>>> e16aa902
     if (!endPosition || !startPosition) {
         return;
     }
