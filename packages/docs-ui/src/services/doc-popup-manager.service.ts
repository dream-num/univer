/**
 * Copyright 2023-present DreamNum Inc.
 *
 * Licensed under the Apache License, Version 2.0 (the "License");
 * you may not use this file except in compliance with the License.
 * You may obtain a copy of the License at
 *
 *     http://www.apache.org/licenses/LICENSE-2.0
 *
 * Unless required by applicable law or agreed to in writing, software
 * distributed under the License is distributed on an "AS IS" BASIS,
 * WITHOUT WARRANTIES OR CONDITIONS OF ANY KIND, either express or implied.
 * See the License for the specific language governing permissions and
 * limitations under the License.
 */

<<<<<<< HEAD
import type { IDisposable, INeedCheckDisposable, ITextRangeParam } from '@univerjs/core';
import { Disposable, DisposableCollection, ICommandService, Inject, IUniverInstanceService, UniverInstanceType } from '@univerjs/core';
=======
import type { IDisposable, ITextRangeParam } from '@univerjs/core';
import { Disposable, DisposableCollection, ICommandService, Inject, IUniverInstanceService } from '@univerjs/core';
>>>>>>> 923b5dc4
import { getLineBounding, IRenderManagerService, NodePositionConvertToCursor, pxToNum } from '@univerjs/engine-render';
import type { BaseObject, Documents, IBoundRectNoAngle, IRender, Scene } from '@univerjs/engine-render';
import type { IPopup } from '@univerjs/ui';
import { ICanvasPopupService } from '@univerjs/ui';
import { BehaviorSubject, map } from 'rxjs';
import { DocSkeletonManagerService, SetDocZoomRatioOperation, VIEWPORT_KEY } from '@univerjs/docs';

export function transformBound2OffsetBound(originBound: IBoundRectNoAngle, scene: Scene): IBoundRectNoAngle {
    const topLeft = transformPosition2Offset(originBound.left, originBound.top, scene);
    const bottomRight = transformPosition2Offset(originBound.right, originBound.bottom, scene);

    return {
        left: topLeft.x,
        top: topLeft.y,
        right: bottomRight.x,
        bottom: bottomRight.y,
    };
}

export function transformPosition2Offset(x: number, y: number, scene: Scene) {
    const { scaleX, scaleY } = scene.getAncestorScale();
    const viewMain = scene.getViewport(VIEWPORT_KEY.VIEW_MAIN);
    if (!viewMain) {
        return {
            x,
            y,
        };
    }

    const { viewportScrollX: actualScrollX, viewportScrollY: actualScrollY } = viewMain;

    const offsetX = (x - actualScrollX) * scaleX;

    const offsetY = (y - actualScrollY) * scaleY;

    return {
        x: offsetX,
        y: offsetY,
    };
}

export function transformOffset2Bound(offsetX: number, offsetY: number, scene: Scene) {
    const { scaleX, scaleY } = scene.getAncestorScale();
    const viewMain = scene.getViewport(VIEWPORT_KEY.VIEW_MAIN);
    if (!viewMain) {
        return {
            x: offsetX,
            y: offsetY,
        };
    }

    const { viewportScrollX: actualScrollX, viewportScrollY: actualScrollY } = viewMain;

    const x = offsetX / scaleX + actualScrollX;

    const y = offsetY / scaleY + actualScrollY;

    return {
        x,
        y,
    };
}

export interface IDocCanvasPopup extends Pick<IPopup, 'direction' | 'excludeOutside' | 'componentKey' | 'offset' | 'onClickOutside' | 'hideOnInvisible'> {
    mask?: boolean;
    extraProps?: Record<string, any>;
    multipleDirection?: IPopup['direction'];
}

export const calcDocRangePositions = (range: ITextRangeParam, currentRender: IRender): IBoundRectNoAngle[] | undefined => {
    const { scene, mainComponent, engine } = currentRender;
    const skeleton = currentRender.with(DocSkeletonManagerService).getSkeleton();
    const startPosition = skeleton.findNodePositionByCharIndex(range.startOffset, false, range.segmentId, range.segmentPage);
    const endPosition = skeleton.findNodePositionByCharIndex(range.endOffset, false, range.segmentId, range.segmentPage);
    const document = mainComponent as Documents;

    if (!endPosition || !startPosition) {
        return;
    }

    const documentOffsetConfig = document.getOffsetConfig();
    const { docsLeft, docsTop } = documentOffsetConfig;
    const canvasElement = engine.getCanvasElement();
    const canvasClientRect = canvasElement.getBoundingClientRect();
    const widthOfCanvas = pxToNum(canvasElement.style.width); // declared width
    const { top, left, width } = canvasClientRect; // real width affected by scale
    const scaleAdjust = width / widthOfCanvas;

    const { scaleX, scaleY } = scene.getAncestorScale();
    const convertor = new NodePositionConvertToCursor(documentOffsetConfig, skeleton);
    const { borderBoxPointGroup } = convertor.getRangePointData(startPosition, endPosition);
    const bounds = getLineBounding(borderBoxPointGroup);
    const res = bounds.map((bound) => transformBound2OffsetBound(bound, scene)).map((i) => ({
        left: (i.left + docsLeft * scaleX) * scaleAdjust + left,
        right: (i.right + docsLeft * scaleX) * scaleAdjust + left,
        top: (i.top + docsTop * scaleY) * scaleAdjust + top,
        bottom: (i.bottom + docsTop * scaleY) * scaleAdjust + top,
    }));

    return res;
};

export class DocCanvasPopManagerService extends Disposable {
    constructor(
        @Inject(ICanvasPopupService) private readonly _globalPopupManagerService: ICanvasPopupService,
        @IRenderManagerService private readonly _renderManagerService: IRenderManagerService,
        @IUniverInstanceService private readonly _univerInstanceService: IUniverInstanceService,
        @ICommandService private readonly _commandService: ICommandService
    ) {
        super();
    }

    // #region attach to object

    private _createObjectPositionObserver(
        targetObject: BaseObject,
        currentRender: IRender
    ) {
        const calc = () => {
            const { scene, engine } = currentRender;
            const { left, top, width, height } = targetObject;

            const bound: IBoundRectNoAngle = {
                left,
                right: left + width,
                top,
                bottom: top + height,
            };
            const canvasElement = engine.getCanvasElement();
            const canvasClientRect = canvasElement.getBoundingClientRect();
            const widthOfCanvas = pxToNum(canvasElement.style.width); // declared width

            const offsetBound = transformBound2OffsetBound(bound, scene);
            const { top: topOffset, left: leftOffset, width: domWidth } = canvasClientRect;
            const scaleAdjust = domWidth / widthOfCanvas;

            const position = {
                left: (offsetBound.left * scaleAdjust) + leftOffset,
                right: (offsetBound.right * scaleAdjust) + leftOffset,
                top: (offsetBound.top * scaleAdjust) + topOffset,
                bottom: (offsetBound.bottom * scaleAdjust) + topOffset,
            };
            return position;
        };

        const position = calc();
        const position$ = new BehaviorSubject(position);
        const disposable = new DisposableCollection();

        disposable.add(this._commandService.onCommandExecuted((commandInfo) => {
            if (commandInfo.id === SetDocZoomRatioOperation.id) {
                position$.next(calc());
            }
        }));

        const viewMain = currentRender.scene.getViewport(VIEWPORT_KEY.VIEW_MAIN);
        if (viewMain) {
            disposable.add(viewMain.onScrollAfter$.subscribeEvent(() => {
                position$.next(calc());
            }));
        }

        return {
            position,
            position$,
            disposable,
        };
    }

    private _createRangePositionObserver(range: ITextRangeParam, currentRender: IRender) {
        const positions = calcDocRangePositions(range, currentRender) ?? [];
        const positions$ = new BehaviorSubject(positions);
        const disposable = new DisposableCollection();

        disposable.add(this._commandService.onCommandExecuted((commandInfo) => {
            if (commandInfo.id === SetDocZoomRatioOperation.id) {
                const position = calcDocRangePositions(range, currentRender);
                if (position) {
                    positions$.next(position);
                }
            }
        }));

        const viewMain = currentRender.scene.getViewport(VIEWPORT_KEY.VIEW_MAIN);
        if (viewMain) {
            disposable.add(viewMain.onScrollAfter$.subscribeEvent(() => {
                const position = calcDocRangePositions(range, currentRender);
                if (position) {
                    positions$.next(position);
                }
            }));
        }

        return {
            positions,
            positions$,
            disposable,
        };
    }

    /**
     * attach a popup to canvas object
     * @param targetObject target canvas object
     * @param popup popup item
     * @returns disposable
     */
<<<<<<< HEAD
    attachPopupToObject(targetObject: BaseObject, popup: IDocCanvasPopup): IDisposable {
        const currentDoc = this._univerInstanceService.getCurrentUnitForType(UniverInstanceType.UNIVER_DOC)!;
        const unitId = currentDoc.getUnitId();

=======
    attachPopupToObject(targetObject: BaseObject, popup: IDocCanvasPopup, unitId: string): IDisposable {
>>>>>>> 923b5dc4
        const currentRender = this._renderManagerService.getRenderById(unitId);
        if (!currentRender) {
            throw new Error(`Current render not found, unitId: ${unitId}`);
        }

        const { position, position$, disposable } = this._createObjectPositionObserver(targetObject, currentRender);

        const id = this._globalPopupManagerService.addPopup({
            ...popup,
            unitId,
            subUnitId: 'default',
            anchorRect: position,
            anchorRect$: position$,
            canvasElement: currentRender.engine.getCanvasElement(),
        });

        return {
            dispose: () => {
                this._globalPopupManagerService.removePopup(id);
                position$.complete();
                disposable.dispose();
            },
        };
    }

<<<<<<< HEAD
    attachPopupToRange(range: ITextRangeParam, popup: IDocCanvasPopup, _unitId?: string): INeedCheckDisposable {
        const currentDoc = this._univerInstanceService.getCurrentUnitForType(UniverInstanceType.UNIVER_DOC);
        const unitId = _unitId || currentDoc?.getUnitId() || '';
        const { direction = 'top', multipleDirection } = popup;
        const currentRender = this._renderManagerService.getRenderById(unitId);
        if (!currentRender) {
            return {
                dispose: () => {
                    // empty
                },
                canDispose: () => true,
            };
=======
    /**
     * attach a popup to doc range
     * @param range doc range
     * @param popup popup item
     * @param unitId unit id
     * @returns disposable
     */
    attachPopupToRange(range: ITextRangeParam, popup: IDocCanvasPopup, unitId: string): IDisposable {
        const doc = this._univerInstanceService.getUnit(unitId);
        if (!doc) {
            throw new Error(`Document not found, unitId: ${unitId}`);
        }
        const { direction = 'top', multipleDirection } = popup;
        const currentRender = this._renderManagerService.getRenderById(unitId);
        if (!currentRender) {
            throw new Error(`Current render not found, unitId: ${unitId}`);
>>>>>>> 923b5dc4
        }

        const { positions: bounds, positions$: bounds$, disposable } = this._createRangePositionObserver(range, currentRender);
        const position$ = bounds$.pipe(map((bounds) => direction.includes('top') ? bounds[0] : bounds[bounds.length - 1]));
        const id = this._globalPopupManagerService.addPopup({
            ...popup,
            unitId,
            subUnitId: 'default',
            anchorRect: direction.includes('top') ? bounds[0] : bounds[bounds.length - 1],
            anchorRect$: position$,
            excludeRects: bounds,
            excludeRects$: bounds$,
            direction:
                (direction.includes('top') || direction.includes('bottom')) ?
                    bounds.length > 1 ? multipleDirection : direction
                    : 'bottom',
            canvasElement: currentRender.engine.getCanvasElement(),
        });

        return {
            dispose: () => {
                this._globalPopupManagerService.removePopup(id);
                bounds$.complete();
                disposable.dispose();
            },
            canDispose: () => this._globalPopupManagerService.activePopupId !== id,
        };
    }
}<|MERGE_RESOLUTION|>--- conflicted
+++ resolved
@@ -14,13 +14,8 @@
  * limitations under the License.
  */
 
-<<<<<<< HEAD
 import type { IDisposable, INeedCheckDisposable, ITextRangeParam } from '@univerjs/core';
-import { Disposable, DisposableCollection, ICommandService, Inject, IUniverInstanceService, UniverInstanceType } from '@univerjs/core';
-=======
-import type { IDisposable, ITextRangeParam } from '@univerjs/core';
 import { Disposable, DisposableCollection, ICommandService, Inject, IUniverInstanceService } from '@univerjs/core';
->>>>>>> 923b5dc4
 import { getLineBounding, IRenderManagerService, NodePositionConvertToCursor, pxToNum } from '@univerjs/engine-render';
 import type { BaseObject, Documents, IBoundRectNoAngle, IRender, Scene } from '@univerjs/engine-render';
 import type { IPopup } from '@univerjs/ui';
@@ -133,8 +128,6 @@
         super();
     }
 
-    // #region attach to object
-
     private _createObjectPositionObserver(
         targetObject: BaseObject,
         currentRender: IRender
@@ -221,27 +214,20 @@
         };
     }
 
+    // #region attach to object
     /**
      * attach a popup to canvas object
      * @param targetObject target canvas object
      * @param popup popup item
      * @returns disposable
      */
-<<<<<<< HEAD
-    attachPopupToObject(targetObject: BaseObject, popup: IDocCanvasPopup): IDisposable {
-        const currentDoc = this._univerInstanceService.getCurrentUnitForType(UniverInstanceType.UNIVER_DOC)!;
-        const unitId = currentDoc.getUnitId();
-
-=======
     attachPopupToObject(targetObject: BaseObject, popup: IDocCanvasPopup, unitId: string): IDisposable {
->>>>>>> 923b5dc4
         const currentRender = this._renderManagerService.getRenderById(unitId);
         if (!currentRender) {
             throw new Error(`Current render not found, unitId: ${unitId}`);
         }
 
         const { position, position$, disposable } = this._createObjectPositionObserver(targetObject, currentRender);
-
         const id = this._globalPopupManagerService.addPopup({
             ...popup,
             unitId,
@@ -260,20 +246,8 @@
         };
     }
 
-<<<<<<< HEAD
-    attachPopupToRange(range: ITextRangeParam, popup: IDocCanvasPopup, _unitId?: string): INeedCheckDisposable {
-        const currentDoc = this._univerInstanceService.getCurrentUnitForType(UniverInstanceType.UNIVER_DOC);
-        const unitId = _unitId || currentDoc?.getUnitId() || '';
-        const { direction = 'top', multipleDirection } = popup;
-        const currentRender = this._renderManagerService.getRenderById(unitId);
-        if (!currentRender) {
-            return {
-                dispose: () => {
-                    // empty
-                },
-                canDispose: () => true,
-            };
-=======
+    // #endregion
+    // #region attach to range
     /**
      * attach a popup to doc range
      * @param range doc range
@@ -281,7 +255,7 @@
      * @param unitId unit id
      * @returns disposable
      */
-    attachPopupToRange(range: ITextRangeParam, popup: IDocCanvasPopup, unitId: string): IDisposable {
+    attachPopupToRange(range: ITextRangeParam, popup: IDocCanvasPopup, unitId: string): INeedCheckDisposable {
         const doc = this._univerInstanceService.getUnit(unitId);
         if (!doc) {
             throw new Error(`Document not found, unitId: ${unitId}`);
@@ -290,7 +264,6 @@
         const currentRender = this._renderManagerService.getRenderById(unitId);
         if (!currentRender) {
             throw new Error(`Current render not found, unitId: ${unitId}`);
->>>>>>> 923b5dc4
         }
 
         const { positions: bounds, positions$: bounds$, disposable } = this._createRangePositionObserver(range, currentRender);
@@ -319,4 +292,5 @@
             canDispose: () => this._globalPopupManagerService.activePopupId !== id,
         };
     }
+    // #endregion
 }