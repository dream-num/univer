--- conflicted
+++ resolved
@@ -114,11 +114,7 @@
 
 // eslint-disable-next-line max-lines-per-function
 export function addCustomRangeBySelectionFactory(accessor: IAccessor, param: IAddCustomRangeFactoryParam) {
-<<<<<<< HEAD
-    const { segmentId, rangeId, rangeType, wholeEntity, properties } = param;
-=======
-    const { rangeId, rangeType, wholeEntity } = param;
->>>>>>> 2599e4f1
+    const { rangeId, rangeType, wholeEntity, properties } = param;
     const textSelectionManagerService = accessor.get(TextSelectionManagerService);
     const univerInstanceService = accessor.get(IUniverInstanceService);
 
