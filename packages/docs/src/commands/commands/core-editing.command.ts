/**
 * Copyright 2023-present DreamNum Inc.
 *
 * Licensed under the Apache License, Version 2.0 (the "License");
 * you may not use this file except in compliance with the License.
 * You may obtain a copy of the License at
 *
 *     http://www.apache.org/licenses/LICENSE-2.0
 *
 * Unless required by applicable law or agreed to in writing, software
 * distributed under the License is distributed on an "AS IS" BASIS,
 * WITHOUT WARRANTIES OR CONDITIONS OF ANY KIND, either express or implied.
 * See the License for the specific language governing permissions and
 * limitations under the License.
 */

import type {
    DocumentDataModel,
    ICommand,
    IDocumentBody,
    IDocumentData,
    IMutationInfo,
    ITextRange,
    UpdateDocsAttributeType,
} from '@univerjs/core';
import { CommandType, ICommandService, IUniverInstanceService, JSONX, TextX, TextXActionType, UniverInstanceType } from '@univerjs/core';
import type { ITextRangeWithStyle } from '@univerjs/engine-render';
import { getRetainAndDeleteFromReplace } from '../../basics/retain-delete-params';
import type { IRichTextEditingMutationParams } from '../mutations/core-editing.mutation';
import { RichTextEditingMutation } from '../mutations/core-editing.mutation';
import { isIntersecting, shouldDeleteCustomRange } from '../../basics/custom-range';
import { TextSelectionManagerService } from '../../services/text-selection-manager.service';
import { getInsertSelection } from '../../basics/selection';
import { getRichTextEditPath } from '../util';

export interface IInsertCommandParams {
    unitId: string;
    body: IDocumentBody;
    range: ITextRange;
    textRanges?: ITextRangeWithStyle[];
    segmentId?: string;
    cursorOffset?: number;
}

export const EditorInsertTextCommandId = 'doc.command.insert-text';

/**
 * The command to insert text. The changed range could be non-collapsed, mainly use in line break and normal input.
 */
export const InsertCommand: ICommand<IInsertCommandParams> = {
    id: EditorInsertTextCommandId,
    type: CommandType.COMMAND,

    // eslint-disable-next-line max-lines-per-function
    handler: async (accessor, params: IInsertCommandParams) => {
        const commandService = accessor.get(ICommandService);

        const { range, segmentId, body, unitId, textRanges: propTextRanges, cursorOffset } = params;
        const textSelectionManagerService = accessor.get(TextSelectionManagerService);
        const univerInstanceService = accessor.get(IUniverInstanceService);
<<<<<<< HEAD
        const doc = univerInstanceService.getUnit<DocumentDataModel>(unitId, UniverInstanceType.UNIVER_DOC);
        const originBody = doc?.getBody();
        const activeRange = textSelectionManagerService.getActiveRange();
=======
        const docDataModel = univerInstanceService.getUnit<DocumentDataModel>(unitId, UniverInstanceType.UNIVER_DOC);

        if (docDataModel == null) {
            return false;
        }

        const activeRange = textSelectionManagerService.getActiveRange();
        const originBody = docDataModel.getSelfOrHeaderFooterModel(activeRange?.segmentId ?? '').getBody();
>>>>>>> 709e4b14

        if (!originBody) {
            return false;
        }
        const actualRange = getInsertSelection(range, originBody);
        const { startOffset, collapsed } = actualRange;
        const cursorMove = cursorOffset ?? body.dataStream.length;
        const textRanges = [
            {
<<<<<<< HEAD
                startOffset: startOffset + body.dataStream.length,
                endOffset: startOffset + body.dataStream.length,
=======
                startOffset: startOffset + cursorMove,
                endOffset: startOffset + cursorMove,
>>>>>>> 709e4b14
                style: activeRange?.style,
                collapsed,
            },
        ];

        const doMutation: IMutationInfo<IRichTextEditingMutationParams> = {
            id: RichTextEditingMutation.id,
            params: {
                unitId,
                actions: [],
                textRanges: propTextRanges ?? textRanges,
                debounce: true,
            },
        };

        const textX = new TextX();
        const jsonX = JSONX.getInstance();

        if (collapsed) {
            if (startOffset > 0) {
                textX.push({
                    t: TextXActionType.RETAIN,
                    len: startOffset,
                    segmentId,
                });
            }
        } else {
            const { dos, retain } = getRetainAndDeleteFromReplace(actualRange, segmentId, 0, originBody);
            textX.push(...dos);
            if (!propTextRanges) {
                doMutation.params.textRanges = [{
                    startOffset: startOffset + cursorMove + retain,
                    endOffset: startOffset + cursorMove + retain,
                    collapsed,
                }];
            }
        }

        textX.push({
            t: TextXActionType.INSERT,
            body,
            len: body.dataStream.length,
            line: 0,
            segmentId,
        });

        const path = getRichTextEditPath(docDataModel, segmentId);
        doMutation.params.actions = jsonX.editOp(textX.serialize(), path);

        const result = commandService.syncExecuteCommand<
            IRichTextEditingMutationParams,
            IRichTextEditingMutationParams
        >(doMutation.id, doMutation.params);

        return Boolean(result);
    },
};

export enum DeleteDirection {
    LEFT,
    RIGHT,
}

export interface IDeleteCommandParams {
    unitId: string;
    range: ITextRange;
    direction: DeleteDirection;
    len?: number;
    segmentId?: string;
}

/**
 * The command to delete text, mainly used in BACKSPACE and DELETE when collapsed is true. ONLY handle collapsed range!!!
 */
export const DeleteCommand: ICommand<IDeleteCommandParams> = {
    id: 'doc.command.delete-text',
    type: CommandType.COMMAND,

    handler: async (accessor, params: IDeleteCommandParams) => {
        const commandService = accessor.get(ICommandService);
        const univerInstanceService = accessor.get(IUniverInstanceService);
        const { range, segmentId, unitId, direction, len = 1 } = params;
        const docDataModel = univerInstanceService.getUnit<DocumentDataModel>(unitId, UniverInstanceType.UNIVER_DOC);
        const body = docDataModel?.getSelfOrHeaderFooterModel(segmentId).getBody();
        if (docDataModel == null || body == null) {
            return false;
        }

        const { startOffset } = range;
        const dataStream = body.dataStream;
        const start = direction === DeleteDirection.LEFT ? startOffset - len : startOffset;
        const end = start + len - 1;
        const relativeCustomRanges = body.customRanges?.filter((customRange) => isIntersecting(customRange.startIndex, customRange.endIndex, start, end));
        const toDeleteRanges = relativeCustomRanges?.filter((customRange) => shouldDeleteCustomRange(start, len, customRange, dataStream));
        const deleteIndexes: number[] = [];
        for (let i = 0; i < len; i++) {
            deleteIndexes.push(start + i);
        }
        toDeleteRanges?.forEach((range) => {
            deleteIndexes.push(range.startIndex, range.endIndex);
        });
        deleteIndexes.sort((pre, aft) => pre - aft);
        const deleteStart = deleteIndexes[0];
        const doMutation: IMutationInfo<IRichTextEditingMutationParams> = {
            id: RichTextEditingMutation.id,
            params: {
                unitId,
                actions: [],
                textRanges: [{
                    startOffset: deleteStart,
                    endOffset: deleteStart,
                    collapsed: true,
                }],
                debounce: true,
            },
        };

        const textX = new TextX();
        const jsonX = JSONX.getInstance();

        let cursor = 0;
        for (let i = 0; i < deleteIndexes.length; i++) {
            const deleteIndex = deleteIndexes[i];
            if (deleteIndex - cursor > 0) {
                textX.push({
                    t: TextXActionType.RETAIN,
                    len: deleteIndex - cursor,
                    segmentId,
                });
            }
            textX.push({
                t: TextXActionType.DELETE,
                len: 1,
                segmentId,
                line: 0,
            });
            cursor = deleteIndex + 1;
        }

        const path = getRichTextEditPath(docDataModel, segmentId);
        doMutation.params.actions = jsonX.editOp(textX.serialize(), path);

        const result = commandService.syncExecuteCommand<
            IRichTextEditingMutationParams,
            IRichTextEditingMutationParams
        >(doMutation.id, doMutation.params);

        return Boolean(result);
    },
};

export interface IUpdateCommandParams {
    unitId: string;
    updateBody: IDocumentBody;
    range: ITextRange;
    coverType: UpdateDocsAttributeType;
    textRanges: ITextRangeWithStyle[];
    segmentId?: string;
}

/**
 * The command to update text properties, mainly used in BACKSPACE.
 */
export const UpdateCommand: ICommand<IUpdateCommandParams> = {
    id: 'doc.command.update-text',

    type: CommandType.COMMAND,

    handler: async (accessor, params: IUpdateCommandParams) => {
        const { range, segmentId, updateBody, coverType, unitId, textRanges } = params;
        const commandService = accessor.get(ICommandService);
        const univerInstanceService = accessor.get(IUniverInstanceService);
        const docDataModel = univerInstanceService.getCurrentUniverDocInstance();

        if (docDataModel == null) {
            return false;
        }

        const doMutation: IMutationInfo<IRichTextEditingMutationParams> = {
            id: RichTextEditingMutation.id,
            params: {
                unitId,
                actions: [],
                textRanges,
            },
        };

        const textX = new TextX();
        const jsonX = JSONX.getInstance();

        const { startOffset, endOffset } = range;

        textX.push({
            t: TextXActionType.RETAIN,
            len: startOffset,
            segmentId,
        });

        textX.push({
            t: TextXActionType.RETAIN,
            body: updateBody,
            len: endOffset - startOffset,
            segmentId,
            coverType,
        });

        const path = getRichTextEditPath(docDataModel, segmentId);
        doMutation.params.actions = jsonX.editOp(textX.serialize(), path);

        const result = commandService.syncExecuteCommand<
            IRichTextEditingMutationParams,
            IRichTextEditingMutationParams
        >(doMutation.id, doMutation.params);

        return Boolean(result);
    },
};

export interface ICoverCommandParams {
    unitId: string;

    snapshot?: IDocumentData;
    clearUndoRedoStack?: boolean;
}<|MERGE_RESOLUTION|>--- conflicted
+++ resolved
@@ -58,11 +58,6 @@
         const { range, segmentId, body, unitId, textRanges: propTextRanges, cursorOffset } = params;
         const textSelectionManagerService = accessor.get(TextSelectionManagerService);
         const univerInstanceService = accessor.get(IUniverInstanceService);
-<<<<<<< HEAD
-        const doc = univerInstanceService.getUnit<DocumentDataModel>(unitId, UniverInstanceType.UNIVER_DOC);
-        const originBody = doc?.getBody();
-        const activeRange = textSelectionManagerService.getActiveRange();
-=======
         const docDataModel = univerInstanceService.getUnit<DocumentDataModel>(unitId, UniverInstanceType.UNIVER_DOC);
 
         if (docDataModel == null) {
@@ -71,7 +66,6 @@
 
         const activeRange = textSelectionManagerService.getActiveRange();
         const originBody = docDataModel.getSelfOrHeaderFooterModel(activeRange?.segmentId ?? '').getBody();
->>>>>>> 709e4b14
 
         if (!originBody) {
             return false;
@@ -81,13 +75,8 @@
         const cursorMove = cursorOffset ?? body.dataStream.length;
         const textRanges = [
             {
-<<<<<<< HEAD
-                startOffset: startOffset + body.dataStream.length,
-                endOffset: startOffset + body.dataStream.length,
-=======
                 startOffset: startOffset + cursorMove,
                 endOffset: startOffset + cursorMove,
->>>>>>> 709e4b14
                 style: activeRange?.style,
                 collapsed,
             },
