--- conflicted
+++ resolved
@@ -44,13 +44,6 @@
         const univerInstanceService = accessor.get(IUniverInstanceService);
         const commandService = accessor.get(ICommandService);
 
-<<<<<<< HEAD
-        const activeRange = textSelectionManagerService.getActiveRange();
-        const ranges = textSelectionManagerService.getCurrentSelections();
-        const skeleton = docSkeletonManagerService.getCurrent()?.skeleton;
-
-=======
->>>>>>> 2d5de98d
         let result = true;
 
         const docDataModel = univerInstanceService.getCurrentUniverDocInstance();
@@ -61,7 +54,7 @@
         const unitId = docDataModel.getUnitId();
         const docSkeletonManagerService = getCommandSkeleton(accessor, unitId);
         const activeRange = textSelectionManagerService.getActiveRange();
-        const ranges = textSelectionManagerService.getSelections();
+        const ranges = textSelectionManagerService.getCurrentSelections();
         const skeleton = docSkeletonManagerService?.getSkeleton();
         if (activeRange == null || skeleton == null || ranges == null) {
             return false;
@@ -208,17 +201,8 @@
         const commandService = accessor.get(ICommandService);
 
         const activeRange = textSelectionManagerService.getActiveRange();
-<<<<<<< HEAD
         const ranges = textSelectionManagerService.getCurrentSelections();
-
-        const skeleton = docSkeletonManagerService.getCurrent()?.skeleton;
-
-        let result;
-
-=======
-        const ranges = textSelectionManagerService.getSelections();
         const skeleton = docSkeletonManagerService?.getSkeleton();
->>>>>>> 2d5de98d
         if (activeRange == null || skeleton == null || ranges == null) {
             return false;
         }
