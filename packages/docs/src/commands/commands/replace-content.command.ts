--- conflicted
+++ resolved
@@ -43,14 +43,9 @@
         const commandService = accessor.get(ICommandService);
         const textSelectionManagerService = accessor.get(TextSelectionManagerService);
 
-<<<<<<< HEAD
-        const prevBody = univerInstanceService.getUniverDocInstance(unitId)?.getSnapshot().body;
-        const selections = textSelectionManagerService.getCurrentSelections();
-=======
         const docDataModel = univerInstanceService.getUniverDocInstance(unitId);
         const prevBody = docDataModel?.getSnapshot().body;
         const selections = textSelectionManagerService.getSelections();
->>>>>>> 709e4b14
 
         if (docDataModel == null || prevBody == null) {
             return false;
@@ -60,12 +55,7 @@
             return false;
         }
 
-<<<<<<< HEAD
-        const doMutation = getMutationParams(unitId, segmentId, prevBody, body);
-        doMutation.params.options = params.options;
-=======
         const doMutation = getMutationParams(unitId, segmentId, docDataModel, prevBody, body);
->>>>>>> 709e4b14
 
         doMutation.params.textRanges = textRanges;
 
