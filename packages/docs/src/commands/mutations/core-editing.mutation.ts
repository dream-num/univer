/**
 * Copyright 2023-present DreamNum Inc.
 *
 * Licensed under the Apache License, Version 2.0 (the "License");
 * you may not use this file except in compliance with the License.
 * You may obtain a copy of the License at
 *
 *     http://www.apache.org/licenses/LICENSE-2.0
 *
 * Unless required by applicable law or agreed to in writing, software
 * distributed under the License is distributed on an "AS IS" BASIS,
 * WITHOUT WARRANTIES OR CONDITIONS OF ANY KIND, either express or implied.
 * See the License for the specific language governing permissions and
 * limitations under the License.
 */

import { CommandType, IUniverInstanceService, JSONX } from '@univerjs/core';
import type { IMutation, IMutationCommonParams, JSONXActions, Nullable } from '@univerjs/core';
import { IRenderManagerService, type ITextRangeWithStyle } from '@univerjs/engine-render';
import { serializeTextRange, TextSelectionManagerService } from '../../services/text-selection-manager.service';
import type { IDocStateChangeParams } from '../../services/doc-state-change-manager.service';
import { DocStateChangeManagerService } from '../../services/doc-state-change-manager.service';
import { IMEInputManagerService } from '../../services/ime-input-manager.service';
import { DocSkeletonManagerService } from '../../services/doc-skeleton-manager.service';

export interface IRichTextEditingMutationParams extends IMutationCommonParams {
    unitId: string;
    actions: JSONXActions;
    textRanges: Nullable<ITextRangeWithStyle[]>;
    segmentId?: string;
    prevTextRanges?: Nullable<ITextRangeWithStyle[]>;
    noNeedSetTextRange?: boolean;
    isCompositionEnd?: boolean;
    noHistory?: boolean;
    // Do you need to compose the undo and redo of history, and compose of the change states.
    debounce?: boolean;
}

const RichTextEditingMutationId = 'doc.mutation.rich-text-editing';

/**
 * The core mutator to change rich text actions. The execution result would be undo mutation params. Could be directly
 * send to undo redo service (will be used by the triggering command).
 */
export const RichTextEditingMutation: IMutation<IRichTextEditingMutationParams, IRichTextEditingMutationParams> = {
    id: RichTextEditingMutationId,

    type: CommandType.MUTATION,

    // eslint-disable-next-line max-lines-per-function
    handler: (accessor, params) => {
        const {
            unitId,
            segmentId = '',
            actions,
            textRanges,
            prevTextRanges,
            trigger,
            noHistory,
            isCompositionEnd,
            noNeedSetTextRange,
            debounce,
        } = params;
        const univerInstanceService = accessor.get(IUniverInstanceService);
        const renderManagerService = accessor.get(IRenderManagerService);

        const documentDataModel = univerInstanceService.getUniverDocInstance(unitId);
        const documentViewModel = renderManagerService.getRenderById(unitId)?.with(DocSkeletonManagerService).getViewModel();
        if (documentDataModel == null || documentViewModel == null) {
            throw new Error(`DocumentDataModel or documentViewModel not found for unitId: ${unitId}`);
        }

        const textSelectionManagerService = accessor.get(TextSelectionManagerService);
        const selections = textSelectionManagerService.getSelections() ?? [];

        const serializedSelections = selections.map(serializeTextRange);

        const docStateChangeManagerService = accessor.get(DocStateChangeManagerService);

        const imeInputManagerService = accessor.get(IMEInputManagerService);

        // TODO: `disabled` is only used for read only demo, and will be removed in the future.
        const disabled = !!documentDataModel.getSnapshot().disabled;

        if (JSONX.isNoop(actions) || (actions && actions.length === 0) || disabled) {
            // The actions' length maybe 0 when the mutation is from collaborative editing.
            // The return result will not be used.
            return {
                unitId,
                actions: [],
                textRanges: serializedSelections,
            };
        }

        // Step 1: Update Doc Data Model.
        const undoActions = JSONX.invertWithDoc(actions, documentDataModel.getSnapshot());
        documentDataModel.apply(actions);

        // console.log(params.trigger);
        // console.log(actions);
        // // console.log(undoActions);
        // console.log(documentDataModel.getSnapshot());

        // Step 2: Update Doc View Model.
<<<<<<< HEAD
        const segmentDocumentDataModel = documentDataModel.getSelfOrHeaderFooterModel(segmentId);
        const segmentViewModel = documentViewModel.getSelfOrHeaderFooterViewModel(segmentId);
        segmentViewModel.reset(segmentDocumentDataModel);
=======
        documentViewModel.reset(documentDataModel);

>>>>>>> 9b6cdf69
        // Step 3: Update cursor & selection.
        // Make sure update cursor & selection after doc skeleton is calculated.
        if (!noNeedSetTextRange && textRanges && trigger != null) {
            queueMicrotask(() => {
                textSelectionManagerService.replaceTextRanges(textRanges);
            });
        }

        // Step 4: Emit state change event.
        const changeState: IDocStateChangeParams = {
            commandId: RichTextEditingMutationId,
            unitId,
            segmentId,
            trigger,
            noHistory,
            debounce,
            redoState: {
                actions,
                textRanges,
            },
            undoState: {
                actions: undoActions,
                textRanges: prevTextRanges ?? serializedSelections,
            },
        };

        // Handle IME input.
        if (isCompositionEnd) {
            const historyParams = imeInputManagerService.fetchComposedUndoRedoMutationParams();

            if (historyParams == null) {
                throw new Error('historyParams is null in RichTextEditingMutation');
            }

            const { undoMutationParams, redoMutationParams, previousActiveRange } = historyParams;
            changeState.redoState.actions = redoMutationParams.actions;
            changeState.undoState.actions = undoMutationParams.actions;
            changeState.undoState.textRanges = [previousActiveRange];
        }

        docStateChangeManagerService.setChangeState(changeState);

        return {
            unitId,
            actions: undoActions,
            textRanges: serializedSelections,
        };
    },
};<|MERGE_RESOLUTION|>--- conflicted
+++ resolved
@@ -102,14 +102,8 @@
         // console.log(documentDataModel.getSnapshot());
 
         // Step 2: Update Doc View Model.
-<<<<<<< HEAD
-        const segmentDocumentDataModel = documentDataModel.getSelfOrHeaderFooterModel(segmentId);
-        const segmentViewModel = documentViewModel.getSelfOrHeaderFooterViewModel(segmentId);
-        segmentViewModel.reset(segmentDocumentDataModel);
-=======
         documentViewModel.reset(documentDataModel);
 
->>>>>>> 9b6cdf69
         // Step 3: Update cursor & selection.
         // Make sure update cursor & selection after doc skeleton is calculated.
         if (!noNeedSetTextRange && textRanges && trigger != null) {
