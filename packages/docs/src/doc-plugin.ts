--- conflicted
+++ resolved
@@ -29,17 +29,10 @@
 import { DocSelectionManagerService } from './services/doc-selection-manager.service';
 import { DocCustomRangeController } from './controllers/custom-range.controller';
 import { DocStateEmitService } from './services/doc-state-emit.service';
+import type { IUniverDocsConfig } from './controllers/config.schema';
 import { defaultPluginConfig, PLUGIN_CONFIG_KEY } from './controllers/config.schema';
 
-<<<<<<< HEAD
-export interface IUniverDocsConfig {
-    hasScroll?: boolean;
-}
-
-const PLUGIN_NAME = 'DOCS_PLUGIN';
-=======
 const PLUGIN_NAME = 'DOC_PLUGIN';
->>>>>>> fc2a7377
 
 export class UniverDocsPlugin extends Plugin {
     static override pluginName = PLUGIN_NAME;
