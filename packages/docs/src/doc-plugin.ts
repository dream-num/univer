--- conflicted
+++ resolved
@@ -41,11 +41,7 @@
     SetInlineFormatTextColorCommand,
     SetInlineFormatUnderlineCommand,
 } from './commands/commands/inline-format.command';
-<<<<<<< HEAD
 import { BulletListCommand, ChangeListNestingLevelCommand, ChangeListTypeCommand, CheckListCommand, ListOperationCommand, OrderListCommand, ToggleCheckListCommand } from './commands/commands/list.command';
-=======
-import { BulletListCommand, ChangeListNestingLevelCommand, ChangeListTypeCommand, ListOperationCommand, OrderListCommand } from './commands/commands/list.command';
->>>>>>> 1817267e
 import { CoverContentCommand, ReplaceContentCommand } from './commands/commands/replace-content.command';
 import { SetDocZoomRatioCommand } from './commands/commands/set-doc-zoom-ratio.command';
 import { RichTextEditingMutation } from './commands/mutations/core-editing.mutation';
@@ -133,11 +129,8 @@
                 EnterCommand,
                 ChangeListNestingLevelCommand,
                 ChangeListTypeCommand,
-<<<<<<< HEAD
                 CheckListCommand,
                 ToggleCheckListCommand,
-=======
->>>>>>> 1817267e
             ] as ICommand[]
         ).forEach((command) => {
             this._injector.get(ICommandService).registerCommand(command);
