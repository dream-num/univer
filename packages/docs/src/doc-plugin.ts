/**
 * Copyright 2023-present DreamNum Inc.
 *
 * Licensed under the Apache License, Version 2.0 (the "License");
 * you may not use this file except in compliance with the License.
 * You may obtain a copy of the License at
 *
 *     http://www.apache.org/licenses/LICENSE-2.0
 *
 * Unless required by applicable law or agreed to in writing, software
 * distributed under the License is distributed on an "AS IS" BASIS,
 * WITHOUT WARRANTIES OR CONDITIONS OF ANY KIND, either express or implied.
 * See the License for the specific language governing permissions and
 * limitations under the License.
 */

import type { Dependency, ICommand } from '@univerjs/core';
import {
    ICommandService,
    IConfigService,
    Inject,
    Injector,
    Plugin,
    UniverInstanceType,
} from '@univerjs/core';
import { RichTextEditingMutation } from './commands/mutations/core-editing.mutation';
import { DocsRenameMutation } from './commands/mutations/docs-rename.mutation';
import { SetTextSelectionsOperation } from './commands/operations/text-selection.operation';
import { DocSelectionManagerService } from './services/doc-selection-manager.service';
import { DocCustomRangeController } from './controllers/custom-range.controller';
import { DocStateEmitService } from './services/doc-state-emit.service';
<<<<<<< HEAD
import type { IUniverDocsConfig } from './controllers/config.schema';
=======
>>>>>>> 8b42b450
import { defaultPluginConfig, PLUGIN_CONFIG_KEY } from './controllers/config.schema';

export interface IUniverDocsConfig {
    hasScroll?: boolean;
}

const PLUGIN_NAME = 'DOCS_PLUGIN';

export class UniverDocsPlugin extends Plugin {
    static override pluginName = PLUGIN_NAME;
    static override type = UniverInstanceType.UNIVER_DOC;

    constructor(
        private readonly _config: Partial<IUniverDocsConfig> = defaultPluginConfig,
        @Inject(Injector) override _injector: Injector,
        @IConfigService private readonly _configService: IConfigService
    ) {
        super();

        // Manage the plugin configuration.
        const { ...rest } = this._config;
        this._configService.setConfig(PLUGIN_CONFIG_KEY, rest);

        this._initializeDependencies(_injector);

        this._initializeCommands();
    }

    private _initializeCommands(): void {
        (
            [
                RichTextEditingMutation,
                DocsRenameMutation,
                SetTextSelectionsOperation,
            ] as ICommand[]
        ).forEach((command) => {
            this._injector.get(ICommandService).registerCommand(command);
        });
    }

    private _initializeDependencies(docInjector: Injector) {
        (
            [
                // services
                [DocSelectionManagerService],
                [DocStateEmitService],
                // controllers
                [DocCustomRangeController],

            ] as Dependency[]
        ).forEach((d) => docInjector.add(d));
    }
}<|MERGE_RESOLUTION|>--- conflicted
+++ resolved
@@ -14,7 +14,6 @@
  * limitations under the License.
  */
 
-import type { Dependency, ICommand } from '@univerjs/core';
 import {
     ICommandService,
     IConfigService,
@@ -23,21 +22,15 @@
     Plugin,
     UniverInstanceType,
 } from '@univerjs/core';
+import type { Dependency, ICommand } from '@univerjs/core';
 import { RichTextEditingMutation } from './commands/mutations/core-editing.mutation';
 import { DocsRenameMutation } from './commands/mutations/docs-rename.mutation';
 import { SetTextSelectionsOperation } from './commands/operations/text-selection.operation';
+import { defaultPluginConfig, PLUGIN_CONFIG_KEY } from './controllers/config.schema';
+import { DocCustomRangeController } from './controllers/custom-range.controller';
 import { DocSelectionManagerService } from './services/doc-selection-manager.service';
-import { DocCustomRangeController } from './controllers/custom-range.controller';
 import { DocStateEmitService } from './services/doc-state-emit.service';
-<<<<<<< HEAD
 import type { IUniverDocsConfig } from './controllers/config.schema';
-=======
->>>>>>> 8b42b450
-import { defaultPluginConfig, PLUGIN_CONFIG_KEY } from './controllers/config.schema';
-
-export interface IUniverDocsConfig {
-    hasScroll?: boolean;
-}
 
 const PLUGIN_NAME = 'DOCS_PLUGIN';
 
