/**
 * Copyright 2023-present DreamNum Inc.
 *
 * Licensed under the Apache License, Version 2.0 (the "License");
 * you may not use this file except in compliance with the License.
 * You may obtain a copy of the License at
 *
 *     http://www.apache.org/licenses/LICENSE-2.0
 *
 * Unless required by applicable law or agreed to in writing, software
 * distributed under the License is distributed on an "AS IS" BASIS,
 * WITHOUT WARRANTIES OR CONDITIONS OF ANY KIND, either express or implied.
 * See the License for the specific language governing permissions and
 * limitations under the License.
 */

<<<<<<< HEAD
export { UniverDocsPlugin } from './doc-plugin';
=======
export { isSegmentIntersects } from './basics/selection';
export { type IUniverDocsConfig, UniverDocsPlugin } from './doc-plugin';

>>>>>>> 8b42b450
export { DocInterceptorService } from './services/doc-interceptor/doc-interceptor.service';
export { DOC_INTERCEPTOR_POINT } from './services/doc-interceptor/interceptor-const';
export { DocSkeletonManagerService } from './services/doc-skeleton-manager.service';
export { DocSelectionManagerService } from './services/doc-selection-manager.service';
export type { IDocStateChangeParams, IDocStateChangeInfo } from './services/doc-state-emit.service';
export { DocStateEmitService } from './services/doc-state-emit.service';
<<<<<<< HEAD
export type { IUniverDocsConfig } from './controllers/config.schema';
=======
>>>>>>> 8b42b450

// #region - all commands
export {
    RichTextEditingMutation,
    type IRichTextEditingMutationParams,
} from './commands/mutations/core-editing.mutation';
export {
    SetTextSelectionsOperation,
    type ISetTextSelectionsOperationParams,
} from './commands/operations/text-selection.operation';
// #endregion<|MERGE_RESOLUTION|>--- conflicted
+++ resolved
@@ -14,31 +14,23 @@
  * limitations under the License.
  */
 
-<<<<<<< HEAD
+// #region - all commands
+export {
+    type IRichTextEditingMutationParams,
+    RichTextEditingMutation,
+} from './commands/mutations/core-editing.mutation';
+
+export {
+    type ISetTextSelectionsOperationParams,
+    SetTextSelectionsOperation,
+} from './commands/operations/text-selection.operation';
+export type { IUniverDocsConfig } from './controllers/config.schema';
 export { UniverDocsPlugin } from './doc-plugin';
-=======
-export { isSegmentIntersects } from './basics/selection';
-export { type IUniverDocsConfig, UniverDocsPlugin } from './doc-plugin';
-
->>>>>>> 8b42b450
 export { DocInterceptorService } from './services/doc-interceptor/doc-interceptor.service';
 export { DOC_INTERCEPTOR_POINT } from './services/doc-interceptor/interceptor-const';
+export { DocSelectionManagerService } from './services/doc-selection-manager.service';
 export { DocSkeletonManagerService } from './services/doc-skeleton-manager.service';
-export { DocSelectionManagerService } from './services/doc-selection-manager.service';
-export type { IDocStateChangeParams, IDocStateChangeInfo } from './services/doc-state-emit.service';
+
+export type { IDocStateChangeInfo, IDocStateChangeParams } from './services/doc-state-emit.service';
 export { DocStateEmitService } from './services/doc-state-emit.service';
-<<<<<<< HEAD
-export type { IUniverDocsConfig } from './controllers/config.schema';
-=======
->>>>>>> 8b42b450
-
-// #region - all commands
-export {
-    RichTextEditingMutation,
-    type IRichTextEditingMutationParams,
-} from './commands/mutations/core-editing.mutation';
-export {
-    SetTextSelectionsOperation,
-    type ISetTextSelectionsOperationParams,
-} from './commands/operations/text-selection.operation';
 // #endregion