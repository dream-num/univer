--- conflicted
+++ resolved
@@ -58,7 +58,6 @@
     ResetInlineFormatTextBackgroundColorCommand,
     SetInlineFormatCommand,
 } from './commands/commands/inline-format.command';
-<<<<<<< HEAD
 export {
     ListOperationCommand,
     BulletListCommand,
@@ -69,9 +68,6 @@
     ToggleCheckListCommand,
     QuickListCommand,
 } from './commands/commands/list.command';
-=======
-export { ListOperationCommand, BulletListCommand, OrderListCommand, ChangeListNestingLevelCommand, ChangeListTypeCommand, getParagraphsInRanges } from './commands/commands/list.command';
->>>>>>> b5efb0de
 export {
     AlignOperationCommand,
     AlignLeftCommand,
