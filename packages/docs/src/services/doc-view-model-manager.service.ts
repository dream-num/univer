/**
 * Copyright 2023-present DreamNum Inc.
 *
 * Licensed under the Apache License, Version 2.0 (the "License");
 * you may not use this file except in compliance with the License.
 * You may obtain a copy of the License at
 *
 *     http://www.apache.org/licenses/LICENSE-2.0
 *
 * Unless required by applicable law or agreed to in writing, software
 * distributed under the License is distributed on an "AS IS" BASIS,
 * WITHOUT WARRANTIES OR CONDITIONS OF ANY KIND, either express or implied.
 * See the License for the specific language governing permissions and
 * limitations under the License.
 */

import type { DocumentDataModel, Nullable } from '@univerjs/core';
import { DOCS_NORMAL_EDITOR_UNIT_ID_KEY, IUniverInstanceService, RxDisposable, UniverInstanceType } from '@univerjs/core';
import type { IRenderContext, IRenderModule } from '@univerjs/engine-render';
import { DocumentViewModel } from '@univerjs/engine-render';
import { BehaviorSubject, Subject, takeUntil } from 'rxjs';

export interface IDocumentViewModelManagerParam {
    unitId: string;
    docViewModel: DocumentViewModel;
}

// TODO@wzhudev: move this manager service into render unit

/**
 * The view model manager is used to manage Doc view model. Each view model has a one-to-one correspondence
 * with the doc skeleton.
 */
export class DocViewModelManagerService extends RxDisposable implements IRenderModule {
    private _docViewModelMap: Map<string, IDocumentViewModelManagerParam> = new Map();

    private readonly _currentDocViewModel$ = new BehaviorSubject<Nullable<IDocumentViewModelManagerParam>>(null);
    readonly currentDocViewModel$ = this._currentDocViewModel$.asObservable();

<<<<<<< HEAD
    private readonly _docViewModelAdd$ = new Subject<DocumentViewModel>();
    readonly docViewModelAdd$ = this._docViewModelAdd$.asObservable();

    constructor(@IUniverInstanceService private readonly _univerInstanceService: IUniverInstanceService) {
=======
    constructor(
        private readonly _context: IRenderContext<DocumentDataModel>,
        @IUniverInstanceService private readonly _univerInstanceService: IUniverInstanceService
    ) {
>>>>>>> 2d5de98d
        super();
        this._initialize();
    }

    private _initialize() {
        this._init();
    }

    override dispose(): void {
        this._currentDocViewModel$.complete();
        this._docViewModelMap.clear();
    }

    private _init() {
        this._univerInstanceService
            .getCurrentTypeOfUnit$<DocumentDataModel>(UniverInstanceType.UNIVER_DOC)
            .pipe(takeUntil(this.dispose$)).subscribe((documentModel) => {
                this._create(documentModel);
            });

        this._univerInstanceService.getAllUnitsForType<DocumentDataModel>(UniverInstanceType.UNIVER_DOC).forEach((documentModel) => {
            this._create(documentModel);
        });

        this._univerInstanceService.getTypeOfUnitDisposed$(UniverInstanceType.UNIVER_DOC).pipe(takeUntil(this.dispose$)).subscribe((documentModel) => {
            this._docViewModelMap.delete(documentModel.getUnitId());
        });
    }

    private _create(documentModel: Nullable<DocumentDataModel>) {
        if (documentModel == null) {
            return;
        }

        const unitId = documentModel.getUnitId();
        // Build the view model and notify the skeleton manager to create the skeleton.
        this._setCurrent(unitId);
    }

    getAllModel() {
        return this._docViewModelMap;
    }

    getViewModel(unitId: string) {
        return this._docViewModelMap.get(unitId)?.docViewModel;
    }

    private _setCurrent(unitId: string) {
        const documentDataModel = this._univerInstanceService.getUniverDocInstance(unitId);
        if (documentDataModel == null) {
            throw new Error(`Document data model with id ${unitId} not found when build view model.`);
        }

        // No need to build view model, if data model has no body.
        if (documentDataModel.getBody() == null) {
            return;
        }

        if (!this._docViewModelMap.has(unitId)) {
            const docViewModel = this._buildDocViewModel(documentDataModel);

            this._docViewModelMap.set(unitId, {
                unitId,
                docViewModel,
            });
        }

        // Always need to reset document data model, because cell editor change doc instance every time.
        if (unitId === DOCS_NORMAL_EDITOR_UNIT_ID_KEY) {
            const docViewModel = this._docViewModelMap.get(unitId)?.docViewModel;

            if (docViewModel == null) {
                return;
            }

            docViewModel.reset(documentDataModel);
        }

        this._currentDocViewModel$.next(this._docViewModelMap.get(unitId));
    }

    private _buildDocViewModel(documentDataModel: DocumentDataModel) {
        const model = new DocumentViewModel(documentDataModel);
        this._docViewModelAdd$.next(model);

        return model;
    }
}<|MERGE_RESOLUTION|>--- conflicted
+++ resolved
@@ -37,17 +37,13 @@
     private readonly _currentDocViewModel$ = new BehaviorSubject<Nullable<IDocumentViewModelManagerParam>>(null);
     readonly currentDocViewModel$ = this._currentDocViewModel$.asObservable();
 
-<<<<<<< HEAD
     private readonly _docViewModelAdd$ = new Subject<DocumentViewModel>();
     readonly docViewModelAdd$ = this._docViewModelAdd$.asObservable();
 
-    constructor(@IUniverInstanceService private readonly _univerInstanceService: IUniverInstanceService) {
-=======
     constructor(
         private readonly _context: IRenderContext<DocumentDataModel>,
         @IUniverInstanceService private readonly _univerInstanceService: IUniverInstanceService
     ) {
->>>>>>> 2d5de98d
         super();
         this._initialize();
     }
