--- conflicted
+++ resolved
@@ -14,15 +14,9 @@
  * limitations under the License.
  */
 
-<<<<<<< HEAD
-import type { Nullable } from '@univerjs/core';
-import type { JSONOp, JSONOpList } from 'ot-json1';
-import type { IDrawingGroupUpdateParam, IDrawingMap, IDrawingMapItemData, IDrawingOrderMapParam, IDrawingOrderUpdateParam, IDrawingParam, IDrawingSearch, IDrawingSubunitMap, IDrawingVisibleParam, IUnitDrawingService } from './drawing-manager.service';
-=======
 import type { IDrawingParam, IDrawingSearch, Nullable } from '@univerjs/core';
 import type { JSONOp, JSONOpList } from 'ot-json1';
 import type { IDrawingGroupUpdateParam, IDrawingMap, IDrawingMapItemData, IDrawingOrderMapParam, IDrawingOrderUpdateParam, IDrawingSubunitMap, IDrawingVisibleParam, IUnitDrawingService } from './drawing-manager.service';
->>>>>>> ecc82569
 import { sortRules, sortRulesByDesc } from '@univerjs/core';
 import * as json1 from 'ot-json1';
 import { type Observable, Subject } from 'rxjs';
