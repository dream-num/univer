--- conflicted
+++ resolved
@@ -14,7 +14,6 @@
  * limitations under the License.
  */
 
-<<<<<<< HEAD
 import type { ICommandInfo, IUnitRange } from '@univerjs/core';
 import type { IDirtyUnitFeatureMap, IDirtyUnitOtherFormulaMap, IDirtyUnitSheetDefinedNameMap, IDirtyUnitSheetNameMap, IFormulaData } from '../basics/common';
 
@@ -22,12 +21,7 @@
 import type { ISetFormulaCalculationStartMutation } from '../commands/mutations/set-formula-calculation.mutation';
 import type { ISetFormulaDataMutationParams } from '../commands/mutations/set-formula-data.mutation';
 import type { IAllRuntimeData } from '../services/runtime.service';
-import { Disposable, ICommandService, Inject, IUniverInstanceService } from '@univerjs/core';
-=======
-import { Disposable, ICommandService, Inject, IUniverInstanceService, LifecycleStages, OnLifecycle } from '@univerjs/core';
-import type { ICommandInfo, IUnitRange } from '@univerjs/core';
-
->>>>>>> 9947c228
+import { Disposable, ICommandService, Inject } from '@univerjs/core';
 import { convertRuntimeToUnitData } from '../basics/runtime';
 import { SetArrayFormulaDataMutation } from '../commands/mutations/set-array-formula-data.mutation';
 import {
@@ -40,20 +34,11 @@
 import { FormulaDataModel } from '../models/formula-data.model';
 import { CalculateFormulaService } from '../services/calculate-formula.service';
 import { FormulaExecutedStateType } from '../services/runtime.service';
-<<<<<<< HEAD
-=======
-import type { IDirtyUnitFeatureMap, IDirtyUnitOtherFormulaMap, IDirtyUnitSheetDefinedNameMap, IDirtyUnitSheetNameMap, IFormulaData } from '../basics/common';
-import type { ISetArrayFormulaDataMutationParams } from '../commands/mutations/set-array-formula-data.mutation';
-import type { ISetFormulaCalculationStartMutation } from '../commands/mutations/set-formula-calculation.mutation';
-import type { ISetFormulaDataMutationParams } from '../commands/mutations/set-formula-data.mutation';
-import type { IAllRuntimeData } from '../services/runtime.service';
->>>>>>> 9947c228
 
 export class CalculateController extends Disposable {
     constructor(
         @ICommandService private readonly _commandService: ICommandService,
         @Inject(CalculateFormulaService) private readonly _calculateFormulaService: CalculateFormulaService,
-        @IUniverInstanceService private readonly _univerInstanceService: IUniverInstanceService,
         @Inject(FormulaDataModel) private readonly _formulaDataModel: FormulaDataModel
     ) {
         super();
