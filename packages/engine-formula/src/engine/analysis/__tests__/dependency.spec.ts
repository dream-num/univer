/**
 * Copyright 2023-present DreamNum Inc.
 *
 * Licensed under the Apache License, Version 2.0 (the "License");
 * you may not use this file except in compliance with the License.
 * You may obtain a copy of the License at
 *
 *     http://www.apache.org/licenses/LICENSE-2.0
 *
 * Unless required by applicable law or agreed to in writing, software
 * distributed under the License is distributed on an "AS IS" BASIS,
 * WITHOUT WARRANTIES OR CONDITIONS OF ANY KIND, either express or implied.
 * See the License for the specific language governing permissions and
 * limitations under the License.
 */

import type { Injector } from '@univerjs/core';

import type { FormulaDependencyTreeVirtual } from '../../dependency/dependency-tree';
import { beforeEach, describe, expect, it } from 'vitest';
import { IFormulaCurrentConfigService } from '../../../services/current-data.service';
import { IOtherFormulaManagerService } from '../../../services/other-formula-manager.service';
import { IFormulaRuntimeService } from '../../../services/runtime.service';
import { FormulaDependencyTree } from '../../dependency/dependency-tree';
<<<<<<< HEAD
import { FormulaDependencyGenerator } from '../../dependency/formula-dependency';
=======
import { IFormulaDependencyGenerator } from '../../dependency/formula-dependency';
>>>>>>> 9040e5f9
import { createCommandTestBed } from './create-command-test-bed';

describe('Test dependency', () => {
    let get: Injector['get'];
    let formulaDependencyGenerator: IFormulaDependencyGenerator;
    let formulaCurrentConfigService: IFormulaCurrentConfigService;
    let otherFormulaManagerService: IOtherFormulaManagerService;
    let testUnitId = 'test';
    let testSheetId = 'sheet1';
    let testSheetData = {};
    beforeEach(() => {
        const testBed = createCommandTestBed();

        get = testBed.get;

        formulaDependencyGenerator = get(IFormulaDependencyGenerator);

        formulaCurrentConfigService = get(IFormulaCurrentConfigService);

        otherFormulaManagerService = get(IOtherFormulaManagerService);

        const formulaRuntimeService = get(IFormulaRuntimeService);

        const sheetItem = testBed.sheetData[testBed.sheetId];

        testUnitId = testBed.unitId;
        testSheetId = testBed.sheetId;
        testSheetData = testBed.sheetData;

        formulaRuntimeService.setCurrent(
            0,
            0,
            sheetItem.rowCount,
            sheetItem.columnCount,
            testBed.sheetId,
            testBed.unitId
        );
    });

    describe('dependency normal', () => {
        it('test formula dependency simple ref', async () => {
            const testOtherFormulaId = 'sheet.cf_workbook-01_Q2oij1uNg7HLUT7aT2ikk_yhq9VWH_';
<<<<<<< HEAD
=======
            const testOtherFormulaId2 = 'sheet.cf_workbook-01_Q2oij1uNg7HLUT7aT2ikk_idjs46G_';
>>>>>>> 9040e5f9
            formulaCurrentConfigService.load({
                formulaData: {
                    [testUnitId]: {
                        [testSheetId]: {
                            3: {
                                12: {
                                    f: '=SUM(F27:J34)',
                                },
                            },
                            9: {
                                4: {
                                    f: '=A1:C4',
                                },
                            },
                            16: {
                                8: {
                                    f: '=SUM(E10:G13)',
                                },
                            },
                            22: {
                                6: {
                                    f: '=SUM(E10:I17)',
                                },
                            },
                            26: {
                                5: {
                                    f: '=E10:I23',
                                },
                            },
                        },
                    },
                },
                arrayFormulaCellData: {},
                arrayFormulaRange: {},
                forceCalculate: false,
                dirtyRanges: [
                    {
                        range: {
                            startRow: 0,
                            startColumn: 0,
                            endRow: 0,
                            endColumn: 0,
                        },
                        unitId: testUnitId,
                        sheetId: testSheetId,
                    },
                ],
                dirtyNameMap: {},
                dirtyDefinedNameMap: {},
                dirtyUnitFeatureMap: {},
                dirtyUnitOtherFormulaMap: {
                    [testUnitId]: {
                        [testSheetId]: {
                            [testOtherFormulaId]: true,
<<<<<<< HEAD
=======
                            [testOtherFormulaId2]: true,
>>>>>>> 9040e5f9
                        },
                    },
                },
                excludedCell: {},
                allUnitData: {
                    [testUnitId]: testSheetData,
                },
            });

            otherFormulaManagerService.batchRegister({
                [testUnitId]: {
                    [testSheetId]: {
                        [testOtherFormulaId]: {
                            f: '=A1>1',
                            ranges: [
                                {
                                    startRow: 0,
                                    startColumn: 0,
                                    endRow: 2,
                                    endColumn: 0,
                                    startAbsoluteRefType: 0,
                                    endAbsoluteRefType: 0,
                                    rangeType: 0,
                                },
                            ],
                        },
<<<<<<< HEAD
=======
                        [testOtherFormulaId2]: {
                            f: '=A1>1',
                            ranges: [
                                {
                                    startRow: 0,
                                    startColumn: 0,
                                    endRow: 0,
                                    endColumn: 0,
                                },
                            ],
                        },
>>>>>>> 9040e5f9
                    },
                },
            });

            const treeList = await formulaDependencyGenerator.generate();
<<<<<<< HEAD
            const treeJson = treeList.map((tree) => tree instanceof FormulaDependencyTree ? tree.formula : tree.refTree?.formula);
=======
            const treeJson = treeList.map((tree) => tree instanceof FormulaDependencyTree ? tree.formula : tree.refTree?.formula).reverse();
>>>>>>> 9040e5f9

            expect(treeJson).toEqual(
                [
                    '=A1:C4',
                    '=SUM(E10:G13)',
                    '=SUM(E10:I17)',
                    '=E10:I23',
                    '=SUM(F27:J34)',
                    '=A1>1',
                    '=A1>1',
                    '=A1>1',
<<<<<<< HEAD
=======
                    '=A1>1',
>>>>>>> 9040e5f9
                ]
            );

            // Check the offset position of other formula
<<<<<<< HEAD
            const tree = treeList[6] as FormulaDependencyTreeVirtual;
            expect(tree.refOffsetX).toEqual(0);
            expect(tree.refOffsetY).toEqual(1);

            const tree2 = treeList[7] as FormulaDependencyTreeVirtual;
=======
            // Note that the order is reversed
            const tree = treeList[2] as FormulaDependencyTreeVirtual;
            expect(tree.refOffsetX).toEqual(0);
            expect(tree.refOffsetY).toEqual(1);

            const tree2 = treeList[1] as FormulaDependencyTreeVirtual;
>>>>>>> 9040e5f9
            expect(tree2.refOffsetX).toEqual(0);
            expect(tree2.refOffsetY).toEqual(2);
        });
    });
});<|MERGE_RESOLUTION|>--- conflicted
+++ resolved
@@ -22,11 +22,7 @@
 import { IOtherFormulaManagerService } from '../../../services/other-formula-manager.service';
 import { IFormulaRuntimeService } from '../../../services/runtime.service';
 import { FormulaDependencyTree } from '../../dependency/dependency-tree';
-<<<<<<< HEAD
-import { FormulaDependencyGenerator } from '../../dependency/formula-dependency';
-=======
 import { IFormulaDependencyGenerator } from '../../dependency/formula-dependency';
->>>>>>> 9040e5f9
 import { createCommandTestBed } from './create-command-test-bed';
 
 describe('Test dependency', () => {
@@ -69,10 +65,7 @@
     describe('dependency normal', () => {
         it('test formula dependency simple ref', async () => {
             const testOtherFormulaId = 'sheet.cf_workbook-01_Q2oij1uNg7HLUT7aT2ikk_yhq9VWH_';
-<<<<<<< HEAD
-=======
             const testOtherFormulaId2 = 'sheet.cf_workbook-01_Q2oij1uNg7HLUT7aT2ikk_idjs46G_';
->>>>>>> 9040e5f9
             formulaCurrentConfigService.load({
                 formulaData: {
                     [testUnitId]: {
@@ -127,10 +120,7 @@
                     [testUnitId]: {
                         [testSheetId]: {
                             [testOtherFormulaId]: true,
-<<<<<<< HEAD
-=======
                             [testOtherFormulaId2]: true,
->>>>>>> 9040e5f9
                         },
                     },
                 },
@@ -157,8 +147,6 @@
                                 },
                             ],
                         },
-<<<<<<< HEAD
-=======
                         [testOtherFormulaId2]: {
                             f: '=A1>1',
                             ranges: [
@@ -170,17 +158,12 @@
                                 },
                             ],
                         },
->>>>>>> 9040e5f9
                     },
                 },
             });
 
             const treeList = await formulaDependencyGenerator.generate();
-<<<<<<< HEAD
-            const treeJson = treeList.map((tree) => tree instanceof FormulaDependencyTree ? tree.formula : tree.refTree?.formula);
-=======
             const treeJson = treeList.map((tree) => tree instanceof FormulaDependencyTree ? tree.formula : tree.refTree?.formula).reverse();
->>>>>>> 9040e5f9
 
             expect(treeJson).toEqual(
                 [
@@ -192,28 +175,17 @@
                     '=A1>1',
                     '=A1>1',
                     '=A1>1',
-<<<<<<< HEAD
-=======
                     '=A1>1',
->>>>>>> 9040e5f9
                 ]
             );
 
             // Check the offset position of other formula
-<<<<<<< HEAD
-            const tree = treeList[6] as FormulaDependencyTreeVirtual;
-            expect(tree.refOffsetX).toEqual(0);
-            expect(tree.refOffsetY).toEqual(1);
-
-            const tree2 = treeList[7] as FormulaDependencyTreeVirtual;
-=======
             // Note that the order is reversed
             const tree = treeList[2] as FormulaDependencyTreeVirtual;
             expect(tree.refOffsetX).toEqual(0);
             expect(tree.refOffsetY).toEqual(1);
 
             const tree2 = treeList[1] as FormulaDependencyTreeVirtual;
->>>>>>> 9040e5f9
             expect(tree2.refOffsetX).toEqual(0);
             expect(tree2.refOffsetY).toEqual(2);
         });
