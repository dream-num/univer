/**
 * Copyright 2023-present DreamNum Inc.
 *
 * Licensed under the Apache License, Version 2.0 (the "License");
 * you may not use this file except in compliance with the License.
 * You may obtain a copy of the License at
 *
 *     http://www.apache.org/licenses/LICENSE-2.0
 *
 * Unless required by applicable law or agreed to in writing, software
 * distributed under the License is distributed on an "AS IS" BASIS,
 * WITHOUT WARRANTIES OR CONDITIONS OF ANY KIND, either express or implied.
 * See the License for the specific language governing permissions and
 * limitations under the License.
 */

import type {
    IDirtyUnitSheetNameMap,
    IFeatureDirtyRangeType,
    IRuntimeUnitDataType,
    IUnitExcludedCell,
} from '../../basics/common';
import type { IFormulaDirtyData } from '../../services/current-data.service';
import type { IAllRuntimeData } from '../../services/runtime.service';

<<<<<<< HEAD
import type { AstRootNode } from '../ast-node/ast-root-node';
import type { IExecuteAstNodeData } from '../utils/ast-node-tool';
=======
import type { AstRootNode } from '../ast-node';
import { type IRange, type IUnitRange, moveRangeByOffset, type Nullable } from '@univerjs/core';
>>>>>>> 9040e5f9

import { type IRange, type IUnitRange, moveRangeByOffset, type Nullable } from '@univerjs/core';

export enum FDtreeStateType {
    DEFAULT,
    ADDED,
    SKIP,
}

export enum FormulaDependencyTreeType {
    NORMAL_FORMULA,
    OTHER_FORMULA,
    FEATURE_FORMULA,
}

// export interface IUnitRangeWithToken {
//     gridRange: IUnitRange;
//     token: string;
// }

class FormulaDependencyTreeCalculator {
    private _state = FDtreeStateType.DEFAULT;
<<<<<<< HEAD

    resetState() {
        this._state = FDtreeStateType.DEFAULT;
    }
=======

    resetState() {
        this._state = FDtreeStateType.DEFAULT;
    }

    setAdded() {
        this._state = FDtreeStateType.ADDED;
    }

    isAdded() {
        return this._state === FDtreeStateType.ADDED;
    }

    setSkip() {
        this._state = FDtreeStateType.SKIP;
    }

    isSkip() {
        return this._state === FDtreeStateType.SKIP;
    }

    treeId: number;
>>>>>>> 9040e5f9

    setAdded() {
        this._state = FDtreeStateType.ADDED;
    }

    isAdded() {
        return this._state === FDtreeStateType.ADDED;
    }

<<<<<<< HEAD
    setSkip() {
        this._state = FDtreeStateType.SKIP;
    }

    isSkip() {
        return this._state === FDtreeStateType.SKIP;
    }
}

type GetDirtyDataType = Nullable<
    (dirtyData: IFormulaDirtyData, runtimeData: IAllRuntimeData) => {
        runtimeCellData: IRuntimeUnitDataType;
        dirtyRanges: IFeatureDirtyRangeType;
    }
>;
export type IFormulaDependencyTree = FormulaDependencyTree | FormulaDependencyTreeVirtual;

export class FormulaDependencyTreeVirtual extends FormulaDependencyTreeCalculator {
    treeId: number;
    refTree: Nullable<FormulaDependencyTree>;
    refOffsetX: number = 0;
    refOffsetY: number = 0;
    isCache: boolean = false;

    node: Nullable<AstRootNode>;

    get isVirtual() {
        return true;
    }

    get row() {
        if (this.refTree == null) {
            return -1;
        }
        return this.refTree.row + this.refOffsetY;
    }

    get column() {
        if (this.refTree == null) {
            return -1;
        }
        return this.refTree.column + this.refOffsetX;
    }

    get rowCount() {
        if (this.refTree == null) {
            return 0;
        }
        return this.refTree.rowCount;
    }

    get columnCount() {
        if (this.refTree == null) {
            return 0;
        }
        return this.refTree.columnCount;
    }

    get unitId() {
        if (this.refTree == null) {
            return '';
        }
        return this.refTree.unitId;
    }

    get subUnitId() {
        if (this.refTree == null) {
            return '';
        }
        return this.refTree.subUnitId;
    }

    dispose() {
        this.refTree = null;
    }

    get rangeList() {
        const unitRangeList = [];
        if (this.refTree == null) {
            return [];
        }
        for (let i = 0; i < this.refTree.rangeList.length; i++) {
            const range = this.refTree.rangeList[i];
            unitRangeList.push({
                unitId: range.unitId,
                sheetId: range.sheetId,
                range: moveRangeByOffset(range.range, this.refOffsetX, this.refOffsetY),
            });
        }
        return unitRangeList;
    }

    get nodeData() {
        if (this.refTree == null) {
            return {
                node: null,
                refOffsetX: -1,
                refOffsetY: -1,
            };
        }
        return {
            node: this.refTree.node,
=======
    pushChildren(tree: FormulaDependencyTreeCalculator) {
        this.children.add(tree.treeId);
        tree._pushParent(this);
    }

    hasChildren(treeId: number) {
        return this.children.has(treeId);
    }

    private _pushParent(tree: FormulaDependencyTreeCalculator) {
        this.parents.add(tree.treeId);
    }
}

type GetDirtyDataType = Nullable<
    (dirtyData: IFormulaDirtyData, runtimeData: IAllRuntimeData) => {
        runtimeCellData: IRuntimeUnitDataType;
        dirtyRanges: IFeatureDirtyRangeType;
    }
>;
export type IFormulaDependencyTree = FormulaDependencyTree | FormulaDependencyTreeVirtual;

export class FormulaDependencyTreeVirtual extends FormulaDependencyTreeCalculator {
    refTree: Nullable<FormulaDependencyTree>;
    refOffsetX: number = -1;
    refOffsetY: number = -1;
    isCache: boolean = false;
    isDirty: boolean = false;

    get isVirtual() {
        return true;
    }

    get row() {
        if (this.refTree == null) {
            return -1;
        }
        return this.refTree.row + this.refOffsetY;
    }

    get column() {
        if (this.refTree == null) {
            return -1;
        }
        return this.refTree.column + this.refOffsetX;
    }

    get rowCount() {
        if (this.refTree == null) {
            return 0;
        }
        return this.refTree.rowCount;
    }

    get columnCount() {
        if (this.refTree == null) {
            return 0;
        }
        return this.refTree.columnCount;
    }

    get unitId() {
        if (this.refTree == null) {
            return '';
        }
        return this.refTree.unitId;
    }

    get subUnitId() {
        if (this.refTree == null) {
            return '';
        }
        return this.refTree.subUnitId;
    }

    get formula() {
        return this.refTree?.formula ?? '';
    }

    get nodeData() {
        return {
            node: this.node,
>>>>>>> 9040e5f9
            refOffsetX: this.refOffsetX,
            refOffsetY: this.refOffsetY,
        };
    }

<<<<<<< HEAD
    toRTreeItem(): IUnitRange[] {
        const currentRow = this.row;
        const currentColumn = this.column;

        return [{
            unitId: this.unitId,
            sheetId: this.subUnitId,
            range: {
                startRow: currentRow,
                startColumn: currentColumn,
                endRow: currentRow,
                endColumn: currentColumn,
            },
        }];
    }

    inRangeData(range: IRange) {
        const startRow = range.startRow;
        const startColumn = range.startColumn;
        const endRow = range.endRow;
        const endColumn = range.endColumn;

        const currentRow = this.row;
        const currentColumn = this.column;

        if (currentRow < startRow || currentRow > endRow || currentColumn < startColumn || currentColumn > endColumn) {
            return false;
        }

        return true;
    }

    dependencySheetName(dirtyUnitSheetNameMap?: IDirtyUnitSheetNameMap) {
        if (this.refTree == null) {
            return false;
        }
        return this.refTree.dependencySheetName(dirtyUnitSheetNameMap);
    }

    isExcludeRange(unitExcludedCell: Nullable<IUnitExcludedCell>) {
        const rangeList = this.rangeList;

        if (rangeList.length === 0) {
            return false;
        }

        for (let r = 0, len = rangeList.length; r < len; r++) {
            const unitRange = rangeList[r];
            const { unitId, sheetId, range } = unitRange;

            const excludedCell = unitExcludedCell?.[unitId]?.[sheetId];
            let { startRow: rangeStartRow, endRow: rangeEndRow, startColumn: rangeStartColumn, endColumn: rangeEndColumn } = range;

            if (Number.isNaN(rangeStartRow)) {
                rangeStartRow = 0;
            }
            if (Number.isNaN(rangeStartColumn)) {
                rangeStartColumn = 0;
            }
            if (Number.isNaN(rangeEndRow)) {
                rangeEndRow = Number.POSITIVE_INFINITY;
            }
            if (Number.isNaN(rangeEndColumn)) {
                rangeEndColumn = Number.POSITIVE_INFINITY;
            }

            let isInclude = false;

            excludedCell?.forValue((row, column) => {
                if (row >= rangeStartRow && row <= rangeEndRow && column >= rangeStartColumn && column <= rangeEndColumn) {
                    isInclude = true;
                    return false;
                }
            });

            if (isInclude) {
                return true;
            }
        }
        return false;
    }

    getDirtyData: GetDirtyDataType;

    featureId: Nullable<string>;
    get formulaId() {
        if (this.refTree == null) {
            return '';
        }
        return this.refTree.formulaId;
=======
    get node() {
        return this.refTree?.node;
    }

    dispose() {
        this.refTree = null;
    }

    get rangeList() {
        const unitRangeList = [];
        if (this.refTree == null) {
            return [];
        }
        for (let i = 0; i < this.refTree.rangeList.length; i++) {
            const range = this.refTree.rangeList[i];
            unitRangeList.push({
                unitId: range.unitId,
                sheetId: range.sheetId,
                range: moveRangeByOffset(range.range, this.refOffsetX, this.refOffsetY),
            });
        }
        return unitRangeList;
    }

    toRTreeItem(): IUnitRange[] {
        const currentRow = this.row;
        const currentColumn = this.column;

        return [{
            unitId: this.unitId,
            sheetId: this.subUnitId,
            range: {
                startRow: currentRow,
                startColumn: currentColumn,
                endRow: currentRow,
                endColumn: currentColumn,
            },
        }];
    }

    inRangeData(range: IRange) {
        const startRow = range.startRow;
        const startColumn = range.startColumn;
        const endRow = range.endRow;
        const endColumn = range.endColumn;

        const currentRow = this.row;
        const currentColumn = this.column;

        if (currentRow < startRow || currentRow > endRow || currentColumn < startColumn || currentColumn > endColumn) {
            return false;
        }

        return true;
    }

    dependencySheetName(dirtyUnitSheetNameMap?: IDirtyUnitSheetNameMap) {
        if (this.refTree == null) {
            return false;
        }
        return this.refTree.dependencySheetName(dirtyUnitSheetNameMap);
    }

    isExcludeRange(unitExcludedCell: Nullable<IUnitExcludedCell>) {
        const rangeList = this.rangeList;

        if (rangeList.length === 0) {
            return false;
        }

        for (let r = 0, len = rangeList.length; r < len; r++) {
            const unitRange = rangeList[r];
            const { unitId, sheetId, range } = unitRange;

            const excludedCell = unitExcludedCell?.[unitId]?.[sheetId];
            let { startRow: rangeStartRow, endRow: rangeEndRow, startColumn: rangeStartColumn, endColumn: rangeEndColumn } = range;

            if (Number.isNaN(rangeStartRow)) {
                rangeStartRow = 0;
            }
            if (Number.isNaN(rangeStartColumn)) {
                rangeStartColumn = 0;
            }
            if (Number.isNaN(rangeEndRow)) {
                rangeEndRow = Number.POSITIVE_INFINITY;
            }
            if (Number.isNaN(rangeEndColumn)) {
                rangeEndColumn = Number.POSITIVE_INFINITY;
            }

            let isInclude = false;

            excludedCell?.forValue((row, column) => {
                if (row >= rangeStartRow && row <= rangeEndRow && column >= rangeStartColumn && column <= rangeEndColumn) {
                    isInclude = true;
                    return false;
                }
            });

            if (isInclude) {
                return true;
            }
        }
        return false;
>>>>>>> 9040e5f9
    }
}

<<<<<<< HEAD
/**
 * A dependency tree, capable of calculating mutual dependencies,
 * is used to determine the order of formula calculations.
 */
export class FormulaDependencyTree extends FormulaDependencyTreeCalculator {
    treeId: number = -1;

    isCache: boolean = false;

    featureId: Nullable<string>;
    featureDirtyRanges: IUnitRange[] = [];

    refOffsetX: number = 0;
    refOffsetY: number = 0;

    type: FormulaDependencyTreeType = FormulaDependencyTreeType.NORMAL_FORMULA;

    formulaId: Nullable<string>;

    subUnitId: string = '';

    unitId: string = '';

    node: Nullable<AstRootNode>;
    rangeList: IUnitRange[] = [];

    formula: string = '';

    row: number = -1;

    column: number = -1;

    rowCount: number = Number.NEGATIVE_INFINITY;

    columnCount: number = Number.NEGATIVE_INFINITY;

    constructor(treeId: number) {
        super();
        this.treeId = treeId;
=======
    getDirtyData: GetDirtyDataType;

    featureId: Nullable<string>;
    get formulaId() {
        if (this.refTree == null) {
            return '';
        }
        return this.refTree.formulaId;
>>>>>>> 9040e5f9
    }
}

<<<<<<< HEAD
    get isVirtual() {
        return false;
    }

    get nodeData(): IExecuteAstNodeData {
        return {
            node: this.node,
            refOffsetX: this.refOffsetX,
            refOffsetY: this.refOffsetY,
        };
    }

=======
/**
 * A dependency tree, capable of calculating mutual dependencies,
 * is used to determine the order of formula calculations.
 */
export class FormulaDependencyTree extends FormulaDependencyTreeCalculator {
    isCache: boolean = false;

    featureId: Nullable<string>;
    featureDirtyRanges: IUnitRange[] = [];

    refOffsetX: number = 0;
    refOffsetY: number = 0;

    type: FormulaDependencyTreeType = FormulaDependencyTreeType.NORMAL_FORMULA;

    formulaId: Nullable<string>;

    subUnitId: string = '';

    unitId: string = '';

    rangeList: IUnitRange[] = [];

    formula: string = '';

    row: number = -1;

    column: number = -1;

    rowCount: number = Number.NEGATIVE_INFINITY;

    columnCount: number = Number.NEGATIVE_INFINITY;

    isDirty: boolean = false;

    node: Nullable<AstRootNode>;

    constructor(treeId: number) {
        super();
        this.treeId = treeId;
    }

    get isVirtual() {
        return false;
    }

    get nodeData() {
        return {
            node: this.node,
            refOffsetX: 0,
            refOffsetY: 0,
        };
    }

>>>>>>> 9040e5f9
    toJson() {
        return {
            formula: this.formula,
            refOffsetX: this.refOffsetX,
            refOffsetY: this.refOffsetY,
        };
    }

    getDirtyData: GetDirtyDataType;

    dispose(): void {
        this.featureDirtyRanges = [];

        this.rangeList = [];

        // this.nodeData?.node.dispose();

<<<<<<< HEAD
        this.node = null;

=======
>>>>>>> 9040e5f9
        this.getDirtyData = null;
    }

    inRangeData(range: IRange) {
        const startRow = range.startRow;
        const startColumn = range.startColumn;
        const endRow = range.endRow;
        const endColumn = range.endColumn;

        const currentRow = this.row;
        const currentColumn = this.column;

        if (currentRow < startRow || currentRow > endRow || currentColumn < startColumn || currentColumn > endColumn) {
            return false;
        }

        return true;
    }

    dependencySheetName(dirtyUnitSheetNameMap?: IDirtyUnitSheetNameMap) {
        const rangeList = this.rangeList;

        if (rangeList.length === 0 || dirtyUnitSheetNameMap == null) {
            return false;
        }

        for (let r = 0, len = rangeList.length; r < len; r++) {
            const unitRange = rangeList[r];
            const { unitId, sheetId } = unitRange;

            /**
             * When a worksheet is inserted or deleted,
             * the formulas that depend on these worksheets need to be calculated.
             */
            if (dirtyUnitSheetNameMap[unitId]?.[sheetId] != null) {
                return true;
            }
        }

        return false;
    }

    isExcludeRange(unitExcludedCell: Nullable<IUnitExcludedCell>) {
        const rangeList = this.rangeList;

        if (rangeList.length === 0) {
            return false;
        }

        for (let r = 0, len = rangeList.length; r < len; r++) {
            const unitRange = rangeList[r];
            const { unitId, sheetId, range } = unitRange;

            const excludedCell = unitExcludedCell?.[unitId]?.[sheetId];
            let { startRow: rangeStartRow, endRow: rangeEndRow, startColumn: rangeStartColumn, endColumn: rangeEndColumn } = range;

            if (Number.isNaN(rangeStartRow)) {
                rangeStartRow = 0;
            }
            if (Number.isNaN(rangeStartColumn)) {
                rangeStartColumn = 0;
            }
            if (Number.isNaN(rangeEndRow)) {
                rangeEndRow = Number.POSITIVE_INFINITY;
            }
            if (Number.isNaN(rangeEndColumn)) {
                rangeEndColumn = Number.POSITIVE_INFINITY;
            }

            let isInclude = false;

            excludedCell?.forValue((row, column) => {
                if (row >= rangeStartRow && row <= rangeEndRow && column >= rangeStartColumn && column <= rangeEndColumn) {
                    isInclude = true;
                    return false;
                }
            });

            if (isInclude) {
                return true;
            }
        }
        return false;
    }

    // pushChildren(tree: FormulaDependencyTree) {
    //     this.children.add(tree.treeId);
    //     tree._pushParent(this);
    // }

    /**
     * Add the range corresponding to the current ast node.
     * @param range
     */
    pushRangeList(ranges: IUnitRange[]) {
        this.rangeList.push(...ranges);
    }

    shouldBePushRangeList() {
        return this.rangeList.length === 0 && this.type !== FormulaDependencyTreeType.FEATURE_FORMULA;
    }

    // hasChildren(treeId: number) {
    //     return this.children.has(treeId);
    // }

    toRTreeItem(): IUnitRange[] {
        if (this.featureId != null) {
            return this.featureDirtyRanges;
        }

        const currentRow = this.row;
        const currentColumn = this.column;

        return [{
            unitId: this.unitId,
            sheetId: this.subUnitId,
            range: {
                startRow: currentRow,
                startColumn: currentColumn,
                endRow: currentRow,
                endColumn: currentColumn,
            },
        }];
    }

    /**
     * Determine whether it is dependent on other trees.
     * @param dependenceTree
     */
    // dependency(dependenceTree: FormulaDependencyTree) {
    //     if (this.rangeList.length === 0) {
    //         return false;
    //     }

    //     for (let r = 0, len = this.rangeList.length; r < len; r++) {
    //         const unitRange = this.rangeList[r];
    //         const unitId = unitRange.unitId;
    //         const sheetId = unitRange.sheetId;
    //         const range = unitRange.range;

    //         if (
    //             dependenceTree.unitId === unitId &&
    //             dependenceTree.subUnitId === sheetId &&
    //             dependenceTree.inRangeData(range)
    //         ) {
    //             return true;
    //         }
    //     }

    //     return false;
    // }

    // private _pushParent(tree: FormulaDependencyTree) {
    //     this.parents.add(tree.treeId);
    // }
}<|MERGE_RESOLUTION|>--- conflicted
+++ resolved
@@ -23,14 +23,7 @@
 import type { IFormulaDirtyData } from '../../services/current-data.service';
 import type { IAllRuntimeData } from '../../services/runtime.service';
 
-<<<<<<< HEAD
-import type { AstRootNode } from '../ast-node/ast-root-node';
-import type { IExecuteAstNodeData } from '../utils/ast-node-tool';
-=======
 import type { AstRootNode } from '../ast-node';
-import { type IRange, type IUnitRange, moveRangeByOffset, type Nullable } from '@univerjs/core';
->>>>>>> 9040e5f9
-
 import { type IRange, type IUnitRange, moveRangeByOffset, type Nullable } from '@univerjs/core';
 
 export enum FDtreeStateType {
@@ -52,16 +45,10 @@
 
 class FormulaDependencyTreeCalculator {
     private _state = FDtreeStateType.DEFAULT;
-<<<<<<< HEAD
 
     resetState() {
         this._state = FDtreeStateType.DEFAULT;
     }
-=======
-
-    resetState() {
-        this._state = FDtreeStateType.DEFAULT;
-    }
 
     setAdded() {
         this._state = FDtreeStateType.ADDED;
@@ -80,23 +67,22 @@
     }
 
     treeId: number;
->>>>>>> 9040e5f9
-
-    setAdded() {
-        this._state = FDtreeStateType.ADDED;
-    }
-
-    isAdded() {
-        return this._state === FDtreeStateType.ADDED;
-    }
-
-<<<<<<< HEAD
-    setSkip() {
-        this._state = FDtreeStateType.SKIP;
-    }
-
-    isSkip() {
-        return this._state === FDtreeStateType.SKIP;
+
+    children: Set<number> = new Set();
+
+    parents: Set<number> = new Set();
+
+    pushChildren(tree: FormulaDependencyTreeCalculator) {
+        this.children.add(tree.treeId);
+        tree._pushParent(this);
+    }
+
+    hasChildren(treeId: number) {
+        return this.children.has(treeId);
+    }
+
+    private _pushParent(tree: FormulaDependencyTreeCalculator) {
+        this.parents.add(tree.treeId);
     }
 }
 
@@ -109,13 +95,11 @@
 export type IFormulaDependencyTree = FormulaDependencyTree | FormulaDependencyTreeVirtual;
 
 export class FormulaDependencyTreeVirtual extends FormulaDependencyTreeCalculator {
-    treeId: number;
     refTree: Nullable<FormulaDependencyTree>;
-    refOffsetX: number = 0;
-    refOffsetY: number = 0;
+    refOffsetX: number = -1;
+    refOffsetY: number = -1;
     isCache: boolean = false;
-
-    node: Nullable<AstRootNode>;
+    isDirty: boolean = false;
 
     get isVirtual() {
         return true;
@@ -161,6 +145,22 @@
             return '';
         }
         return this.refTree.subUnitId;
+    }
+
+    get formula() {
+        return this.refTree?.formula ?? '';
+    }
+
+    get nodeData() {
+        return {
+            node: this.node,
+            refOffsetX: this.refOffsetX,
+            refOffsetY: this.refOffsetY,
+        };
+    }
+
+    get node() {
+        return this.refTree?.node;
     }
 
     dispose() {
@@ -183,106 +183,6 @@
         return unitRangeList;
     }
 
-    get nodeData() {
-        if (this.refTree == null) {
-            return {
-                node: null,
-                refOffsetX: -1,
-                refOffsetY: -1,
-            };
-        }
-        return {
-            node: this.refTree.node,
-=======
-    pushChildren(tree: FormulaDependencyTreeCalculator) {
-        this.children.add(tree.treeId);
-        tree._pushParent(this);
-    }
-
-    hasChildren(treeId: number) {
-        return this.children.has(treeId);
-    }
-
-    private _pushParent(tree: FormulaDependencyTreeCalculator) {
-        this.parents.add(tree.treeId);
-    }
-}
-
-type GetDirtyDataType = Nullable<
-    (dirtyData: IFormulaDirtyData, runtimeData: IAllRuntimeData) => {
-        runtimeCellData: IRuntimeUnitDataType;
-        dirtyRanges: IFeatureDirtyRangeType;
-    }
->;
-export type IFormulaDependencyTree = FormulaDependencyTree | FormulaDependencyTreeVirtual;
-
-export class FormulaDependencyTreeVirtual extends FormulaDependencyTreeCalculator {
-    refTree: Nullable<FormulaDependencyTree>;
-    refOffsetX: number = -1;
-    refOffsetY: number = -1;
-    isCache: boolean = false;
-    isDirty: boolean = false;
-
-    get isVirtual() {
-        return true;
-    }
-
-    get row() {
-        if (this.refTree == null) {
-            return -1;
-        }
-        return this.refTree.row + this.refOffsetY;
-    }
-
-    get column() {
-        if (this.refTree == null) {
-            return -1;
-        }
-        return this.refTree.column + this.refOffsetX;
-    }
-
-    get rowCount() {
-        if (this.refTree == null) {
-            return 0;
-        }
-        return this.refTree.rowCount;
-    }
-
-    get columnCount() {
-        if (this.refTree == null) {
-            return 0;
-        }
-        return this.refTree.columnCount;
-    }
-
-    get unitId() {
-        if (this.refTree == null) {
-            return '';
-        }
-        return this.refTree.unitId;
-    }
-
-    get subUnitId() {
-        if (this.refTree == null) {
-            return '';
-        }
-        return this.refTree.subUnitId;
-    }
-
-    get formula() {
-        return this.refTree?.formula ?? '';
-    }
-
-    get nodeData() {
-        return {
-            node: this.node,
->>>>>>> 9040e5f9
-            refOffsetX: this.refOffsetX,
-            refOffsetY: this.refOffsetY,
-        };
-    }
-
-<<<<<<< HEAD
     toRTreeItem(): IUnitRange[] {
         const currentRow = this.row;
         const currentColumn = this.column;
@@ -373,32 +273,191 @@
             return '';
         }
         return this.refTree.formulaId;
-=======
-    get node() {
-        return this.refTree?.node;
-    }
-
-    dispose() {
-        this.refTree = null;
-    }
-
-    get rangeList() {
-        const unitRangeList = [];
-        if (this.refTree == null) {
-            return [];
-        }
-        for (let i = 0; i < this.refTree.rangeList.length; i++) {
-            const range = this.refTree.rangeList[i];
-            unitRangeList.push({
-                unitId: range.unitId,
-                sheetId: range.sheetId,
-                range: moveRangeByOffset(range.range, this.refOffsetX, this.refOffsetY),
+    }
+}
+
+/**
+ * A dependency tree, capable of calculating mutual dependencies,
+ * is used to determine the order of formula calculations.
+ */
+export class FormulaDependencyTree extends FormulaDependencyTreeCalculator {
+    isCache: boolean = false;
+
+    featureId: Nullable<string>;
+    featureDirtyRanges: IUnitRange[] = [];
+
+    refOffsetX: number = 0;
+    refOffsetY: number = 0;
+
+    type: FormulaDependencyTreeType = FormulaDependencyTreeType.NORMAL_FORMULA;
+
+    formulaId: Nullable<string>;
+
+    subUnitId: string = '';
+
+    unitId: string = '';
+
+    rangeList: IUnitRange[] = [];
+
+    formula: string = '';
+
+    row: number = -1;
+
+    column: number = -1;
+
+    rowCount: number = Number.NEGATIVE_INFINITY;
+
+    columnCount: number = Number.NEGATIVE_INFINITY;
+
+    isDirty: boolean = false;
+
+    node: Nullable<AstRootNode>;
+
+    constructor(treeId: number) {
+        super();
+        this.treeId = treeId;
+    }
+
+    get isVirtual() {
+        return false;
+    }
+
+    get nodeData() {
+        return {
+            node: this.node,
+            refOffsetX: 0,
+            refOffsetY: 0,
+        };
+    }
+
+    toJson() {
+        return {
+            formula: this.formula,
+            refOffsetX: this.refOffsetX,
+            refOffsetY: this.refOffsetY,
+        };
+    }
+
+    getDirtyData: GetDirtyDataType;
+
+    dispose(): void {
+        this.featureDirtyRanges = [];
+
+        this.rangeList = [];
+
+        // this.nodeData?.node.dispose();
+
+        this.getDirtyData = null;
+    }
+
+    inRangeData(range: IRange) {
+        const startRow = range.startRow;
+        const startColumn = range.startColumn;
+        const endRow = range.endRow;
+        const endColumn = range.endColumn;
+
+        const currentRow = this.row;
+        const currentColumn = this.column;
+
+        if (currentRow < startRow || currentRow > endRow || currentColumn < startColumn || currentColumn > endColumn) {
+            return false;
+        }
+
+        return true;
+    }
+
+    dependencySheetName(dirtyUnitSheetNameMap?: IDirtyUnitSheetNameMap) {
+        const rangeList = this.rangeList;
+
+        if (rangeList.length === 0 || dirtyUnitSheetNameMap == null) {
+            return false;
+        }
+
+        for (let r = 0, len = rangeList.length; r < len; r++) {
+            const unitRange = rangeList[r];
+            const { unitId, sheetId } = unitRange;
+
+            /**
+             * When a worksheet is inserted or deleted,
+             * the formulas that depend on these worksheets need to be calculated.
+             */
+            if (dirtyUnitSheetNameMap[unitId]?.[sheetId] != null) {
+                return true;
+            }
+        }
+
+        return false;
+    }
+
+    isExcludeRange(unitExcludedCell: Nullable<IUnitExcludedCell>) {
+        const rangeList = this.rangeList;
+
+        if (rangeList.length === 0) {
+            return false;
+        }
+
+        for (let r = 0, len = rangeList.length; r < len; r++) {
+            const unitRange = rangeList[r];
+            const { unitId, sheetId, range } = unitRange;
+
+            const excludedCell = unitExcludedCell?.[unitId]?.[sheetId];
+            let { startRow: rangeStartRow, endRow: rangeEndRow, startColumn: rangeStartColumn, endColumn: rangeEndColumn } = range;
+
+            if (Number.isNaN(rangeStartRow)) {
+                rangeStartRow = 0;
+            }
+            if (Number.isNaN(rangeStartColumn)) {
+                rangeStartColumn = 0;
+            }
+            if (Number.isNaN(rangeEndRow)) {
+                rangeEndRow = Number.POSITIVE_INFINITY;
+            }
+            if (Number.isNaN(rangeEndColumn)) {
+                rangeEndColumn = Number.POSITIVE_INFINITY;
+            }
+
+            let isInclude = false;
+
+            excludedCell?.forValue((row, column) => {
+                if (row >= rangeStartRow && row <= rangeEndRow && column >= rangeStartColumn && column <= rangeEndColumn) {
+                    isInclude = true;
+                    return false;
+                }
             });
-        }
-        return unitRangeList;
-    }
+
+            if (isInclude) {
+                return true;
+            }
+        }
+        return false;
+    }
+
+    // pushChildren(tree: FormulaDependencyTree) {
+    //     this.children.add(tree.treeId);
+    //     tree._pushParent(this);
+    // }
+
+    /**
+     * Add the range corresponding to the current ast node.
+     * @param range
+     */
+    pushRangeList(ranges: IUnitRange[]) {
+        this.rangeList.push(...ranges);
+    }
+
+    shouldBePushRangeList() {
+        return this.rangeList.length === 0 && this.type !== FormulaDependencyTreeType.FEATURE_FORMULA;
+    }
+
+    // hasChildren(treeId: number) {
+    //     return this.children.has(treeId);
+    // }
 
     toRTreeItem(): IUnitRange[] {
+        if (this.featureId != null) {
+            return this.featureDirtyRanges;
+        }
+
         const currentRow = this.row;
         const currentColumn = this.column;
 
@@ -414,344 +473,6 @@
         }];
     }
 
-    inRangeData(range: IRange) {
-        const startRow = range.startRow;
-        const startColumn = range.startColumn;
-        const endRow = range.endRow;
-        const endColumn = range.endColumn;
-
-        const currentRow = this.row;
-        const currentColumn = this.column;
-
-        if (currentRow < startRow || currentRow > endRow || currentColumn < startColumn || currentColumn > endColumn) {
-            return false;
-        }
-
-        return true;
-    }
-
-    dependencySheetName(dirtyUnitSheetNameMap?: IDirtyUnitSheetNameMap) {
-        if (this.refTree == null) {
-            return false;
-        }
-        return this.refTree.dependencySheetName(dirtyUnitSheetNameMap);
-    }
-
-    isExcludeRange(unitExcludedCell: Nullable<IUnitExcludedCell>) {
-        const rangeList = this.rangeList;
-
-        if (rangeList.length === 0) {
-            return false;
-        }
-
-        for (let r = 0, len = rangeList.length; r < len; r++) {
-            const unitRange = rangeList[r];
-            const { unitId, sheetId, range } = unitRange;
-
-            const excludedCell = unitExcludedCell?.[unitId]?.[sheetId];
-            let { startRow: rangeStartRow, endRow: rangeEndRow, startColumn: rangeStartColumn, endColumn: rangeEndColumn } = range;
-
-            if (Number.isNaN(rangeStartRow)) {
-                rangeStartRow = 0;
-            }
-            if (Number.isNaN(rangeStartColumn)) {
-                rangeStartColumn = 0;
-            }
-            if (Number.isNaN(rangeEndRow)) {
-                rangeEndRow = Number.POSITIVE_INFINITY;
-            }
-            if (Number.isNaN(rangeEndColumn)) {
-                rangeEndColumn = Number.POSITIVE_INFINITY;
-            }
-
-            let isInclude = false;
-
-            excludedCell?.forValue((row, column) => {
-                if (row >= rangeStartRow && row <= rangeEndRow && column >= rangeStartColumn && column <= rangeEndColumn) {
-                    isInclude = true;
-                    return false;
-                }
-            });
-
-            if (isInclude) {
-                return true;
-            }
-        }
-        return false;
->>>>>>> 9040e5f9
-    }
-}
-
-<<<<<<< HEAD
-/**
- * A dependency tree, capable of calculating mutual dependencies,
- * is used to determine the order of formula calculations.
- */
-export class FormulaDependencyTree extends FormulaDependencyTreeCalculator {
-    treeId: number = -1;
-
-    isCache: boolean = false;
-
-    featureId: Nullable<string>;
-    featureDirtyRanges: IUnitRange[] = [];
-
-    refOffsetX: number = 0;
-    refOffsetY: number = 0;
-
-    type: FormulaDependencyTreeType = FormulaDependencyTreeType.NORMAL_FORMULA;
-
-    formulaId: Nullable<string>;
-
-    subUnitId: string = '';
-
-    unitId: string = '';
-
-    node: Nullable<AstRootNode>;
-    rangeList: IUnitRange[] = [];
-
-    formula: string = '';
-
-    row: number = -1;
-
-    column: number = -1;
-
-    rowCount: number = Number.NEGATIVE_INFINITY;
-
-    columnCount: number = Number.NEGATIVE_INFINITY;
-
-    constructor(treeId: number) {
-        super();
-        this.treeId = treeId;
-=======
-    getDirtyData: GetDirtyDataType;
-
-    featureId: Nullable<string>;
-    get formulaId() {
-        if (this.refTree == null) {
-            return '';
-        }
-        return this.refTree.formulaId;
->>>>>>> 9040e5f9
-    }
-}
-
-<<<<<<< HEAD
-    get isVirtual() {
-        return false;
-    }
-
-    get nodeData(): IExecuteAstNodeData {
-        return {
-            node: this.node,
-            refOffsetX: this.refOffsetX,
-            refOffsetY: this.refOffsetY,
-        };
-    }
-
-=======
-/**
- * A dependency tree, capable of calculating mutual dependencies,
- * is used to determine the order of formula calculations.
- */
-export class FormulaDependencyTree extends FormulaDependencyTreeCalculator {
-    isCache: boolean = false;
-
-    featureId: Nullable<string>;
-    featureDirtyRanges: IUnitRange[] = [];
-
-    refOffsetX: number = 0;
-    refOffsetY: number = 0;
-
-    type: FormulaDependencyTreeType = FormulaDependencyTreeType.NORMAL_FORMULA;
-
-    formulaId: Nullable<string>;
-
-    subUnitId: string = '';
-
-    unitId: string = '';
-
-    rangeList: IUnitRange[] = [];
-
-    formula: string = '';
-
-    row: number = -1;
-
-    column: number = -1;
-
-    rowCount: number = Number.NEGATIVE_INFINITY;
-
-    columnCount: number = Number.NEGATIVE_INFINITY;
-
-    isDirty: boolean = false;
-
-    node: Nullable<AstRootNode>;
-
-    constructor(treeId: number) {
-        super();
-        this.treeId = treeId;
-    }
-
-    get isVirtual() {
-        return false;
-    }
-
-    get nodeData() {
-        return {
-            node: this.node,
-            refOffsetX: 0,
-            refOffsetY: 0,
-        };
-    }
-
->>>>>>> 9040e5f9
-    toJson() {
-        return {
-            formula: this.formula,
-            refOffsetX: this.refOffsetX,
-            refOffsetY: this.refOffsetY,
-        };
-    }
-
-    getDirtyData: GetDirtyDataType;
-
-    dispose(): void {
-        this.featureDirtyRanges = [];
-
-        this.rangeList = [];
-
-        // this.nodeData?.node.dispose();
-
-<<<<<<< HEAD
-        this.node = null;
-
-=======
->>>>>>> 9040e5f9
-        this.getDirtyData = null;
-    }
-
-    inRangeData(range: IRange) {
-        const startRow = range.startRow;
-        const startColumn = range.startColumn;
-        const endRow = range.endRow;
-        const endColumn = range.endColumn;
-
-        const currentRow = this.row;
-        const currentColumn = this.column;
-
-        if (currentRow < startRow || currentRow > endRow || currentColumn < startColumn || currentColumn > endColumn) {
-            return false;
-        }
-
-        return true;
-    }
-
-    dependencySheetName(dirtyUnitSheetNameMap?: IDirtyUnitSheetNameMap) {
-        const rangeList = this.rangeList;
-
-        if (rangeList.length === 0 || dirtyUnitSheetNameMap == null) {
-            return false;
-        }
-
-        for (let r = 0, len = rangeList.length; r < len; r++) {
-            const unitRange = rangeList[r];
-            const { unitId, sheetId } = unitRange;
-
-            /**
-             * When a worksheet is inserted or deleted,
-             * the formulas that depend on these worksheets need to be calculated.
-             */
-            if (dirtyUnitSheetNameMap[unitId]?.[sheetId] != null) {
-                return true;
-            }
-        }
-
-        return false;
-    }
-
-    isExcludeRange(unitExcludedCell: Nullable<IUnitExcludedCell>) {
-        const rangeList = this.rangeList;
-
-        if (rangeList.length === 0) {
-            return false;
-        }
-
-        for (let r = 0, len = rangeList.length; r < len; r++) {
-            const unitRange = rangeList[r];
-            const { unitId, sheetId, range } = unitRange;
-
-            const excludedCell = unitExcludedCell?.[unitId]?.[sheetId];
-            let { startRow: rangeStartRow, endRow: rangeEndRow, startColumn: rangeStartColumn, endColumn: rangeEndColumn } = range;
-
-            if (Number.isNaN(rangeStartRow)) {
-                rangeStartRow = 0;
-            }
-            if (Number.isNaN(rangeStartColumn)) {
-                rangeStartColumn = 0;
-            }
-            if (Number.isNaN(rangeEndRow)) {
-                rangeEndRow = Number.POSITIVE_INFINITY;
-            }
-            if (Number.isNaN(rangeEndColumn)) {
-                rangeEndColumn = Number.POSITIVE_INFINITY;
-            }
-
-            let isInclude = false;
-
-            excludedCell?.forValue((row, column) => {
-                if (row >= rangeStartRow && row <= rangeEndRow && column >= rangeStartColumn && column <= rangeEndColumn) {
-                    isInclude = true;
-                    return false;
-                }
-            });
-
-            if (isInclude) {
-                return true;
-            }
-        }
-        return false;
-    }
-
-    // pushChildren(tree: FormulaDependencyTree) {
-    //     this.children.add(tree.treeId);
-    //     tree._pushParent(this);
-    // }
-
-    /**
-     * Add the range corresponding to the current ast node.
-     * @param range
-     */
-    pushRangeList(ranges: IUnitRange[]) {
-        this.rangeList.push(...ranges);
-    }
-
-    shouldBePushRangeList() {
-        return this.rangeList.length === 0 && this.type !== FormulaDependencyTreeType.FEATURE_FORMULA;
-    }
-
-    // hasChildren(treeId: number) {
-    //     return this.children.has(treeId);
-    // }
-
-    toRTreeItem(): IUnitRange[] {
-        if (this.featureId != null) {
-            return this.featureDirtyRanges;
-        }
-
-        const currentRow = this.row;
-        const currentColumn = this.column;
-
-        return [{
-            unitId: this.unitId,
-            sheetId: this.subUnitId,
-            range: {
-                startRow: currentRow,
-                startColumn: currentColumn,
-                endRow: currentRow,
-                endColumn: currentColumn,
-            },
-        }];
-    }
-
     /**
      * Determine whether it is dependent on other trees.
      * @param dependenceTree
