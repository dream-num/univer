/**
 * Copyright 2023-present DreamNum Inc.
 *
 * Licensed under the Apache License, Version 2.0 (the "License");
 * you may not use this file except in compliance with the License.
 * You may obtain a copy of the License at
 *
 *     http://www.apache.org/licenses/LICENSE-2.0
 *
 * Unless required by applicable law or agreed to in writing, software
 * distributed under the License is distributed on an "AS IS" BASIS,
 * WITHOUT WARRANTIES OR CONDITIONS OF ANY KIND, either express or implied.
 * See the License for the specific language governing permissions and
 * limitations under the License.
 */

import type { IRange, IUnitRange, Nullable } from '@univerjs/core';
import type { IFeatureDirtyRangeType, IFormulaData, IFormulaDataItem, IOtherFormulaData, IUnitData } from '../../basics/common';

import type { IFormulaDirtyData } from '../../services/current-data.service';
import type { IFeatureCalculationManagerParam } from '../../services/feature-calculation-manager.service';
import type { IAllRuntimeData } from '../../services/runtime.service';
import type { FunctionNode, PrefixNode, SuffixNode } from '../ast-node';
import type { BaseAstNode } from '../ast-node/base-ast-node';
import type { BaseReferenceObject } from '../reference-object/base-reference-object';
import type { IExecuteAstNodeData } from '../utils/ast-node-tool';
import type { PreCalculateNodeType } from '../utils/node-type';
import type { IFormulaDependencyTree } from './dependency-tree';
<<<<<<< HEAD
import { Disposable, Inject, ObjectMatrix } from '@univerjs/core';
import { FormulaAstLRU } from '../../basics/cache-lru';
import { ERROR_TYPE_SET } from '../../basics/error-type';
=======
import { createIdentifier, Disposable, Inject, ObjectMatrix } from '@univerjs/core';
>>>>>>> 9040e5f9
import { prefixToken, suffixToken } from '../../basics/token';
import { IFormulaCurrentConfigService } from '../../services/current-data.service';
import { IDependencyManagerService } from '../../services/dependency-manager.service';
import { IFeatureCalculationManagerService } from '../../services/feature-calculation-manager.service';
import { IOtherFormulaManagerService } from '../../services/other-formula-manager.service';
import { IFormulaRuntimeService } from '../../services/runtime.service';
import { Lexer } from '../analysis/lexer';
import { AstTreeBuilder } from '../analysis/parser';
import { NodeType } from '../ast-node/node-type';
import { Interpreter } from '../interpreter/interpreter';
<<<<<<< HEAD
=======
import { generateAstNode, includeDefinedName } from '../utils/generate-ast-node';
>>>>>>> 9040e5f9
import { FormulaDependencyTree, FormulaDependencyTreeType, FormulaDependencyTreeVirtual } from './dependency-tree';

const FORMULA_CACHE_LRU_COUNT = 5000;

interface IFeatureFormulaParam {
    unitId: string;
    subUnitId: string;
    featureId: string;
}

export function generateRandomDependencyTreeId(dependencyManagerService: IDependencyManagerService): number {
    const idNum = dependencyManagerService.getLastTreeId() || 0;
    return idNum;
}

export interface IFormulaDependencyGenerator {
    generate(): Promise<IFormulaDependencyTree[]>;
}

export const IFormulaDependencyGenerator = createIdentifier<IFormulaDependencyGenerator>('engine-formula.dependency-generator');

export class FormulaDependencyGenerator extends Disposable {
    private _updateRangeFlattenCache = new Map<string, Map<string, IRange[]>>();
    private _dependencyTreeCache = new Map<number, IFormulaDependencyTree>();

    constructor(
        @IFormulaCurrentConfigService protected readonly _currentConfigService: IFormulaCurrentConfigService,
        @IFormulaRuntimeService protected readonly _runtimeService: IFormulaRuntimeService,
        @IOtherFormulaManagerService protected readonly _otherFormulaManagerService: IOtherFormulaManagerService,
        @IFeatureCalculationManagerService
        private readonly _featureCalculationManagerService: IFeatureCalculationManagerService,
        @Inject(Interpreter) private readonly _interpreter: Interpreter,
        @Inject(AstTreeBuilder) protected readonly _astTreeBuilder: AstTreeBuilder,
        @Inject(Lexer) protected readonly _lexer: Lexer,
        @IDependencyManagerService protected readonly _dependencyManagerService: IDependencyManagerService
    ) {
        super();
    }

    override dispose(): void {
        this._updateRangeFlattenCache.clear();
    }

    async generate() {
        this._updateRangeFlatten();
        // const formulaInterpreter = Interpreter.create(interpreterDatasetConfig);

        const formulaData = this._currentConfigService.getFormulaData();

        const otherFormulaData = this._otherFormulaManagerService.getOtherFormulaData();

        const clearDependencyTreeCache = this._currentConfigService.getClearDependencyTreeCache();

        if (clearDependencyTreeCache != null) {
            Object.keys(clearDependencyTreeCache).forEach((unitId) => {
                if (unitId == null) {
                    return;
                }
                Object.keys(clearDependencyTreeCache[unitId]!).forEach((subUnitId) => {
                    if (subUnitId == null) {
                        return;
                    }

                    this._dependencyManagerService.clearOtherFormulaDependency(unitId, subUnitId);
                    this._dependencyManagerService.clearFeatureFormulaDependency(unitId, subUnitId);
                    this._dependencyManagerService.clearFormulaDependency(unitId, subUnitId);
                });
            });
        }

        const unitData = this._currentConfigService.getUnitData();

        const treeList = await this._generateTreeList(formulaData, otherFormulaData, unitData);

        this._dependencyManagerService.openKdTree();

        const updateTreeList = this._getUpdateTreeListAndMakeDependency();

        const finalTreeList = this._calculateRunList(updateTreeList);

        const isCycleDependency = this._checkIsCycleDependency(finalTreeList);

        if (isCycleDependency) {
            this._runtimeService.enableCycleDependency();
        }

        this._dependencyTreeCache.clear();

        this._dependencyManagerService.closeKdTree();

        return Promise.resolve(finalTreeList);
    }

<<<<<<< HEAD
    private _isCyclicUtil(treeId: number, colorMap: Map<number, number>): boolean {
        const WHITE = 0;
        const GRAY = 1;
        const BLACK = 2;
        const stack: number[] = [treeId];

        while (stack.length > 0) {
            const currentTreeId = stack[stack.length - 1];
            const color = colorMap.get(currentTreeId) || WHITE;

            if (color === WHITE) {
                colorMap.set(currentTreeId, GRAY);
                const node = this._dependencyTreeCache.get(currentTreeId);
                if (node == null) {
                    colorMap.set(currentTreeId, BLACK);
                    stack.pop();
                    continue;
=======
    private _dependencyFeatureCalculation(newTreeList: IFormulaDependencyTree[]) {
        const featureMap = this._featureCalculationManagerService.getReferenceExecutorMap();

        if (featureMap.size === 0) {
            return;
        }

        /**
         * Clear the dependency relationships of all featureCalculation nodes in the tree.
         * Because each execution requires rebuilding the reverse dependencies,
         * the previous dependencies may become outdated due to data changes in applications such as pivot tables,
         * which can result in an outdated dirty mark range.
         */
        this._clearFeatureCalculationNode(newTreeList);

        let hasFeatureCalculation = false;

        featureMap.forEach((subUnitMap, _) => {
            subUnitMap.forEach((featureMap, _) => {
                featureMap.forEach((params, featureId) => {
                    const { unitId, subUnitId, getDirtyData } = params;
                    const allDependency = getDirtyData(this._currentConfigService.getDirtyData() as IFormulaDirtyData, this._runtimeService.getAllRuntimeData() as IAllRuntimeData);
                    const dirtyRanges = this._convertDirtyRangesToUnitRange(allDependency.dirtyRanges);
                    const intersectTrees = this._intersectFeatureCalculation(dirtyRanges, newTreeList, { unitId, subUnitId, featureId });
                    if (intersectTrees.length > 0) {
                        let featureTree = this._getExistTreeList({ unitId, subUnitId, featureId }, newTreeList);
                        if (featureTree == null) {
                            featureTree = this._getFeatureFormulaTree(featureId, generateRandomDependencyTreeId(this._dependencyManagerService), params);
                            newTreeList.push(featureTree);
                        }
                        featureTree.parents = new Set<number>();
                        intersectTrees.forEach((tree) => {
                            if (tree.hasChildren(featureTree!.treeId)) {
                                return;
                            }
                            tree.pushChildren(featureTree!);
                        });

                        hasFeatureCalculation = true;
                    }
                });
            });
        });

        return hasFeatureCalculation;
    }

    private _clearFeatureCalculationNode(newTreeList: IFormulaDependencyTree[]) {
        const featureMap = this._featureCalculationManagerService.getReferenceExecutorMap();

        newTreeList.forEach((tree) => {
            const newChildren = new Set<number>();
            for (const childTreeId of tree.children) {
                const child = this._dependencyManagerService.getTreeById(childTreeId);
                if (!child) {
                    continue;
                }
                if (!child.featureId) {
                    newChildren.add(childTreeId);
                } else if (!featureMap.get(tree.unitId)?.get(tree.subUnitId)?.has(child.featureId)) {
                    newChildren.add(childTreeId);
                }
            }
            tree.children = newChildren;

            const newParents = new Set<number>();
            for (const parentTreeId of tree.parents) {
                const parent = this._dependencyManagerService.getTreeById(parentTreeId);
                if (!parent) {
                    continue;
                }
                if (!parent.featureId) {
                    newParents.add(parentTreeId);
                } else if (!featureMap.get(tree.unitId)?.get(tree.subUnitId)?.has(parent.featureId)) {
                    newParents.add(parentTreeId);
                }
            }
            tree.parents = newParents;
        });
    }

    /**
     * TODO @DR-Univer: The next step will be to try changing the incoming dirtyRanges to an array, thus avoiding conversion.
     * @param dirtyRanges
     * @returns
     */
    protected _convertDirtyRangesToUnitRange(dirtyRanges: IFeatureDirtyRangeType) {
        const unitRange: IUnitRange[] = [];
        for (const unitId in dirtyRanges) {
            const unitMap = dirtyRanges[unitId];
            for (const subUnitId in unitMap) {
                const ranges = unitMap[subUnitId];
                for (const range of ranges) {
                    unitRange.push({
                        unitId,
                        sheetId: subUnitId,
                        range,
                    });
                }
            }
        }
        return unitRange;
    }

    private _intersectFeatureCalculation(dirtyRanges: IUnitRange[], newTreeList: IFormulaDependencyTree[], param: IFeatureFormulaParam) {
        const dependencyTree = [];
        const treeIds = this._dependencyManagerService.searchDependency(dirtyRanges);
        for (let i = 0, len = newTreeList.length; i < len; i++) {
            const tree = newTreeList[i];
            if (tree.unitId === param.unitId && tree.subUnitId === param.subUnitId && tree.featureId === param.featureId) {
                continue;
            }
            const isAdded = treeIds.has(tree.treeId);
            if (isAdded) {
                dependencyTree.push(tree);
            }
        }
        return dependencyTree;
    }

    private _getExistTreeList(param: IFeatureFormulaParam, treeList: IFormulaDependencyTree[]) {
        const { unitId, subUnitId, featureId } = param;
        for (let i = 0, len = treeList.length; i < len; i++) {
            const tree = treeList[i];
            if (tree.unitId === unitId && tree.subUnitId === subUnitId && tree.featureId === featureId) {
                return tree;
            }
        }
    }

    private _isCyclicUtil(
        treeId: number,
        visited: Set<number>,
        recursionStack: Set<number>
    ) {
        const node = this._dependencyManagerService.getTreeById(treeId);
        if (node == null) {
            return false;
        }
        if (!visited.has(node.treeId)) {
            // Mark the current node as visited and part of recursion stack
            visited.add(node.treeId);
            recursionStack.add(node.treeId);

            // Recur for all the children of this node
            for (const childTreeId of node.children) {
                if (!visited.has(childTreeId) && this._isCyclicUtil(childTreeId, visited, recursionStack)) {
                    return true;
>>>>>>> 9040e5f9
                }

                const parents = this._dependencyManagerService.searchDependency(node.toRTreeItem());
                for (const parentTreeId of parents) {
                    const parentColor = colorMap.get(parentTreeId) || WHITE;
                    if (parentColor === GRAY) {
                        return true; // 发现环
                    } else if (parentColor === WHITE) {
                        stack.push(parentTreeId);
                    }
                }
            } else {
                colorMap.set(currentTreeId, BLACK);
                stack.pop();
            }
        }

        return false;
    }

<<<<<<< HEAD
    private _checkIsCycleDependency(treeList: IFormulaDependencyTree[]): boolean {
        const colorMap = new Map<number, number>();
=======
    protected _checkIsCycleDependency(treeList: IFormulaDependencyTree[]) {
        const visited = new Set<number>();
        const recursionStack = new Set<number>();
>>>>>>> 9040e5f9

        for (const tree of treeList) {
            if (!colorMap.has(tree.treeId)) {
                if (this._isCyclicUtil(tree.treeId, colorMap)) {
                    return true;
                }
            }
        }

        colorMap.clear();

        return false;
    }

    /**
     * Generate nodes for the dependency tree, where each node contains all the reference data ranges included in each formula.
     * @param formulaData
     */
    protected async _generateTreeList(
        formulaData: IFormulaData,
        otherFormulaData: IOtherFormulaData,
        unitData: IUnitData
    ) {
        const formulaDataKeys = Object.keys(formulaData);

        const otherFormulaDataKeys = Object.keys(otherFormulaData);

        const treeList: IFormulaDependencyTree[] = [];

        // Recalculation can only be triggered after clearing the cache. For example, if a calculation error is reported for a non-existent formula and a custom formula is registered later, all formulas need to be calculated forcibly.
        const forceCalculate = this._currentConfigService.isForceCalculate();
        if (forceCalculate) {
            this._dependencyManagerService.reset();
        }

        this._registerFormulas(formulaDataKeys, formulaData, unitData, treeList);

        this._registerOtherFormulas(otherFormulaData, otherFormulaDataKeys, treeList as FormulaDependencyTree[]);

        this._registerFeatureFormulas(treeList as FormulaDependencyTree[]);

        for (let i = 0, len = treeList.length; i < len; i++) {
            const tree = treeList[i];

<<<<<<< HEAD
=======
            const node = tree.node;

            if (node == null) {
                continue;
            }

            tree.isDirty = this._includeTree(tree, node);

>>>>>>> 9040e5f9
            if (tree.isVirtual) {
                continue;
            }

            this._runtimeService.setCurrent(
                tree.row,
                tree.column,
                tree.rowCount,
                tree.columnCount,
                tree.subUnitId,
                tree.unitId
            );

<<<<<<< HEAD
            const rangeList = await this._getRangeListByNode(tree.nodeData);
=======
            const rangeList = await this._getRangeListByNode({
                node,
                refOffsetX: tree.refOffsetX,
                refOffsetY: tree.refOffsetY,
            });
>>>>>>> 9040e5f9
            (tree as FormulaDependencyTree).pushRangeList(rangeList);
        }

        for (let i = 0, len = treeList.length; i < len; i++) {
            const tree = treeList[i];
            if (tree.isCache) {
                continue;
            }
            this._dependencyManagerService.addDependencyRTreeCache(tree);
        }

        return treeList;
    }

    // private _moveRangeList(tree: FormulaDependencyTree, refOffsetX: number, refOffsetY: number) {
    //     const rangeList = tree.rangeList;
    //     const newRangeList = [];
    //     for (let i = 0, len = rangeList.length; i < len; i++) {
    //         const unitRange = rangeList[i];
    //         const newRange = {
    //             unitId: tree.unitId,
    //             sheetId: tree.subUnitId,
    //             range: moveRangeByOffset(unitRange.range, refOffsetX, refOffsetY),
    //         };
    //         newRangeList.push(newRange);
    //     }
    //     return newRangeList;
    // }

<<<<<<< HEAD
    private _registerFeatureFormulas(treeList: FormulaDependencyTree[]) {
=======
    protected _registerFeatureFormulas(treeList: FormulaDependencyTree[]) {
>>>>>>> 9040e5f9
        /**
         * Register the external application relying on 'ref' into the formula system,
         * which can determine the execution timing of the external application
         * registration Executor based on the dependency relationship.
         */
        const featureMap = this._featureCalculationManagerService.getReferenceExecutorMap();
        featureMap.forEach((subUnitMap, _) => {
            subUnitMap.forEach((featureMap, _) => {
                featureMap.forEach((params, featureId) => {
                    const treeId = this._dependencyManagerService.getFeatureFormulaDependency(params.unitId, params.subUnitId, featureId);
                    treeList.push(this._getFeatureFormulaTree(featureId, treeId, params));
                });
            });
        });
    }

<<<<<<< HEAD
    private _getFeatureFormulaTree(featureId: string, treeId: Nullable<number>, params: IFeatureCalculationManagerParam) {
=======
    protected _getFeatureFormulaTree(featureId: string, treeId: Nullable<number>, params: IFeatureCalculationManagerParam) {
>>>>>>> 9040e5f9
        const { unitId, subUnitId, dependencyRanges, getDirtyData } = params;
        const treeIdNum = treeId || generateRandomDependencyTreeId(this._dependencyManagerService);
        const FDtree = new FormulaDependencyTree(treeIdNum);

        // FDtree.unitId = unitId;
        // FDtree.subUnitId = subUnitId;

        FDtree.unitId = unitId;
        FDtree.subUnitId = subUnitId;
        FDtree.rangeList = dependencyRanges;
        FDtree.getDirtyData = getDirtyData;

        const allDependency = getDirtyData(this._currentConfigService.getDirtyData() as IFormulaDirtyData, this._runtimeService.getAllRuntimeData() as IAllRuntimeData);
        const dirtyRanges = this._convertDirtyRangesToUnitRange(allDependency.dirtyRanges);

        FDtree.featureDirtyRanges = dirtyRanges;

        FDtree.featureId = featureId;

        FDtree.type = FormulaDependencyTreeType.FEATURE_FORMULA;

        // FDtree.rangeList = dependencyRanges;

        this._dependencyManagerService.addFeatureFormulaDependency(unitId, subUnitId, featureId, FDtree);

<<<<<<< HEAD
        this._dependencyTreeCache.set(FDtree.treeId, FDtree);

=======
>>>>>>> 9040e5f9
        const treeCache = this._dependencyManagerService.getFeatureFormulaDependency(params.unitId, params.subUnitId, featureId);
        if (treeCache) {
            FDtree.isCache = true;
        }

        return FDtree;
    }

<<<<<<< HEAD
    private _registerOtherFormulas(otherFormulaData: IOtherFormulaData, otherFormulaDataKeys: string[], treeList: IFormulaDependencyTree[]) {
=======
    protected _registerOtherFormulas(otherFormulaData: IOtherFormulaData, otherFormulaDataKeys: string[], treeList: IFormulaDependencyTree[]) {
>>>>>>> 9040e5f9
        /**
         * Register formulas in doc, slide, and other types of applications.
         */
        for (const unitId of otherFormulaDataKeys) {
            const subComponentData = otherFormulaData[unitId];
            if (subComponentData == null) {
                continue;
            }
            const subComponentKeys = Object.keys(subComponentData);
            for (const subUnitId of subComponentKeys) {
                const subFormulaData = subComponentData[subUnitId];
                if (subFormulaData == null) {
                    continue;
                }
                const subFormulaDataKeys = Object.keys(subFormulaData);
                for (const subFormulaDataId of subFormulaDataKeys) {
                    const hasOtherFormula = this._dependencyManagerService.hasOtherFormulaDataMainData(subFormulaDataId);
                    const formulaDataItem = subFormulaData[subFormulaDataId];
                    const { f: formulaString, ranges } = formulaDataItem;
                    let isCache = false;
                    if (hasOtherFormula) {
                        isCache = true;
                    }
<<<<<<< HEAD
                    const node = this._generateAstNode(unitId, formulaString);
=======
                    const node = generateAstNode(unitId, formulaString, this._lexer, this._astTreeBuilder, this._currentConfigService);
>>>>>>> 9040e5f9
                    const { firstRow, firstColumn } = this._getFirstCellOfRange(ranges);

                    const treeMatrix = this._dependencyManagerService.getOtherFormulaDependency(unitId, subUnitId, subFormulaDataId);
                    const firstTreeId = treeMatrix?.getValue(0, 0) || generateRandomDependencyTreeId(this._dependencyManagerService);
                    const firstFDtree = new FormulaDependencyTree(firstTreeId);

                    for (let i = 0; i < ranges.length; i++) {
                        const range = ranges[i];
                        const { startRow, startColumn, endRow, endColumn } = range;

                        for (let r = startRow; r <= endRow; r++) {
                            for (let c = startColumn; c <= endColumn; c++) {
                                const x = c - firstColumn;
                                const y = r - firstRow;
                                if (x === 0 && y === 0) {
                                    firstFDtree.node = node;
                                    firstFDtree.formula = formulaString;
                                    firstFDtree.unitId = unitId;
                                    firstFDtree.subUnitId = subUnitId;
                                    firstFDtree.formulaId = subFormulaDataId;
                                    firstFDtree.type = FormulaDependencyTreeType.OTHER_FORMULA;
                                    firstFDtree.isCache = isCache;
                                    treeList.push(firstFDtree);
<<<<<<< HEAD
                                    this._dependencyTreeCache.set(firstFDtree.treeId, firstFDtree);
                                    this._dependencyManagerService.addOtherFormulaDependency(unitId, subUnitId, subFormulaDataId, firstFDtree);
=======
                                    this._dependencyManagerService.addOtherFormulaDependency(unitId, subUnitId, subFormulaDataId, firstFDtree);
                                    this._dependencyManagerService.addFormulaDependencyByDefinedName(firstFDtree);
>>>>>>> 9040e5f9
                                    continue;
                                }

                                const virtual = new FormulaDependencyTreeVirtual();
                                virtual.treeId = treeMatrix?.getValue(x, y) || generateRandomDependencyTreeId(this._dependencyManagerService);

                                virtual.refTree = firstFDtree;
                                virtual.refOffsetX = x;
                                virtual.refOffsetY = y;
                                virtual.isCache = isCache;
                                this._dependencyManagerService.addOtherFormulaDependency(unitId, subUnitId, subFormulaDataId, virtual);
<<<<<<< HEAD
                                treeList.push(virtual);
                                this._dependencyTreeCache.set(virtual.treeId, virtual);
=======
                                this._dependencyManagerService.addFormulaDependencyByDefinedName(virtual);
                                treeList.push(virtual);
>>>>>>> 9040e5f9
                            }
                        }
                    }
                    this._dependencyManagerService.addOtherFormulaDependencyMainData(subFormulaDataId);
                }
            }
        }
    }

<<<<<<< HEAD
    private _getFirstCellOfRange(ranges: IRange[]) {
=======
    protected _getFirstCellOfRange(ranges: IRange[]) {
>>>>>>> 9040e5f9
        const range = ranges[0];
        return {
            firstRow: range.startRow,
            firstColumn: range.startColumn,
        };
    }

<<<<<<< HEAD
    private _registerFormulas(formulaDataKeys: string[], formulaData: IFormulaData, unitData: IUnitData, treeList: IFormulaDependencyTree[]) {
=======
    protected _registerFormulas(formulaDataKeys: string[], formulaData: IFormulaData, unitData: IUnitData, treeList: IFormulaDependencyTree[]) {
>>>>>>> 9040e5f9
        /**
         * Register formulas in the sheet.
         */
        for (const unitId of formulaDataKeys) {
            const sheetData = formulaData[unitId];
            if (sheetData == null) {
                continue;
            }
            const sheetDataKeys = Object.keys(sheetData);
            for (const sheetId of sheetDataKeys) {
                const matrixData = new ObjectMatrix(sheetData[sheetId] || {});
                const sIdCache = new Map<string, FormulaDependencyTree>();

                matrixData.forValue((row, column, formulaDataItem) => {
                    // const formulaString = formulaDataItem.f;
                    if (formulaDataItem == null) {
                        return true;
                    }

                    const { x = 0, y = 0, si } = formulaDataItem;

                    if (!(x === 0 && y === 0 && si != null)) {
                        return true;
                    }

                    const FDtree = this._createFDtree(unitId, sheetId, row, column, unitData, formulaDataItem);
<<<<<<< HEAD

                    const treeId = this._dependencyManagerService.getFormulaDependency(unitId, sheetId, row, column);
                    if (treeId != null) {
                        FDtree.treeId = treeId;
                    } else {
                        this._dependencyManagerService.addFormulaDependency(unitId, sheetId, row, column, FDtree);
                    }

                    sIdCache.set(si, FDtree);
                    this._dependencyManagerService.addFormulaDependency(unitId, sheetId, row, column, FDtree);
                    treeList.push(FDtree);

                    this._dependencyTreeCache.set(FDtree.treeId, FDtree);
                });

                matrixData.forValue((row, column, formulaDataItem) => {
                    // const formulaString = formulaDataItem.f;
                    if (formulaDataItem == null) {
                        return true;
                    }

                    const { x = 0, y = 0, si } = formulaDataItem;

                    if (x === 0 && y === 0 && si != null) {
                        return true;
                    }

                    let FDtree: IFormulaDependencyTree;

                    if (si && sIdCache.has(si)) {
                        const cache = sIdCache.get(si)!;
                        FDtree = this._createVirtualFDtree(cache as FormulaDependencyTree, formulaDataItem);
                        // FDtree.rangeList = this._moveRangeList(cache, x, y);
                    } else {
                        FDtree = this._createFDtree(unitId, sheetId, row, column, unitData, formulaDataItem);
                    }

=======

                    const treeId = this._dependencyManagerService.getFormulaDependency(unitId, sheetId, row, column);
                    if (treeId != null) {
                        FDtree.treeId = treeId;
                    } else {
                        this._dependencyManagerService.addFormulaDependency(unitId, sheetId, row, column, FDtree);
                        this._dependencyManagerService.addFormulaDependencyByDefinedName(FDtree);
                    }

                    sIdCache.set(si, FDtree);
                    treeList.push(FDtree);
                });

                matrixData.forValue((row, column, formulaDataItem) => {
                    // const formulaString = formulaDataItem.f;
                    if (formulaDataItem == null) {
                        return true;
                    }

                    const { x = 0, y = 0, si } = formulaDataItem;

                    if (x === 0 && y === 0 && si != null) {
                        return true;
                    }

                    let FDtree: IFormulaDependencyTree;

                    if (si && sIdCache.has(si)) {
                        const cache = sIdCache.get(si)!;
                        FDtree = this._createVirtualFDtree(cache as FormulaDependencyTree, formulaDataItem);
                        // FDtree.rangeList = this._moveRangeList(cache, x, y);
                    } else {
                        FDtree = this._createFDtree(unitId, sheetId, row, column, unitData, formulaDataItem);
                    }

>>>>>>> 9040e5f9
                    const treeId = this._dependencyManagerService.getFormulaDependency(unitId, sheetId, row, column);
                    if (treeId != null) {
                        FDtree.treeId = treeId;
                    } else {
                        this._dependencyManagerService.addFormulaDependency(unitId, sheetId, row, column, FDtree);
<<<<<<< HEAD
=======
                        this._dependencyManagerService.addFormulaDependencyByDefinedName(FDtree);
>>>>>>> 9040e5f9
                    }

                    treeList.push(FDtree);

                    this._dependencyTreeCache.set(FDtree.treeId, FDtree);
                });

                sIdCache.clear();
            }
        }
    }

<<<<<<< HEAD
    private _createFDtree(unitId: string, sheetId: string, row: number, column: number, unitData: IUnitData, formulaDataItem: IFormulaDataItem) {
=======
    protected _createFDtree(unitId: string, sheetId: string, row: number, column: number, unitData: IUnitData, formulaDataItem: IFormulaDataItem) {
>>>>>>> 9040e5f9
        const { f: formulaString, x = 0, y = 0 } = formulaDataItem;

        const FDtree = new FormulaDependencyTree(generateRandomDependencyTreeId(this._dependencyManagerService));

        const sheetItem = unitData[unitId][sheetId];

<<<<<<< HEAD
        const node = this._generateAstNode(unitId, formulaString);
=======
        const node = generateAstNode(unitId, formulaString, this._lexer, this._astTreeBuilder, this._currentConfigService);
>>>>>>> 9040e5f9

        FDtree.node = node;
        FDtree.formula = formulaString;
        FDtree.unitId = unitId;
        FDtree.subUnitId = sheetId;
        FDtree.row = row;
        FDtree.column = column;

        // FDtree.refOffsetX = x;
        // FDtree.refOffsetY = y;

        FDtree.rowCount = sheetItem.rowCount;
        FDtree.columnCount = sheetItem.columnCount;

        return FDtree;
    }

<<<<<<< HEAD
    private _createVirtualFDtree(tree: FormulaDependencyTree, formulaDataItem: IFormulaDataItem) {
=======
    protected _createVirtualFDtree(tree: FormulaDependencyTree, formulaDataItem: IFormulaDataItem) {
>>>>>>> 9040e5f9
        const { x = 0, y = 0 } = formulaDataItem;
        const virtual = new FormulaDependencyTreeVirtual();
        virtual.treeId = generateRandomDependencyTreeId(this._dependencyManagerService);
        virtual.refTree = tree;
        virtual.refOffsetX = x;
        virtual.refOffsetY = y;

        return virtual;
    }

    /**
     * Break down the dirty areas into ranges for subsequent matching.
     */
    protected _updateRangeFlatten() {
        const forceCalculate = this._currentConfigService.isForceCalculate();
        const dirtyRanges = this._currentConfigService.getDirtyRanges();
        if (forceCalculate) {
            return;
        }
        this._updateRangeFlattenCache.clear();
        for (let i = 0; i < dirtyRanges.length; i++) {
            const gridRange = dirtyRanges[i];
            const range = gridRange.range;
            const sheetId = gridRange.sheetId;
            const unitId = gridRange.unitId;

            this._addFlattenCache(unitId, sheetId, range);
        }
    }

<<<<<<< HEAD
    private _generateAstNode(unitId: string, formulaString: string): AstRootNode {
        // refOffsetX and refOffsetY are separated by -, otherwise x:1 y:10 will be repeated with x:11 y:0
        let astNode: Nullable<AstRootNode> = this._formulaASTCache.get(`${unitId}${formulaString}`);

        if (astNode && !this._isDirtyDefinedForNode(astNode)) {
            // astNode.setRefOffset(refOffsetX, refOffsetY);
            return astNode;
        }

        const lexerNode = this._lexer.treeBuilder(formulaString);

        if (ERROR_TYPE_SET.has(lexerNode as ErrorType)) {
            return ErrorNode.create(lexerNode as ErrorType);
        }

        // suffix Express, 1+(3*4=4)*5+1 convert to 134*4=5*1++

        astNode = this._astTreeBuilder.parse(lexerNode as LexerNode);

        if (astNode == null) {
            throw new Error('astNode is null');
        }

        // astNode.setRefOffset(refOffsetX, refOffsetY);

        this._formulaASTCache.set(`${unitId}${formulaString}`, astNode);

        return astNode;
    }

=======
>>>>>>> 9040e5f9
    private _addFlattenCache(unitId: string, sheetId: string, range: IRange) {
        let unitMatrix = this._updateRangeFlattenCache.get(unitId);
        if (unitMatrix == null) {
            unitMatrix = new Map<string, IRange[]>();
            this._updateRangeFlattenCache.set(unitId, unitMatrix);
        }

        let ranges = unitMatrix.get(sheetId);

        if (ranges == null) {
            ranges = [];
            unitMatrix.set(sheetId, ranges);
        }

        ranges.push(range);

        // let sheetMatrix = unitMatrix.get(sheetId);
        // if (!sheetMatrix) {
        //     sheetMatrix = new ObjectMatrix<IRange>();
        //     unitMatrix.set(sheetId, sheetMatrix);
        // }

        // // don't use destructuring assignment
        // const startRow = range.startRow;

        // const startColumn = range.startColumn;

        // const endRow = range.endRow;

        // const endColumn = range.endColumn;

        // // don't use chained calls
        // for (let r = startRow; r <= endRow; r++) {
        //     for (let c = startColumn; c <= endColumn; c++) {
        //         sheetMatrix.setValue(r, c, true);
        //     }
        // }
    }

    private _isPreCalculateNode(node: BaseAstNode) {
        if (node.nodeType === NodeType.UNION) {
            return true;
        }

        if (node.nodeType === NodeType.PREFIX && (node as PrefixNode).getToken() === prefixToken.AT) {
            return true;
        }

        if (node.nodeType === NodeType.SUFFIX && (node as SuffixNode).getToken() === suffixToken.POUND) {
            return true;
        }

        return false;
    }

    private _nodeTraversalRef(node: BaseAstNode, result: PreCalculateNodeType[]) {
        const children = node.getChildren();
        const childrenCount = children.length;
        for (let i = 0; i < childrenCount; i++) {
            const item = children[i];
            if (this._isPreCalculateNode(item)) {
                result.push(item as PreCalculateNodeType);
                continue;
            } else if (item.nodeType === NodeType.REFERENCE) {
                result.push(item as PreCalculateNodeType);
            }
            this._nodeTraversalRef(item, result);
        }
    }

    private _nodeTraversalReferenceFunction(node: BaseAstNode, result: FunctionNode[]) {
        const children = node.getChildren();
        const childrenCount = children.length;
        for (let i = 0; i < childrenCount; i++) {
            const item = children[i];
            if (item.nodeType === NodeType.FUNCTION && (item as FunctionNode).isAddress()) {
                result.push(item as FunctionNode);
                continue;
            }
            this._nodeTraversalReferenceFunction(item, result);
        }
    }

    private async _executeNode(node: PreCalculateNodeType | FunctionNode, refOffsetX = 0, refOffsetY = 0) {
        let value: BaseReferenceObject;
        const nodeData = {
            node,
            refOffsetX,
            refOffsetY,
        };
        if (this._interpreter.checkAsyncNode(node)) {
            value = (await this._interpreter.executeAsync(nodeData)) as BaseReferenceObject;
        } else {
            value = this._interpreter.execute(nodeData) as BaseReferenceObject;
        }
        return value;
    }

    /**
     * Calculate the range required for collection in advance,
     * including references and location functions (such as OFFSET, INDIRECT, INDEX, etc.).
     * @param node
     */
    protected async _getRangeListByNode(nodeData: IExecuteAstNodeData) {
        // ref function in offset indirect INDEX
        const preCalculateNodeList: PreCalculateNodeType[] = [];
        const referenceFunctionList: FunctionNode[] = [];

        const refOffsetX = nodeData.refOffsetX;
        const refOffsetY = nodeData.refOffsetY;
        const node = nodeData.node;

        if (node == null) {
            return [];
        }

        this._nodeTraversalRef(node, preCalculateNodeList);

        this._nodeTraversalReferenceFunction(node, referenceFunctionList);

        const rangeList: IUnitRange[] = [];

        for (let i = 0, len = preCalculateNodeList.length; i < len; i++) {
            const node = preCalculateNodeList[i];

            const value: BaseReferenceObject = await this._executeNode(node, refOffsetX, refOffsetY);

            const gridRange = value.toUnitRange();

            // const token = serializeRangeToRefString({ ...gridRange, sheetName: this._currentConfigService.getSheetName(gridRange.unitId, gridRange.sheetId) });

            rangeList.push(gridRange);

            node.setValue(null);
        }

        for (let i = 0, len = referenceFunctionList.length; i < len; i++) {
            const node = referenceFunctionList[i];
            const value: BaseReferenceObject = await this._executeNode(node, refOffsetX, refOffsetY);

            const gridRange = value.toUnitRange();

            // const token = serializeRangeToRefString({ ...gridRange, sheetName: this._currentConfigService.getSheetName(gridRange.unitId, gridRange.sheetId) });

            rangeList.push(gridRange);
<<<<<<< HEAD

            node.setValue(null);
        }

        return rangeList;
    }
=======
>>>>>>> 9040e5f9

            node.setValue(null);
        }

        return rangeList;
    }

    /**
     * Build a formula dependency tree based on the dependency relationships.
     * @param treeList
     */
<<<<<<< HEAD
    private _getUpdateTreeListAndMakeDependency() {
=======
    protected _getUpdateTreeListAndMakeDependency(treeList: IFormulaDependencyTree[]) {
>>>>>>> 9040e5f9
        const newTreeList: IFormulaDependencyTree[] = [];
        const existTree = new Set<number>();
        const forceCalculate = this._currentConfigService.isForceCalculate();

        // const allTree: IFormulaDependencyTree[] = Array.from(this._dependencyTreeCache.values());

        const dirtyRanges = this._currentConfigService.getDirtyRanges();
        const treeIds = this._dependencyManagerService.searchDependency(dirtyRanges); // RTree Average case is O(logN + k)

<<<<<<< HEAD
        for (const [treeId, tree] of this._dependencyTreeCache) {
            // const tree = allTree[i];
=======
        const allTree: IFormulaDependencyTree[] = this._dependencyManagerService.buildDependencyTree(treeList);

        for (const tree of allTree) {
            // const tree = allTree[i];
            const treeId = tree.treeId;
>>>>>>> 9040e5f9

            /**
             * forceCalculate: Mandatory calculation, adding all formulas to dependencies
             * tree.dependencyRange: Formula dependent modification range
             * includeTree: modification range contains formula
             */
            if (
                (
                    forceCalculate ||
                    tree.isDirty ||
                    tree.dependencySheetName(this._currentConfigService.getDirtyNameMap()) || //O(n) n=tree.rangeList.length
                    (
                        treeIds.has(treeId)// O(1)
                        && !tree.isExcludeRange(this._currentConfigService.getExcludedRange()) //worst O(n^2), best O(n)  n^2=tree.rangeList.length*excludedRange.length, excludedRange.length is usually small
<<<<<<< HEAD
                    ) ||
                    this._includeTree(tree) //O(n) n=tree.rangeList.length
=======
                    )
>>>>>>> 9040e5f9
                ) && !existTree.has(treeId) //O(1)
            ) {
                newTreeList.push(tree);
                existTree.add(treeId);
            }
        }
<<<<<<< HEAD

        for (const [treeId, tree] of this._dependencyTreeCache) {
            if (tree.isVirtual) {
                continue;
            }

            (tree as FormulaDependencyTree).rangeList.length = 0;
        }

        return newTreeList;
    }

    /**
     * TODO @DR-Univer: The next step will be to try changing the incoming dirtyRanges to an array, thus avoiding conversion.
     * @param dirtyRanges
     * @returns
     */
    private _convertDirtyRangesToUnitRange(dirtyRanges: IFeatureDirtyRangeType) {
        const unitRange: IUnitRange[] = [];
        for (const unitId in dirtyRanges) {
            const unitMap = dirtyRanges[unitId];
            for (const subUnitId in unitMap) {
                const ranges = unitMap[subUnitId];
                for (const range of ranges) {
                    unitRange.push({
                        unitId,
                        sheetId: subUnitId,
                        range,
                    });
                }
            }
        }
        return unitRange;
    }

=======
        return newTreeList;
    }

>>>>>>> 9040e5f9
    private _includeTreeFeature(tree: FormulaDependencyTree) {
        const unitId = tree.unitId;
        const subUnitId = tree.subUnitId;
        /**
         * Perform active dirty detection for the feature.
         */
        const featureId = tree.featureId;
        if (featureId != null) {
            const featureMap = this._currentConfigService.getDirtyUnitFeatureMap();
            const state = featureMap?.[unitId]?.[subUnitId]?.[featureId];
            if (state != null) {
                return true;
            }
        }

        return false;
    }

    private _includeOtherFormula(tree: FormulaDependencyTree) {
        const unitId = tree.unitId;
        const subUnitId = tree.subUnitId;
        /**
         * Specify a specific other formula for flagging a functionality as dirty.
         */
        const formulaId = tree.formulaId;
        if (formulaId != null) {
            const otherFormulaMap = this._currentConfigService.getDirtyUnitOtherFormulaMap();
            const state = otherFormulaMap?.[unitId]?.[subUnitId]?.[formulaId];
            if (state != null) {
                return true;
            }
        }

        return false;
    }

<<<<<<< HEAD
    private _includeDefinedName(tree: IFormulaDependencyTree) {
        /**
         * Detect whether the dirty map contains a defined name.
         */
        const node = tree.nodeData?.node;
        if (node != null) {
            const dirtyDefinedName = this._isDirtyDefinedForNode(node);
            if (dirtyDefinedName) {
                return true;
            }
        }
        return false;
    }

    private _detectForcedRecalculationNode(tree: IFormulaDependencyTree) {
        const node = tree.nodeData?.node;

=======
    private _detectForcedRecalculationNode(tree: IFormulaDependencyTree, node: Nullable<BaseAstNode>) {
>>>>>>> 9040e5f9
        if (node == null) {
            return false;
        }

        return this._detectForcedRecalculationNodeRecursion(node);
    }

    private _detectForcedRecalculationNodeRecursion(node: BaseAstNode) {
        if (node.isForcedCalculateFunction()) {
            return true;
        }

        const children = node.getChildren();
        for (let i = 0, len = children.length; i < len; i++) {
            const child = children[i];
            if (this._detectForcedRecalculationNodeRecursion(child)) {
                return true;
            }
        }

        return false;
    }

    /**
     * Determine whether all ranges of the current node exist within the dirty area.
     * If they are within the dirty area, return true, indicating that this node needs to be calculated.
     * @param tree
     */
<<<<<<< HEAD
    private _includeTree(tree: IFormulaDependencyTree) {
=======
    protected _includeTree(tree: IFormulaDependencyTree, node: BaseAstNode) {
>>>>>>> 9040e5f9
        const unitId = tree.unitId;
        const subUnitId = tree.subUnitId;

        /**
         * RAND, RANDBETWEEN, NOW, TODAY are volatile functions that are marked dirty and recalculated every time a calculation occurs.
         */
        if (this._detectForcedRecalculationNode(tree, node) === true) {
            return true;
        }

        if (this._includeTreeFeature(tree as FormulaDependencyTree) === true) {
            return true;
        }

        if (this._includeOtherFormula(tree as FormulaDependencyTree) === true) {
            return true;
        }

        if (includeDefinedName(tree, node, this._currentConfigService) === true) {
            return true;
        }

        const excludedCell = this._currentConfigService.getExcludedRange()?.[unitId]?.[subUnitId];

        /**
         * The position of the primary cell in the array formula needs to be excluded when calculating the impact of the array formula on dependencies.
         * This is because its impact was already considered during the first calculation.
         */
        const isExclude = excludedCell?.getValue(tree.row, tree.column) != null;

        if (isExclude) {
            return false;
        }

        /**
         * When a worksheet is inserted or deleted,
         * the formulas within it need to be calculated.
         */
        if (this._currentConfigService.getDirtyNameMap()[unitId]?.[subUnitId] != null) {
            return true;
        }

        if (!this._updateRangeFlattenCache.has(unitId)) {
            return false;
        }

        const sheetRangeMap = this._updateRangeFlattenCache.get(unitId)!;

        if (!sheetRangeMap.has(subUnitId)) {
            return false;
        }

        const ranges = sheetRangeMap.get(subUnitId)!;

        for (const range of ranges) {
            if (tree.inRangeData(range)) {
                return true;
            }
        }

        return false;
    }

<<<<<<< HEAD
    // /**
    //  * Generate the final formula calculation order array by traversing the dependency tree established via depth-first search.
    //  * @param treeList
    //  */
    // private _calculateRunList(treeList: FormulaDependencyTree[]) {
    //     const stack = treeList;
    //     const formulaRunList = [];
    //     const cacheStack: Set<FormulaDependencyTree> = new Set();
    //     while (stack.length > 0) {
    //         const tree = stack.pop();

    //         if (tree === undefined || tree.isSkip()) {
    //             continue;
    //         }

    //         if (tree.isAdded()) {
    //             formulaRunList.push(tree);
    //             // If cacheStack is empty, that is, all parent nodes of the node have been processed, call setSkip() to mark the node as skipped. The premise of this is that the node should have been added to the formulaRunList, that is, the calculation is completed.
    //             // Make sure setSkip is called after the node is added to formulaRunList to avoid skipping processing early.
    //             tree.setSkip();
    //             continue;
    //         }

    //         // It will clear the array.
    //         cacheStack.clear();

    //         const searchResults = this._dependencyManagerService.searchDependency(tree.toRTreeItem());

    //         for (const parentTreeId of searchResults) {
    //             const parentTree = this._dependencyManagerService.getTreeById(parentTreeId);
    //             if (!parentTree) {
    //                 throw new Error('ParentDependencyTree object is null');
    //             }
    //             if (parentTree.isAdded() || tree.isSkip()) {
    //                 continue;
    //             }
    //             cacheStack.add(parentTree);
    //         }

    //         if (cacheStack.size === 0) {
    //             formulaRunList.push(tree);
    //             tree.setSkip();
    //         } else {
    //             tree.setAdded();
    //             stack.push(tree, ...cacheStack);
    //         }
    //     }

    //     return formulaRunList.reverse();
    // }

    private *_traverse(treeList: IFormulaDependencyTree[]) {
        const stack = treeList.slice();
        const cacheStack: Set<IFormulaDependencyTree> = new Set();

=======
    /**
     * Generate the final formula calculation order array by traversing the dependency tree established via depth-first search.
     * @param treeList
     */
    protected _calculateRunList(treeList: IFormulaDependencyTree[]) {
        const stack = treeList;
        const formulaRunList = [];
        const cacheStack: IFormulaDependencyTree[] = [];
>>>>>>> 9040e5f9
        while (stack.length > 0) {
            const tree = stack.pop();

            if (tree === undefined || tree.isSkip()) {
                continue;
            }

            if (tree.isAdded()) {
                yield tree;
                tree.setSkip();
                continue;
            }

            cacheStack.clear();

            const searchResults = this._dependencyManagerService.searchDependency(tree.toRTreeItem());

            for (const parentTreeId of searchResults) {
                const parentTree = this._dependencyTreeCache.get(parentTreeId);
                if (!parentTree) {
                    throw new Error('ParentDependencyTree object is null');
                }
                if (parentTree.isAdded() || tree.isSkip()) {
                    continue;
                }
                cacheStack.add(parentTree);
            }

            if (cacheStack.size === 0) {
                yield tree;
                tree.setSkip();
            } else {
                tree.setAdded();
                stack.push(tree);
                for (const cacheTree of cacheStack) {
                    stack.push(cacheTree);
                }
            }
        }
    }

    private _calculateRunList(treeList: IFormulaDependencyTree[]) {
        const formulaRunList = [];
        for (const tree of this._traverse(treeList)) {
            formulaRunList.push(tree);
        }

        return formulaRunList;
    }
}<|MERGE_RESOLUTION|>--- conflicted
+++ resolved
@@ -26,13 +26,7 @@
 import type { IExecuteAstNodeData } from '../utils/ast-node-tool';
 import type { PreCalculateNodeType } from '../utils/node-type';
 import type { IFormulaDependencyTree } from './dependency-tree';
-<<<<<<< HEAD
-import { Disposable, Inject, ObjectMatrix } from '@univerjs/core';
-import { FormulaAstLRU } from '../../basics/cache-lru';
-import { ERROR_TYPE_SET } from '../../basics/error-type';
-=======
 import { createIdentifier, Disposable, Inject, ObjectMatrix } from '@univerjs/core';
->>>>>>> 9040e5f9
 import { prefixToken, suffixToken } from '../../basics/token';
 import { IFormulaCurrentConfigService } from '../../services/current-data.service';
 import { IDependencyManagerService } from '../../services/dependency-manager.service';
@@ -43,10 +37,7 @@
 import { AstTreeBuilder } from '../analysis/parser';
 import { NodeType } from '../ast-node/node-type';
 import { Interpreter } from '../interpreter/interpreter';
-<<<<<<< HEAD
-=======
 import { generateAstNode, includeDefinedName } from '../utils/generate-ast-node';
->>>>>>> 9040e5f9
 import { FormulaDependencyTree, FormulaDependencyTreeType, FormulaDependencyTreeVirtual } from './dependency-tree';
 
 const FORMULA_CACHE_LRU_COUNT = 5000;
@@ -70,7 +61,6 @@
 
 export class FormulaDependencyGenerator extends Disposable {
     private _updateRangeFlattenCache = new Map<string, Map<string, IRange[]>>();
-    private _dependencyTreeCache = new Map<number, IFormulaDependencyTree>();
 
     constructor(
         @IFormulaCurrentConfigService protected readonly _currentConfigService: IFormulaCurrentConfigService,
@@ -121,11 +111,18 @@
 
         const treeList = await this._generateTreeList(formulaData, otherFormulaData, unitData);
 
-        this._dependencyManagerService.openKdTree();
-
-        const updateTreeList = this._getUpdateTreeListAndMakeDependency();
-
-        const finalTreeList = this._calculateRunList(updateTreeList);
+        const updateTreeList = this._getUpdateTreeListAndMakeDependency(treeList);
+
+        let finalTreeList = this._calculateRunList(updateTreeList);
+
+        const hasFeatureCalculation = this._dependencyFeatureCalculation(finalTreeList);
+
+        if (hasFeatureCalculation) {
+            finalTreeList.forEach((tree) => {
+                tree.resetState();
+            });
+            finalTreeList = this._calculateRunList(finalTreeList);
+        }
 
         const isCycleDependency = this._checkIsCycleDependency(finalTreeList);
 
@@ -133,32 +130,9 @@
             this._runtimeService.enableCycleDependency();
         }
 
-        this._dependencyTreeCache.clear();
-
-        this._dependencyManagerService.closeKdTree();
-
         return Promise.resolve(finalTreeList);
     }
 
-<<<<<<< HEAD
-    private _isCyclicUtil(treeId: number, colorMap: Map<number, number>): boolean {
-        const WHITE = 0;
-        const GRAY = 1;
-        const BLACK = 2;
-        const stack: number[] = [treeId];
-
-        while (stack.length > 0) {
-            const currentTreeId = stack[stack.length - 1];
-            const color = colorMap.get(currentTreeId) || WHITE;
-
-            if (color === WHITE) {
-                colorMap.set(currentTreeId, GRAY);
-                const node = this._dependencyTreeCache.get(currentTreeId);
-                if (node == null) {
-                    colorMap.set(currentTreeId, BLACK);
-                    stack.pop();
-                    continue;
-=======
     private _dependencyFeatureCalculation(newTreeList: IFormulaDependencyTree[]) {
         const featureMap = this._featureCalculationManagerService.getReferenceExecutorMap();
 
@@ -307,45 +281,29 @@
             for (const childTreeId of node.children) {
                 if (!visited.has(childTreeId) && this._isCyclicUtil(childTreeId, visited, recursionStack)) {
                     return true;
->>>>>>> 9040e5f9
-                }
-
-                const parents = this._dependencyManagerService.searchDependency(node.toRTreeItem());
-                for (const parentTreeId of parents) {
-                    const parentColor = colorMap.get(parentTreeId) || WHITE;
-                    if (parentColor === GRAY) {
-                        return true; // 发现环
-                    } else if (parentColor === WHITE) {
-                        stack.push(parentTreeId);
-                    }
-                }
-            } else {
-                colorMap.set(currentTreeId, BLACK);
-                stack.pop();
-            }
-        }
-
+                }
+                if (recursionStack.has(childTreeId)) {
+                    return true;
+                }
+            }
+        }
+        recursionStack.delete(node.treeId); // remove the node from recursion stack
         return false;
     }
 
-<<<<<<< HEAD
-    private _checkIsCycleDependency(treeList: IFormulaDependencyTree[]): boolean {
-        const colorMap = new Map<number, number>();
-=======
     protected _checkIsCycleDependency(treeList: IFormulaDependencyTree[]) {
         const visited = new Set<number>();
         const recursionStack = new Set<number>();
->>>>>>> 9040e5f9
-
-        for (const tree of treeList) {
-            if (!colorMap.has(tree.treeId)) {
-                if (this._isCyclicUtil(tree.treeId, colorMap)) {
-                    return true;
-                }
-            }
-        }
-
-        colorMap.clear();
+
+        // Call the recursive helper function to detect cycle in different
+        // DFS trees
+        for (let i = 0, len = treeList.length; i < len; i++) {
+            const tree = treeList[i];
+            const isCycle = this._isCyclicUtil(tree.treeId, visited, recursionStack);
+            if (isCycle === true) {
+                return true;
+            }
+        }
 
         return false;
     }
@@ -380,8 +338,6 @@
         for (let i = 0, len = treeList.length; i < len; i++) {
             const tree = treeList[i];
 
-<<<<<<< HEAD
-=======
             const node = tree.node;
 
             if (node == null) {
@@ -390,7 +346,6 @@
 
             tree.isDirty = this._includeTree(tree, node);
 
->>>>>>> 9040e5f9
             if (tree.isVirtual) {
                 continue;
             }
@@ -404,15 +359,11 @@
                 tree.unitId
             );
 
-<<<<<<< HEAD
-            const rangeList = await this._getRangeListByNode(tree.nodeData);
-=======
             const rangeList = await this._getRangeListByNode({
                 node,
                 refOffsetX: tree.refOffsetX,
                 refOffsetY: tree.refOffsetY,
             });
->>>>>>> 9040e5f9
             (tree as FormulaDependencyTree).pushRangeList(rangeList);
         }
 
@@ -442,11 +393,7 @@
     //     return newRangeList;
     // }
 
-<<<<<<< HEAD
-    private _registerFeatureFormulas(treeList: FormulaDependencyTree[]) {
-=======
     protected _registerFeatureFormulas(treeList: FormulaDependencyTree[]) {
->>>>>>> 9040e5f9
         /**
          * Register the external application relying on 'ref' into the formula system,
          * which can determine the execution timing of the external application
@@ -463,11 +410,7 @@
         });
     }
 
-<<<<<<< HEAD
-    private _getFeatureFormulaTree(featureId: string, treeId: Nullable<number>, params: IFeatureCalculationManagerParam) {
-=======
     protected _getFeatureFormulaTree(featureId: string, treeId: Nullable<number>, params: IFeatureCalculationManagerParam) {
->>>>>>> 9040e5f9
         const { unitId, subUnitId, dependencyRanges, getDirtyData } = params;
         const treeIdNum = treeId || generateRandomDependencyTreeId(this._dependencyManagerService);
         const FDtree = new FormulaDependencyTree(treeIdNum);
@@ -493,11 +436,6 @@
 
         this._dependencyManagerService.addFeatureFormulaDependency(unitId, subUnitId, featureId, FDtree);
 
-<<<<<<< HEAD
-        this._dependencyTreeCache.set(FDtree.treeId, FDtree);
-
-=======
->>>>>>> 9040e5f9
         const treeCache = this._dependencyManagerService.getFeatureFormulaDependency(params.unitId, params.subUnitId, featureId);
         if (treeCache) {
             FDtree.isCache = true;
@@ -506,11 +444,7 @@
         return FDtree;
     }
 
-<<<<<<< HEAD
-    private _registerOtherFormulas(otherFormulaData: IOtherFormulaData, otherFormulaDataKeys: string[], treeList: IFormulaDependencyTree[]) {
-=======
     protected _registerOtherFormulas(otherFormulaData: IOtherFormulaData, otherFormulaDataKeys: string[], treeList: IFormulaDependencyTree[]) {
->>>>>>> 9040e5f9
         /**
          * Register formulas in doc, slide, and other types of applications.
          */
@@ -534,11 +468,7 @@
                     if (hasOtherFormula) {
                         isCache = true;
                     }
-<<<<<<< HEAD
-                    const node = this._generateAstNode(unitId, formulaString);
-=======
                     const node = generateAstNode(unitId, formulaString, this._lexer, this._astTreeBuilder, this._currentConfigService);
->>>>>>> 9040e5f9
                     const { firstRow, firstColumn } = this._getFirstCellOfRange(ranges);
 
                     const treeMatrix = this._dependencyManagerService.getOtherFormulaDependency(unitId, subUnitId, subFormulaDataId);
@@ -562,13 +492,8 @@
                                     firstFDtree.type = FormulaDependencyTreeType.OTHER_FORMULA;
                                     firstFDtree.isCache = isCache;
                                     treeList.push(firstFDtree);
-<<<<<<< HEAD
-                                    this._dependencyTreeCache.set(firstFDtree.treeId, firstFDtree);
-                                    this._dependencyManagerService.addOtherFormulaDependency(unitId, subUnitId, subFormulaDataId, firstFDtree);
-=======
                                     this._dependencyManagerService.addOtherFormulaDependency(unitId, subUnitId, subFormulaDataId, firstFDtree);
                                     this._dependencyManagerService.addFormulaDependencyByDefinedName(firstFDtree);
->>>>>>> 9040e5f9
                                     continue;
                                 }
 
@@ -580,13 +505,8 @@
                                 virtual.refOffsetY = y;
                                 virtual.isCache = isCache;
                                 this._dependencyManagerService.addOtherFormulaDependency(unitId, subUnitId, subFormulaDataId, virtual);
-<<<<<<< HEAD
-                                treeList.push(virtual);
-                                this._dependencyTreeCache.set(virtual.treeId, virtual);
-=======
                                 this._dependencyManagerService.addFormulaDependencyByDefinedName(virtual);
                                 treeList.push(virtual);
->>>>>>> 9040e5f9
                             }
                         }
                     }
@@ -596,11 +516,7 @@
         }
     }
 
-<<<<<<< HEAD
-    private _getFirstCellOfRange(ranges: IRange[]) {
-=======
     protected _getFirstCellOfRange(ranges: IRange[]) {
->>>>>>> 9040e5f9
         const range = ranges[0];
         return {
             firstRow: range.startRow,
@@ -608,11 +524,7 @@
         };
     }
 
-<<<<<<< HEAD
-    private _registerFormulas(formulaDataKeys: string[], formulaData: IFormulaData, unitData: IUnitData, treeList: IFormulaDependencyTree[]) {
-=======
     protected _registerFormulas(formulaDataKeys: string[], formulaData: IFormulaData, unitData: IUnitData, treeList: IFormulaDependencyTree[]) {
->>>>>>> 9040e5f9
         /**
          * Register formulas in the sheet.
          */
@@ -639,20 +551,17 @@
                     }
 
                     const FDtree = this._createFDtree(unitId, sheetId, row, column, unitData, formulaDataItem);
-<<<<<<< HEAD
 
                     const treeId = this._dependencyManagerService.getFormulaDependency(unitId, sheetId, row, column);
                     if (treeId != null) {
                         FDtree.treeId = treeId;
                     } else {
                         this._dependencyManagerService.addFormulaDependency(unitId, sheetId, row, column, FDtree);
+                        this._dependencyManagerService.addFormulaDependencyByDefinedName(FDtree);
                     }
 
                     sIdCache.set(si, FDtree);
-                    this._dependencyManagerService.addFormulaDependency(unitId, sheetId, row, column, FDtree);
                     treeList.push(FDtree);
-
-                    this._dependencyTreeCache.set(FDtree.treeId, FDtree);
                 });
 
                 matrixData.forValue((row, column, formulaDataItem) => {
@@ -677,8 +586,6 @@
                         FDtree = this._createFDtree(unitId, sheetId, row, column, unitData, formulaDataItem);
                     }
 
-=======
-
                     const treeId = this._dependencyManagerService.getFormulaDependency(unitId, sheetId, row, column);
                     if (treeId != null) {
                         FDtree.treeId = treeId;
@@ -687,70 +594,22 @@
                         this._dependencyManagerService.addFormulaDependencyByDefinedName(FDtree);
                     }
 
-                    sIdCache.set(si, FDtree);
                     treeList.push(FDtree);
                 });
 
-                matrixData.forValue((row, column, formulaDataItem) => {
-                    // const formulaString = formulaDataItem.f;
-                    if (formulaDataItem == null) {
-                        return true;
-                    }
-
-                    const { x = 0, y = 0, si } = formulaDataItem;
-
-                    if (x === 0 && y === 0 && si != null) {
-                        return true;
-                    }
-
-                    let FDtree: IFormulaDependencyTree;
-
-                    if (si && sIdCache.has(si)) {
-                        const cache = sIdCache.get(si)!;
-                        FDtree = this._createVirtualFDtree(cache as FormulaDependencyTree, formulaDataItem);
-                        // FDtree.rangeList = this._moveRangeList(cache, x, y);
-                    } else {
-                        FDtree = this._createFDtree(unitId, sheetId, row, column, unitData, formulaDataItem);
-                    }
-
->>>>>>> 9040e5f9
-                    const treeId = this._dependencyManagerService.getFormulaDependency(unitId, sheetId, row, column);
-                    if (treeId != null) {
-                        FDtree.treeId = treeId;
-                    } else {
-                        this._dependencyManagerService.addFormulaDependency(unitId, sheetId, row, column, FDtree);
-<<<<<<< HEAD
-=======
-                        this._dependencyManagerService.addFormulaDependencyByDefinedName(FDtree);
->>>>>>> 9040e5f9
-                    }
-
-                    treeList.push(FDtree);
-
-                    this._dependencyTreeCache.set(FDtree.treeId, FDtree);
-                });
-
                 sIdCache.clear();
             }
         }
     }
 
-<<<<<<< HEAD
-    private _createFDtree(unitId: string, sheetId: string, row: number, column: number, unitData: IUnitData, formulaDataItem: IFormulaDataItem) {
-=======
     protected _createFDtree(unitId: string, sheetId: string, row: number, column: number, unitData: IUnitData, formulaDataItem: IFormulaDataItem) {
->>>>>>> 9040e5f9
         const { f: formulaString, x = 0, y = 0 } = formulaDataItem;
 
         const FDtree = new FormulaDependencyTree(generateRandomDependencyTreeId(this._dependencyManagerService));
 
         const sheetItem = unitData[unitId][sheetId];
 
-<<<<<<< HEAD
-        const node = this._generateAstNode(unitId, formulaString);
-=======
         const node = generateAstNode(unitId, formulaString, this._lexer, this._astTreeBuilder, this._currentConfigService);
->>>>>>> 9040e5f9
 
         FDtree.node = node;
         FDtree.formula = formulaString;
@@ -768,11 +627,7 @@
         return FDtree;
     }
 
-<<<<<<< HEAD
-    private _createVirtualFDtree(tree: FormulaDependencyTree, formulaDataItem: IFormulaDataItem) {
-=======
     protected _createVirtualFDtree(tree: FormulaDependencyTree, formulaDataItem: IFormulaDataItem) {
->>>>>>> 9040e5f9
         const { x = 0, y = 0 } = formulaDataItem;
         const virtual = new FormulaDependencyTreeVirtual();
         virtual.treeId = generateRandomDependencyTreeId(this._dependencyManagerService);
@@ -803,39 +658,6 @@
         }
     }
 
-<<<<<<< HEAD
-    private _generateAstNode(unitId: string, formulaString: string): AstRootNode {
-        // refOffsetX and refOffsetY are separated by -, otherwise x:1 y:10 will be repeated with x:11 y:0
-        let astNode: Nullable<AstRootNode> = this._formulaASTCache.get(`${unitId}${formulaString}`);
-
-        if (astNode && !this._isDirtyDefinedForNode(astNode)) {
-            // astNode.setRefOffset(refOffsetX, refOffsetY);
-            return astNode;
-        }
-
-        const lexerNode = this._lexer.treeBuilder(formulaString);
-
-        if (ERROR_TYPE_SET.has(lexerNode as ErrorType)) {
-            return ErrorNode.create(lexerNode as ErrorType);
-        }
-
-        // suffix Express, 1+(3*4=4)*5+1 convert to 134*4=5*1++
-
-        astNode = this._astTreeBuilder.parse(lexerNode as LexerNode);
-
-        if (astNode == null) {
-            throw new Error('astNode is null');
-        }
-
-        // astNode.setRefOffset(refOffsetX, refOffsetY);
-
-        this._formulaASTCache.set(`${unitId}${formulaString}`, astNode);
-
-        return astNode;
-    }
-
-=======
->>>>>>> 9040e5f9
     private _addFlattenCache(unitId: string, sheetId: string, range: IRange) {
         let unitMatrix = this._updateRangeFlattenCache.get(unitId);
         if (unitMatrix == null) {
@@ -981,15 +803,6 @@
             // const token = serializeRangeToRefString({ ...gridRange, sheetName: this._currentConfigService.getSheetName(gridRange.unitId, gridRange.sheetId) });
 
             rangeList.push(gridRange);
-<<<<<<< HEAD
-
-            node.setValue(null);
-        }
-
-        return rangeList;
-    }
-=======
->>>>>>> 9040e5f9
 
             node.setValue(null);
         }
@@ -1001,11 +814,7 @@
      * Build a formula dependency tree based on the dependency relationships.
      * @param treeList
      */
-<<<<<<< HEAD
-    private _getUpdateTreeListAndMakeDependency() {
-=======
     protected _getUpdateTreeListAndMakeDependency(treeList: IFormulaDependencyTree[]) {
->>>>>>> 9040e5f9
         const newTreeList: IFormulaDependencyTree[] = [];
         const existTree = new Set<number>();
         const forceCalculate = this._currentConfigService.isForceCalculate();
@@ -1015,16 +824,11 @@
         const dirtyRanges = this._currentConfigService.getDirtyRanges();
         const treeIds = this._dependencyManagerService.searchDependency(dirtyRanges); // RTree Average case is O(logN + k)
 
-<<<<<<< HEAD
-        for (const [treeId, tree] of this._dependencyTreeCache) {
-            // const tree = allTree[i];
-=======
         const allTree: IFormulaDependencyTree[] = this._dependencyManagerService.buildDependencyTree(treeList);
 
         for (const tree of allTree) {
             // const tree = allTree[i];
             const treeId = tree.treeId;
->>>>>>> 9040e5f9
 
             /**
              * forceCalculate: Mandatory calculation, adding all formulas to dependencies
@@ -1039,59 +843,16 @@
                     (
                         treeIds.has(treeId)// O(1)
                         && !tree.isExcludeRange(this._currentConfigService.getExcludedRange()) //worst O(n^2), best O(n)  n^2=tree.rangeList.length*excludedRange.length, excludedRange.length is usually small
-<<<<<<< HEAD
-                    ) ||
-                    this._includeTree(tree) //O(n) n=tree.rangeList.length
-=======
                     )
->>>>>>> 9040e5f9
                 ) && !existTree.has(treeId) //O(1)
             ) {
                 newTreeList.push(tree);
                 existTree.add(treeId);
             }
         }
-<<<<<<< HEAD
-
-        for (const [treeId, tree] of this._dependencyTreeCache) {
-            if (tree.isVirtual) {
-                continue;
-            }
-
-            (tree as FormulaDependencyTree).rangeList.length = 0;
-        }
-
         return newTreeList;
     }
 
-    /**
-     * TODO @DR-Univer: The next step will be to try changing the incoming dirtyRanges to an array, thus avoiding conversion.
-     * @param dirtyRanges
-     * @returns
-     */
-    private _convertDirtyRangesToUnitRange(dirtyRanges: IFeatureDirtyRangeType) {
-        const unitRange: IUnitRange[] = [];
-        for (const unitId in dirtyRanges) {
-            const unitMap = dirtyRanges[unitId];
-            for (const subUnitId in unitMap) {
-                const ranges = unitMap[subUnitId];
-                for (const range of ranges) {
-                    unitRange.push({
-                        unitId,
-                        sheetId: subUnitId,
-                        range,
-                    });
-                }
-            }
-        }
-        return unitRange;
-    }
-
-=======
-        return newTreeList;
-    }
-
->>>>>>> 9040e5f9
     private _includeTreeFeature(tree: FormulaDependencyTree) {
         const unitId = tree.unitId;
         const subUnitId = tree.subUnitId;
@@ -1128,27 +889,7 @@
         return false;
     }
 
-<<<<<<< HEAD
-    private _includeDefinedName(tree: IFormulaDependencyTree) {
-        /**
-         * Detect whether the dirty map contains a defined name.
-         */
-        const node = tree.nodeData?.node;
-        if (node != null) {
-            const dirtyDefinedName = this._isDirtyDefinedForNode(node);
-            if (dirtyDefinedName) {
-                return true;
-            }
-        }
-        return false;
-    }
-
-    private _detectForcedRecalculationNode(tree: IFormulaDependencyTree) {
-        const node = tree.nodeData?.node;
-
-=======
     private _detectForcedRecalculationNode(tree: IFormulaDependencyTree, node: Nullable<BaseAstNode>) {
->>>>>>> 9040e5f9
         if (node == null) {
             return false;
         }
@@ -1177,11 +918,7 @@
      * If they are within the dirty area, return true, indicating that this node needs to be calculated.
      * @param tree
      */
-<<<<<<< HEAD
-    private _includeTree(tree: IFormulaDependencyTree) {
-=======
     protected _includeTree(tree: IFormulaDependencyTree, node: BaseAstNode) {
->>>>>>> 9040e5f9
         const unitId = tree.unitId;
         const subUnitId = tree.subUnitId;
 
@@ -1245,63 +982,6 @@
         return false;
     }
 
-<<<<<<< HEAD
-    // /**
-    //  * Generate the final formula calculation order array by traversing the dependency tree established via depth-first search.
-    //  * @param treeList
-    //  */
-    // private _calculateRunList(treeList: FormulaDependencyTree[]) {
-    //     const stack = treeList;
-    //     const formulaRunList = [];
-    //     const cacheStack: Set<FormulaDependencyTree> = new Set();
-    //     while (stack.length > 0) {
-    //         const tree = stack.pop();
-
-    //         if (tree === undefined || tree.isSkip()) {
-    //             continue;
-    //         }
-
-    //         if (tree.isAdded()) {
-    //             formulaRunList.push(tree);
-    //             // If cacheStack is empty, that is, all parent nodes of the node have been processed, call setSkip() to mark the node as skipped. The premise of this is that the node should have been added to the formulaRunList, that is, the calculation is completed.
-    //             // Make sure setSkip is called after the node is added to formulaRunList to avoid skipping processing early.
-    //             tree.setSkip();
-    //             continue;
-    //         }
-
-    //         // It will clear the array.
-    //         cacheStack.clear();
-
-    //         const searchResults = this._dependencyManagerService.searchDependency(tree.toRTreeItem());
-
-    //         for (const parentTreeId of searchResults) {
-    //             const parentTree = this._dependencyManagerService.getTreeById(parentTreeId);
-    //             if (!parentTree) {
-    //                 throw new Error('ParentDependencyTree object is null');
-    //             }
-    //             if (parentTree.isAdded() || tree.isSkip()) {
-    //                 continue;
-    //             }
-    //             cacheStack.add(parentTree);
-    //         }
-
-    //         if (cacheStack.size === 0) {
-    //             formulaRunList.push(tree);
-    //             tree.setSkip();
-    //         } else {
-    //             tree.setAdded();
-    //             stack.push(tree, ...cacheStack);
-    //         }
-    //     }
-
-    //     return formulaRunList.reverse();
-    // }
-
-    private *_traverse(treeList: IFormulaDependencyTree[]) {
-        const stack = treeList.slice();
-        const cacheStack: Set<IFormulaDependencyTree> = new Set();
-
-=======
     /**
      * Generate the final formula calculation order array by traversing the dependency tree established via depth-first search.
      * @param treeList
@@ -1310,7 +990,6 @@
         const stack = treeList;
         const formulaRunList = [];
         const cacheStack: IFormulaDependencyTree[] = [];
->>>>>>> 9040e5f9
         while (stack.length > 0) {
             const tree = stack.pop();
 
@@ -1319,43 +998,34 @@
             }
 
             if (tree.isAdded()) {
-                yield tree;
+                formulaRunList.push(tree);
+                // If cacheStack is empty, that is, all parent nodes of the node have been processed, call setSkip() to mark the node as skipped. The premise of this is that the node should have been added to the formulaRunList, that is, the calculation is completed.
+                // Make sure setSkip is called after the node is added to formulaRunList to avoid skipping processing early.
                 tree.setSkip();
                 continue;
             }
 
-            cacheStack.clear();
-
-            const searchResults = this._dependencyManagerService.searchDependency(tree.toRTreeItem());
-
-            for (const parentTreeId of searchResults) {
-                const parentTree = this._dependencyTreeCache.get(parentTreeId);
+            // It will clear the array.
+            cacheStack.length = 0;
+
+            for (const parentTreeId of tree.parents) {
+                const parentTree = this._dependencyManagerService.getTreeById(parentTreeId);
                 if (!parentTree) {
                     throw new Error('ParentDependencyTree object is null');
                 }
                 if (parentTree.isAdded() || tree.isSkip()) {
                     continue;
                 }
-                cacheStack.add(parentTree);
-            }
-
-            if (cacheStack.size === 0) {
-                yield tree;
+                cacheStack.push(parentTree);
+            }
+
+            if (cacheStack.length === 0) {
+                formulaRunList.push(tree);
                 tree.setSkip();
             } else {
                 tree.setAdded();
-                stack.push(tree);
-                for (const cacheTree of cacheStack) {
-                    stack.push(cacheTree);
-                }
-            }
-        }
-    }
-
-    private _calculateRunList(treeList: IFormulaDependencyTree[]) {
-        const formulaRunList = [];
-        for (const tree of this._traverse(treeList)) {
-            formulaRunList.push(tree);
+                stack.push(tree, ...cacheStack);
+            }
         }
 
         return formulaRunList;
