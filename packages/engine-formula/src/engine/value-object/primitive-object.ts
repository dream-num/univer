--- conflicted
+++ resolved
@@ -432,13 +432,6 @@
     }
 }
 
-<<<<<<< HEAD
-const NUMBER_CACHE_LRU_COUNT = 100000;
-
-export const NumberValueObjectCache = new FormulaAstLRU<NumberValueObject>(NUMBER_CACHE_LRU_COUNT);
-
-=======
->>>>>>> 9040e5f9
 export class NumberValueObject extends BaseValueObject {
     private _value: number = 0;
 
