--- conflicted
+++ resolved
@@ -14,18 +14,13 @@
  * limitations under the License.
  */
 
-<<<<<<< HEAD
-import type { IRange, IRTreeItem, IUnitRange, Nullable } from '@univerjs/core';
-=======
 import type { IRTreeItem, IUnitRange, Nullable } from '@univerjs/core';
 import type { AstRootNode } from '../engine/ast-node';
->>>>>>> 9040e5f9
 import type { FormulaDependencyTree, IFormulaDependencyTree } from '../engine/dependency/dependency-tree';
 import { createIdentifier, Disposable, ObjectMatrix, RTree } from '@univerjs/core';
 
 export interface IDependencyManagerService {
     dispose(): void;
-<<<<<<< HEAD
 
     reset(): void;
 
@@ -45,30 +40,6 @@
     removeFormulaDependency(unitId: string, sheetId: string, row: number, column: number): void;
     getFormulaDependency(unitId: string, sheetId: string, row: number, column: number): Nullable<number>;
     clearFormulaDependency(unitId: string, sheetId?: string): void;
-    removeFormulaDependencyByDefinedName(unitId: string, definedName: string): void;
-
-    addDependencyRTreeCache(tree: IFormulaDependencyTree): void;
-    searchDependency(search: IUnitRange[]): Set<number>;
-=======
-
-    reset(): void;
-
-    addOtherFormulaDependency(unitId: string, sheetId: string, formulaId: string, dependencyTree: IFormulaDependencyTree): void;
-    addOtherFormulaDependencyMainData(formulaId: string): void;
-    removeOtherFormulaDependency(unitId: string, sheetId: string, formulaId: string[]): void;
-    hasOtherFormulaDataMainData(formulaId: string): boolean;
-    clearOtherFormulaDependency(unitId: string, sheetId?: string): void;
-    getOtherFormulaDependency(unitId: string, sheetId: string, formulaId: string): Nullable<ObjectMatrix<number>>;
-
-    addFeatureFormulaDependency(unitId: string, sheetId: string, featureId: string, dependencyTree: FormulaDependencyTree): void;
-    removeFeatureFormulaDependency(unitId: string, sheetId: string, featureIds: string[]): void;
-    getFeatureFormulaDependency(unitId: string, sheetId: string, featureId: string): Nullable<number>;
-    clearFeatureFormulaDependency(unitId: string, sheetId?: string): void;
-
-    addFormulaDependency(unitId: string, sheetId: string, row: number, column: number, dependencyTree: IFormulaDependencyTree): void;
-    removeFormulaDependency(unitId: string, sheetId: string, row: number, column: number): void;
-    getFormulaDependency(unitId: string, sheetId: string, row: number, column: number): Nullable<number>;
-    clearFormulaDependency(unitId: string, sheetId?: string): void;
 
     removeFormulaDependencyByDefinedName(unitId: string, definedName: string): void;
     addFormulaDependencyByDefinedName(tree: IFormulaDependencyTree, node: Nullable<AstRootNode>): void;
@@ -143,37 +114,11 @@
     addFormulaDependency(unitId: string, sheetId: string, row: number, column: number, dependencyTree: IFormulaDependencyTree): void {
         throw new Error('Method not implemented.');
     }
->>>>>>> 9040e5f9
 
     removeFormulaDependency(unitId: string, sheetId: string, row: number, column: number): void {
         throw new Error('Method not implemented.');
     }
 
-<<<<<<< HEAD
-    openKdTree(): void;
-    closeKdTree(): void;
-
-}
-
-/**
- * Passively marked as dirty, register the reference and execution actions of the feature plugin.
- * After execution, a dirty area and calculated data will be returned,
- * causing the formula to be marked dirty again,
- * thereby completing the calculation of the entire dependency tree.
- */
-export class DependencyManagerService extends Disposable implements IDependencyManagerService {
-    private _otherFormulaData: Map<string, Map<string, Map<string, ObjectMatrix<number>>>> = new Map(); //  [unitId: string]: Nullable<{ [sheetId: string]: { [formulaId: string]: Set<number> } }>;
-
-    private _featureFormulaData: Map<string, Map<string, Map<string, Nullable<number>>>> = new Map(); // [unitId: string]: Nullable<{ [sheetId: string]: { [featureId: string]: Nullable<number> } }>;
-
-    private _formulaData: Map<string, Map<string, ObjectMatrix<number>>> = new Map(); // [unitId: string]: Nullable<{ [sheetId: string]: ObjectMatrix<number> }>;
-
-    private _definedNameMap: Map<string, Map<string, Set<number>>> = new Map(); // unitId -> definedName -> treeId
-
-    private _allTreeMap: Map<number, Map<string, Map<string, IRange>>> = new Map();
-
-    private _otherFormulaDataMainData: Set<string> = new Set();
-=======
     clearFormulaDependency(unitId: string, sheetId?: string): void {
         throw new Error('Method not implemented.');
     }
@@ -205,7 +150,6 @@
     protected _removeDependencyRTreeCacheById(unitId: string, sheetId: string) {
         this._dependencyRTreeCache.removeById(unitId, sheetId);
     }
->>>>>>> 9040e5f9
 
     getFeatureFormulaDependency(unitId: string, sheetId: string, featureId: string) {
         return this._featureFormulaData.get(unitId)?.get(sheetId)?.get(featureId);
@@ -215,23 +159,6 @@
         return this._formulaData.get(unitId)?.get(sheetId)?.getValue(row, column);
     }
 
-<<<<<<< HEAD
-    override dispose(): void {
-        this.reset();
-    }
-
-    searchDependency(search: IUnitRange[]): Set<number> {
-        return this._dependencyRTreeCache.bulkSearch(search) as Set<number>;
-    }
-
-    reset() {
-        this._otherFormulaData.clear();
-        this._featureFormulaData.clear();
-        this._formulaData.clear();
-        this._dependencyRTreeCache.clear();
-        this._allTreeMap.clear();
-        this._restDependencyTreeId();
-=======
     addDependencyRTreeCache(tree: IFormulaDependencyTree) {
         const searchRanges: IRTreeItem[] = [];
         for (let i = 0; i < tree.rangeList.length; i++) {
@@ -341,22 +268,10 @@
         }
 
         // console.log('searchResultsCount:', count);
->>>>>>> 9040e5f9
-
-        this._otherFormulaDataMainData.clear();
-    }
-
-<<<<<<< HEAD
-    addOtherFormulaDependency(unitId: string, sheetId: string, formulaId: string, dependencyTree: IFormulaDependencyTree) {
-        if (!this._otherFormulaData.has(unitId)) {
-            this._otherFormulaData.set(unitId, new Map<string, Map<string, ObjectMatrix<number>>>());
-        }
-
-        const unitMap = this._otherFormulaData.get(unitId)!;
-
-        if (!unitMap.has(sheetId)) {
-            unitMap.set(sheetId, new Map<string, ObjectMatrix<number>>());
-=======
+
+        shouldBeBuildTreeMap.clear();
+    }
+
     /**
      * Build the reverse dependency relationship between the trees.
      * @param allTrees
@@ -383,25 +298,11 @@
                     allTree.pushChildren(tree);
                 }
             }
->>>>>>> 9040e5f9
-        }
-
-        const sheetMap = unitMap.get(sheetId)!;
-
-<<<<<<< HEAD
-        if (!sheetMap.has(formulaId)) {
-            sheetMap.set(formulaId, new ObjectMatrix<number>());
-        }
-
-        const formulaMatrix = sheetMap.get(formulaId)!;
-
-        formulaMatrix.setValue(dependencyTree.refOffsetX, dependencyTree.refOffsetY, dependencyTree.treeId);
-
-        this._addAllTreeMap(dependencyTree);
-    }
-
-    removeOtherFormulaDependency(unitId: string, sheetId: string, formulaIds: string[]) {
-=======
+        }
+
+        allTreeMap.clear();
+    }
+
      /**
       * Get all FormulaDependencyTree from _otherFormulaData, _featureFormulaData, _formulaData
       * return FormulaDependencyTree[]
@@ -456,7 +357,6 @@
     }
 
     override removeOtherFormulaDependency(unitId: string, sheetId: string, formulaIds: string[]) {
->>>>>>> 9040e5f9
         const unitMap = this._otherFormulaData.get(unitId);
         if (unitMap && unitMap.has(sheetId)) {
             const sheetMap = unitMap.get(sheetId)!;
@@ -469,17 +369,13 @@
 
                 treeSet.forValue((row, column, treeId) => {
                     this._removeDependencyRTreeCache(treeId);
-<<<<<<< HEAD
-=======
                     this.clearDependencyForTree(this._allTreeMap.get(treeId));
->>>>>>> 9040e5f9
                     this._removeAllTreeMap(treeId);
                 });
 
                 sheetMap.delete(formulaId);
                 this._otherFormulaDataMainData.delete(formulaId);
             });
-<<<<<<< HEAD
 
             if (sheetMap.size === 0) {
                 unitMap.delete(sheetId);
@@ -491,43 +387,12 @@
         }
     }
 
-    getOtherFormulaDependency(unitId: string, sheetId: string, formulaId: string) {
-        return this._otherFormulaData.get(unitId)?.get(sheetId)?.get(formulaId);
-    }
-
-    addOtherFormulaDependencyMainData(formulaId: string) {
-        this._otherFormulaDataMainData.add(formulaId);
-    }
-
-    hasOtherFormulaDataMainData(formulaId: string) {
-        return this._otherFormulaDataMainData.has(formulaId);
-    }
-
-    clearOtherFormulaDependency(unitId: string, sheetId?: string) {
+    override clearOtherFormulaDependency(unitId: string, sheetId?: string) {
         const unitMap = this._otherFormulaData.get(unitId);
 
         if (sheetId && unitMap && unitMap.has(sheetId)) {
             const sheetMap = unitMap.get(sheetId)!;
 
-=======
-
-            if (sheetMap.size === 0) {
-                unitMap.delete(sheetId);
-            }
-
-            if (unitMap.size === 0) {
-                this._otherFormulaData.delete(unitId);
-            }
-        }
-    }
-
-    override clearOtherFormulaDependency(unitId: string, sheetId?: string) {
-        const unitMap = this._otherFormulaData.get(unitId);
-
-        if (sheetId && unitMap && unitMap.has(sheetId)) {
-            const sheetMap = unitMap.get(sheetId)!;
-
->>>>>>> 9040e5f9
             this._removeDependencyRTreeCacheById(unitId, sheetId);
             for (const formulaId of sheetMap.keys()) {
                 const formulaTreeSet = sheetMap.get(formulaId);
@@ -538,10 +403,7 @@
                 formulaTreeSet.forValue((row, column, treeId) => {
                     const tree = this._allTreeMap.get(treeId);
                     if (tree) {
-<<<<<<< HEAD
-=======
                         this.clearDependencyForTree(tree);
->>>>>>> 9040e5f9
                         this._removeAllTreeMap(treeId);
                     }
                 });
@@ -549,11 +411,7 @@
                 this._otherFormulaDataMainData.delete(formulaId);
             }
 
-<<<<<<< HEAD
-            sheetMap.clear(); // 清空该 sheetId 对应的公式依赖数据
-=======
             sheetMap.clear(); // Clear the formula dependent data corresponding to the sheetId
->>>>>>> 9040e5f9
         } else if (unitMap) {
             for (const sheetId of unitMap.keys()) {
                 const sheetMap = unitMap.get(sheetId)!;
@@ -567,10 +425,7 @@
                     formulaTreeSet.forValue((row, column, treeId) => {
                         const tree = this._allTreeMap.get(treeId);
                         if (tree) {
-<<<<<<< HEAD
-=======
                             this.clearDependencyForTree(tree);
->>>>>>> 9040e5f9
                             this._removeAllTreeMap(treeId);
                         }
                     });
@@ -579,19 +434,11 @@
                 }
             }
 
-<<<<<<< HEAD
-            this._otherFormulaData.delete(unitId); // 删除整个 unitId 对应的数据
-        }
-    }
-
-    addFeatureFormulaDependency(unitId: string, sheetId: string, featureId: string, dependencyTree: FormulaDependencyTree) {
-=======
             this._otherFormulaData.delete(unitId); // Delete the data corresponding to the entire unitId
         }
     }
 
     override addFeatureFormulaDependency(unitId: string, sheetId: string, featureId: string, dependencyTree: FormulaDependencyTree) {
->>>>>>> 9040e5f9
         if (!this._featureFormulaData.has(unitId)) {
             this._featureFormulaData.set(unitId, new Map<string, Map<string, number>>());
         }
@@ -608,11 +455,7 @@
         this._addAllTreeMap(dependencyTree);
     }
 
-<<<<<<< HEAD
-    removeFeatureFormulaDependency(unitId: string, sheetId: string, featureIds: string[]) {
-=======
     override removeFeatureFormulaDependency(unitId: string, sheetId: string, featureIds: string[]) {
->>>>>>> 9040e5f9
         const unitMap = this._featureFormulaData.get(unitId);
         if (unitMap && unitMap.has(sheetId)) {
             const sheetMap = unitMap.get(sheetId)!;
@@ -625,20 +468,13 @@
                 this._removeDependencyRTreeCache(deleteTreeId);
 
                 sheetMap.delete(featureId);
-<<<<<<< HEAD
-=======
                 this.clearDependencyForTree(this._allTreeMap.get(deleteTreeId));
->>>>>>> 9040e5f9
                 this._removeAllTreeMap(deleteTreeId);
             });
         }
     }
 
-<<<<<<< HEAD
-    clearFeatureFormulaDependency(unitId: string, sheetId?: string) {
-=======
     override clearFeatureFormulaDependency(unitId: string, sheetId?: string) {
->>>>>>> 9040e5f9
         const unitMap = this._featureFormulaData.get(unitId);
 
         if (sheetId && unitMap && unitMap.has(sheetId)) {
@@ -648,18 +484,11 @@
                 if (featureTreeId == null) {
                     return;
                 }
-<<<<<<< HEAD
-                this._removeAllTreeMap(featureTreeId);
-            });
-
-            sheetMap.clear(); // 清空该 sheetId 对应的公式依赖数据
-=======
                 this.clearDependencyForTree(this._allTreeMap.get(featureTreeId));
                 this._removeAllTreeMap(featureTreeId);
             });
 
             sheetMap.clear(); // Clear the formula dependent data corresponding to the sheetId
->>>>>>> 9040e5f9
         } else if (unitMap) {
             unitMap.forEach((sheetMap, sheetId) => {
                 this._removeDependencyRTreeCacheById(unitId, sheetId);
@@ -667,33 +496,11 @@
                     if (featureTreeId == null) {
                         return;
                     }
-<<<<<<< HEAD
-=======
                     this.clearDependencyForTree(this._allTreeMap.get(featureTreeId));
->>>>>>> 9040e5f9
                     this._removeAllTreeMap(featureTreeId);
                 });
             });
 
-<<<<<<< HEAD
-            this._featureFormulaData.delete(unitId); // 删除整个 unitId 对应的数据
-        }
-    }
-
-    getFeatureFormulaDependency(unitId: string, sheetId: string, featureId: string) {
-        return this._featureFormulaData.get(unitId)?.get(sheetId)?.get(featureId);
-    }
-
-    addFormulaDependency(unitId: string, sheetId: string, row: number, column: number, dependencyTree: IFormulaDependencyTree) {
-        if (!this._formulaData.has(unitId)) {
-            this._formulaData.set(unitId, new Map<string, ObjectMatrix<number>>());
-        }
-        const unitMap = this._formulaData.get(unitId)!;
-
-        if (!unitMap.has(sheetId)) {
-            unitMap.set(sheetId, new ObjectMatrix<number>());
-        }
-=======
             this._featureFormulaData.delete(unitId); // Delete the data corresponding to the entire unitId
         }
     }
@@ -707,7 +514,6 @@
         if (!unitMap.has(sheetId)) {
             unitMap.set(sheetId, new ObjectMatrix<number>());
         }
->>>>>>> 9040e5f9
         const sheetMatrix = unitMap.get(sheetId)!;
 
         sheetMatrix.setValue(row, column, dependencyTree.treeId);
@@ -715,11 +521,7 @@
         this._addAllTreeMap(dependencyTree);
     }
 
-<<<<<<< HEAD
-    removeFormulaDependency(unitId: string, sheetId: string, row: number, column: number) {
-=======
     override removeFormulaDependency(unitId: string, sheetId: string, row: number, column: number) {
->>>>>>> 9040e5f9
         const unitMap = this._formulaData.get(unitId);
         if (unitMap && unitMap.has(sheetId)) {
             const sheetMatrix = unitMap.get(sheetId)!;
@@ -731,19 +533,12 @@
             this._removeDependencyRTreeCache(deleteTreeId);
 
             sheetMatrix.realDeleteValue(row, column);
-<<<<<<< HEAD
-=======
             this.clearDependencyForTree(this._allTreeMap.get(deleteTreeId));
->>>>>>> 9040e5f9
             this._removeAllTreeMap(deleteTreeId);
         }
     }
 
-<<<<<<< HEAD
-    clearFormulaDependency(unitId: string, sheetId?: string) {
-=======
     override clearFormulaDependency(unitId: string, sheetId?: string) {
->>>>>>> 9040e5f9
         const unitMap = this._formulaData.get(unitId);
 
         if (sheetId && unitMap && unitMap.has(sheetId)) {
@@ -754,11 +549,7 @@
                 if (treeId == null) {
                     return true;
                 }
-<<<<<<< HEAD
-
-=======
                 this.clearDependencyForTree(this._allTreeMap.get(treeId));
->>>>>>> 9040e5f9
                 this._removeAllTreeMap(treeId);
             });
 
@@ -771,30 +562,11 @@
                     if (treeId == null) {
                         return true;
                     }
-<<<<<<< HEAD
-
-=======
                     this.clearDependencyForTree(this._allTreeMap.get(treeId));
->>>>>>> 9040e5f9
                     this._removeAllTreeMap(treeId);
                 });
             });
 
-<<<<<<< HEAD
-            this._formulaData.delete(unitId); // 删除整个 unitId 的数据
-        }
-    }
-
-    getFormulaDependency(unitId: string, sheetId: string, row: number, column: number) {
-        return this._formulaData.get(unitId)?.get(sheetId)?.getValue(row, column);
-    }
-
-    addDependencyRTreeCache(tree: IFormulaDependencyTree) {
-        const searchRanges: IRTreeItem[] = [];
-        for (let i = 0; i < tree.rangeList.length; i++) {
-            const unitRangeWithNum = tree.rangeList[i];
-            const { unitId, sheetId, range } = unitRangeWithNum;
-=======
             this._formulaData.delete(unitId); // Delete the data of the entire unitId
         }
     }
@@ -810,7 +582,6 @@
         }
 
         const parents = shouldBeClearTree.parents;
->>>>>>> 9040e5f9
 
         const children = shouldBeClearTree.children;
 
@@ -835,53 +606,6 @@
         }
 
         const treeRangeMap = this._allTreeMap.get(treeId);
-<<<<<<< HEAD
-
-        if (treeRangeMap) {
-            const searchRanges: IRTreeItem[] = [];
-            for (const [unitId, sheetMap] of treeRangeMap) {
-                for (const [sheetId, range] of sheetMap) {
-                    searchRanges.push({
-                        unitId,
-                        sheetId,
-                        range,
-                        id: treeId,
-                    });
-                }
-            }
-
-            this._dependencyRTreeCache.bulkRemove(searchRanges);
-        }
-    }
-
-    addFormulaDependencyByDefinedName(unitId: string, definedName: string, treeId: number) {
-        if (!this._definedNameMap.has(unitId)) {
-            this._definedNameMap.set(unitId, new Map<string, Set<number>>());
-        }
-
-        const unitMap = this._definedNameMap.get(unitId)!;
-
-        if (!unitMap.has(definedName)) {
-            unitMap.set(definedName, new Set<number>());
-        }
-
-        const treeSet = unitMap.get(definedName)!;
-        treeSet.add(treeId);
-    }
-
-    removeFormulaDependencyByDefinedName(unitId: string, definedName: string) {
-        const unitMap = this._definedNameMap.get(unitId);
-
-        if (unitMap) {
-            const treeSet = unitMap.get(definedName);
-            if (treeSet) {
-                for (const treeId of treeSet) {
-                    this._removeDependencyRTreeCache(treeId);
-                    this._removeAllTreeMap(treeId);
-                }
-                treeSet.clear();
-            }
-=======
 
         if (treeRangeMap) {
             const searchRanges: IRTreeItem[] = [];
@@ -897,7 +621,6 @@
                 });
             }
             this._dependencyRTreeCache.bulkRemove(searchRanges);
->>>>>>> 9040e5f9
         }
     }
 
@@ -924,40 +647,8 @@
         this._allTreeMap.delete(treeId);
     }
 
-<<<<<<< HEAD
-    private _addAllTreeMap(tree: IFormulaDependencyTree) {
-        const rangeList = tree.rangeList;
-        const oldTreeMap = this._allTreeMap.get(tree.treeId);
-        for (let i = 0; i < rangeList.length; i++) {
-            const unitRangeWithNum = rangeList[i];
-            let { unitId, sheetId, range } = unitRangeWithNum;
-            if (!this._allTreeMap.has(tree.treeId)) {
-                this._allTreeMap.set(tree.treeId, new Map<string, Map<string, IRange>>());
-            }
-
-            const treeMap = this._allTreeMap.get(tree.treeId)!;
-
-            if (!treeMap.has(unitId)) {
-                treeMap.set(unitId, new Map<string, IRange>());
-            }
-
-            const oldRange = oldTreeMap?.get(unitId)?.get(sheetId);
-            if (oldRange) {
-                range = {
-                    startRow: Math.min(range.startRow, oldRange.startRow),
-                    startColumn: Math.min(range.startColumn, oldRange.startColumn),
-                    endRow: Math.max(range.endRow, oldRange.endRow),
-                    endColumn: Math.max(range.endColumn, oldRange.endColumn),
-                };
-            }
-
-            const unitMap = treeMap.get(unitId)!;
-            unitMap.set(sheetId, range);
-        }
-=======
     protected override _addAllTreeMap(tree: IFormulaDependencyTree) {
         this._allTreeMap.set(tree.treeId, tree);
->>>>>>> 9040e5f9
     }
 }
 
