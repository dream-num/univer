/**
 * Copyright 2023-present DreamNum Inc.
 *
 * Licensed under the Apache License, Version 2.0 (the "License");
 * you may not use this file except in compliance with the License.
 * You may obtain a copy of the License at
 *
 *     http://www.apache.org/licenses/LICENSE-2.0
 *
 * Unless required by applicable law or agreed to in writing, software
 * distributed under the License is distributed on an "AS IS" BASIS,
 * WITHOUT WARRANTIES OR CONDITIONS OF ANY KIND, either express or implied.
 * See the License for the specific language governing permissions and
 * limitations under the License.
 */

import type { EventState, IKeyValue, ITransformState, Nullable, Observer } from '@univerjs/core';
import { Disposable, Observable } from '@univerjs/core';

import type { EVENT_TYPE } from './basics/const';
import { CURSOR_TYPE, RENDER_CLASS_TYPE } from './basics/const';
import type { IDragEvent, IMouseEvent, IPointerEvent, IWheelEvent } from './basics/i-events';
import type { IObjectFullState, ITransformChangeState } from './basics/interfaces';
import { TRANSFORM_CHANGE_OBSERVABLE_TYPE } from './basics/interfaces';
import { generateRandomKey, toPx } from './basics/tools';
import { Transform } from './basics/transform';
import type { IViewportInfo, Vector2 } from './basics/vector2';
import type { UniverRenderingContext } from './context';
import type { Layer } from './layer';
import type { ITransformerConfig } from './basics/transformer-config';

export const BASE_OBJECT_ARRAY = [
    'top',
    'left',
    'width',
    'height',
    'angle',
    'scaleX',
    'scaleY',
    'skewX',
    'skewY',
    'flipX',
    'flipY',
    'strokeWidth',
];

export abstract class BaseObject extends Disposable {
    groupKey?: string;
    isInGroup: boolean = false;

    onTransformChangeObservable = new Observable<ITransformChangeState>();
    onPointerDownObserver = new Observable<IPointerEvent | IMouseEvent>();
    onPointerMoveObserver = new Observable<IPointerEvent | IMouseEvent>();
    onPointerUpObserver = new Observable<IPointerEvent | IMouseEvent>();
    onDblclickObserver = new Observable<IPointerEvent | IMouseEvent>();
    onTripleClickObserver = new Observable<IPointerEvent | IMouseEvent>();
    onMouseWheelObserver = new Observable<IWheelEvent>();
    // onKeyDownObservable = new Observable<IKeyboardEvent>();
    // onKeyUpObservable = new Observable<IKeyboardEvent>();

    onPointerOutObserver = new Observable<IPointerEvent | IMouseEvent>();
    onPointerLeaveObserver = new Observable<IPointerEvent | IMouseEvent>();
    onPointerOverObserver = new Observable<IPointerEvent | IMouseEvent>();
    onPointerEnterObserver = new Observable<IPointerEvent | IMouseEvent>();
<<<<<<< HEAD
=======

    onDragLeaveObserver = new Observable<IDragEvent | IMouseEvent>();

    onDragOverObserver = new Observable<IDragEvent | IMouseEvent>();

    onDragEnterObserver = new Observable<IDragEvent | IMouseEvent>();

    onDropObserver = new Observable<IDragEvent | IMouseEvent>();

>>>>>>> ce5d10c5
    onIsAddedToParentObserver = new Observable<any>();
    onDisposeObserver = new Observable<BaseObject>();

    protected _oKey: string;

    protected _dirty: boolean = true;
    protected _forceDirty: boolean = true;

    private _top: number = 0;
    private _topOrigin: number | string = 0;

    private _left: number = 0;
    private _leftOrigin: number | string = 0;

    private _width: number = 0;
    private _widthOrigin: number | string = 0;

    private _height: number = 0;
    private _heightOrigin: number | string = 0;

    private _angle: number = 0;

    private _scaleX: number = 1;
    private _scaleY: number = 1;

    private _skewX: number = 0;
    private _skewY: number = 0;

    private _flipX: boolean = false;
    private _flipY: boolean = false;

    private _strokeWidth: number = 0;

    private _parent: any; // TODO: @DR-Univer. The object must be mounted to a scene or group. 'Any' is used here to avoid circular dependencies. This will be resolved later through dependency injection.

    private _zIndex: number = 0;

    private _evented: boolean = true;

    private _visible: boolean = true;

    private _debounceParentDirty: boolean = true;

    private _transform = new Transform();

    private _cursor: CURSOR_TYPE = CURSOR_TYPE.DEFAULT;

    private _transformerConfig: ITransformerConfig;

    private _forceRender = false;

    private _layer: Nullable<Layer>; // TODO: @DR-Univer. Belong to layer

    constructor(key?: string) {
        super();

        if (key) {
            this._oKey = key;
        } else {
            this._oKey = generateRandomKey();
        }
    }

    get transform() {
        const transform = this._transform.clone();
        return this.transformForAngle(transform);
    }

    transformForAngle(transform: Transform) {
        /**
         * If the object is center rotated, the coordinate needs to be rotated back to the original position.
         */
        if (this._angle !== 0) {
            const cx = (this.width + this.strokeWidth) / 2;
            const cy = (this.height + this.strokeWidth) / 2;
            transform.rotate(-this._angle);
            transform.translate(cx, cy);
            transform.rotate(this.angle);
            transform.translate(-cx, -cy);
        }

        return transform;
    }

    get topOrigin() {
        return this._topOrigin;
    }

    get leftOrigin() {
        return this._leftOrigin;
    }

    get widthOrigin() {
        return this._widthOrigin;
    }

    get heightOrigin() {
        return this._heightOrigin;
    }

    get classType() {
        return RENDER_CLASS_TYPE.BASE_OBJECT;
    }

    get top(): number {
        return this._top;
    }

    get left(): number {
        return this._left;
    }

    get width(): number {
        return this._width;
    }

    get height(): number {
        return this._height;
    }

    get strokeWidth() {
        return this._strokeWidth;
    }

    get angle() {
        return this._angle;
    }

    get scaleX() {
        return this._scaleX;
    }

    get scaleY() {
        return this._scaleY;
    }

    get ancestorScaleX() {
        const pScale: number = this.getParent()?.ancestorScaleX || 1;
        return this.scaleX * pScale;
    }

    get ancestorScaleY() {
        const pScale: number = this.getParent()?.ancestorScaleY || 1;
        return this.scaleY * pScale;
    }

    get ancestorLeft() {
        return this.left + (this.getParent()?.ancestorLeft || 0);
    }

    get ancestorTop() {
        return this.top + (this.getParent()?.ancestorTop || 0);
    }

    get ancestorTransform() {
        const parent = this.getParent();
        if (this.isInGroup && parent?.classType === RENDER_CLASS_TYPE.GROUP) {
            return parent?.ancestorTransform.multiply(this.transform);
        }
        return this.transform;
    }

    get ancestorGroup() {
        let group: Nullable<BaseObject> = null;
        let parent = this.getParent();
        while (parent != null) {
            if (parent.classType === RENDER_CLASS_TYPE.GROUP) {
                group = parent;
            }
            parent = parent.getParent();
        }
        return group;
    }

    get skewX() {
        return this._skewX;
    }

    get skewY() {
        return this._skewY;
    }

    get flipX() {
        return this._flipX;
    }

    get flipY() {
        return this._flipY;
    }

    get parent() {
        return this._parent;
    }

    get oKey() {
        return this._oKey;
    }

    get zIndex() {
        return this._zIndex;
    }

    get evented() {
        return this._evented;
    }

    get visible() {
        return this._visible;
    }

    get debounceParentDirty() {
        return this._debounceParentDirty;
    }

    get cursor() {
        return this._cursor;
    }

    get layer(): Nullable<Layer> {
        return this._layer;
    }

    set transform(trans: Transform) {
        this._transform = trans;
    }

    set zIndex(index: number) {
        this._zIndex = index;
    }

    set parent(o: any) {
        this._parent = o;
    }

    set evented(state: boolean) {
        this._evented = state;
    }

    set debounceParentDirty(state: boolean) {
        this._debounceParentDirty = state;
    }

    set cursor(val: CURSOR_TYPE) {
        this.setCursor(val);
    }

    set layer(layer: Layer) {
        this._layer = layer;
    }

    protected set top(num: number | string) {
        this._topOrigin = num;
        this._top = toPx(num, this._parent?.height);
    }

    protected set left(num: number | string) {
        this._leftOrigin = num;
        this._left = toPx(num, this._parent?.width);
    }

    protected set width(num: number | string) {
        this._widthOrigin = num;
        this._width = toPx(num, this._parent?.width);
    }

    protected set height(num: number | string) {
        this._heightOrigin = num;
        this._height = toPx(num, this._parent?.height);
    }

    protected set strokeWidth(width: number) {
        this._strokeWidth = width;
    }

    protected set angle(angle: number) {
        this._angle = angle;
    }

    protected set scaleX(scaleX: number) {
        this._scaleX = scaleX;
    }

    protected set scaleY(scaleY: number) {
        this._scaleY = scaleY;
    }

    protected set skewX(skewX: number) {
        this._skewX = skewX;
    }

    protected set flipY(flipY: boolean) {
        this._flipY = flipY;
    }

    protected set flipX(flipX: boolean) {
        this._flipX = flipX;
    }

    protected set skewY(skewY: number) {
        this._skewY = skewY;
    }

    get transformerConfig() {
        return this._transformerConfig;
    }

    set transformerConfig(config: ITransformerConfig) {
        this._transformerConfig = config;
    }

    get maxZIndex() {
        return this._zIndex;
    }

    makeDirty(state: boolean = true) {
        this._dirty = state;

        if (state) {
            if (this._layer == null) {
                this._dirty = false;
                return;
            }

            this._layer.makeDirtyWithDebounce(state);
        }

        return this;
    }

    makeForceDirty(state: boolean = true) {
        this._forceDirty = state;
    }

    makeDirtyNoDebounce(state: boolean = true) {
        this._dirty = state;
        if (state) {
            this._layer?.makeDirty(state);
        }

        return this;
    }

    isDirty(): boolean {
        return this._dirty;
    }

    translate(x?: number | string, y?: number | string) {
        const preTop = this.top;
        if (y !== undefined) {
            this.top = y;
        }

        const preLeft = this.left;
        if (x !== undefined) {
            this.left = x;
        }

        this._setTransForm();

        this.onTransformChangeObservable.notifyObservers({
            type: TRANSFORM_CHANGE_OBSERVABLE_TYPE.translate,
            value: { top: this._top, left: this._left },
            preValue: { top: preTop, left: preLeft },
        });

        return this;
    }

    resize(width?: number | string, height?: number | string) {
        const preWidth = this.width;
        if (width !== undefined) {
            this.width = width;
        }
        const preHeight = this.height;
        if (height !== undefined) {
            this.height = height;
        }

        this._setTransForm();

        this.onTransformChangeObservable.notifyObservers({
            type: TRANSFORM_CHANGE_OBSERVABLE_TYPE.resize,
            value: { width: this._width, height: this._height },
            preValue: { width: preWidth, height: preHeight },
        });

        return this;
    }

    scale(scaleX?: number, scaleY?: number) {
        const preScaleX = this.scaleX;
        if (scaleX !== undefined) {
            this.scaleX = scaleX;
        }

        const preScaleY = this.scaleY;
        if (scaleY !== undefined) {
            this.scaleY = scaleY;
        }

        this._setTransForm();

        this.onTransformChangeObservable.notifyObservers({
            type: TRANSFORM_CHANGE_OBSERVABLE_TYPE.scale,
            value: { scaleX: this._scaleX, scaleY: this._scaleY },
            preValue: { scaleX: preScaleX, scaleY: preScaleY },
        });

        return this;
    }

    skew(skewX?: number, skewY?: number) {
        const preSkewX = skewX;
        if (skewX !== undefined) {
            this.skewX = skewX;
        }

        const preSkewY = skewY;
        if (skewY !== undefined) {
            this.skewY = skewY;
        }

        this._setTransForm();

        this.onTransformChangeObservable.notifyObservers({
            type: TRANSFORM_CHANGE_OBSERVABLE_TYPE.skew,
            value: { skewX: this._skewX, skewY: this._skewY },
            preValue: { skewX: preSkewX, skewY: preSkewY },
        });

        return this;
    }

    flip(flipX?: boolean, flipY?: boolean) {
        const preFlipX = flipX;
        if (flipX !== undefined) {
            this.flipX = flipX;
        }
        const preFlipY = flipY;
        if (flipY !== undefined) {
            this.flipY = flipY;
        }

        this._setTransForm();

        this.onTransformChangeObservable.notifyObservers({
            type: TRANSFORM_CHANGE_OBSERVABLE_TYPE.flip,
            value: { flipX: this._flipX, flipY: this._flipY },
            preValue: { flipX: preFlipX, flipY: preFlipY },
        });

        return this;
    }

    transformByState(option: IObjectFullState) {
        const optionKeys = Object.keys(option);
        const preKeys: IObjectFullState = {};

        if (optionKeys.length === 0) {
            return;
        }

        optionKeys.forEach((pKey) => {
            if (option[pKey as keyof IObjectFullState] !== undefined) {
                preKeys[pKey as keyof IObjectFullState] = this[pKey as keyof BaseObject];
                (this as IKeyValue)[pKey] = option[pKey as keyof IObjectFullState];
            }
        });

        this._setTransForm();

        this.onTransformChangeObservable.notifyObservers({
            type: TRANSFORM_CHANGE_OBSERVABLE_TYPE.all,
            value: option,
            preValue: preKeys,
        });

        return this;
    }

    isRender(bounds?: IViewportInfo) {
        if (this._forceRender) {
            return false;
        }
        return bounds && !this.isInGroup;
    }

    getParent() {
        return this._parent;
    }

    getState(): ITransformState {
        return {
            left: this.left,
            top: this.top,
            width: this.width,
            height: this.height,
            scaleX: this.scaleX,
            scaleY: this.scaleY,
            angle: this.angle,
            skewX: this.skewX,
            skewY: this.skewY,
            flipX: this.flipX,
            flipY: this.flipY,
        };
    }

    hide() {
        this._visible = false;
        this._makeDirtyMix();
    }

    show() {
        this._visible = true;
        this._makeDirtyMix();
    }

    render(ctx: UniverRenderingContext, bounds?: IViewportInfo) {
        /* abstract */
    }

    isHit(coord: Vector2) {
        const oCoord = this.getInverseCoord(coord);
        if (
            oCoord.x >= -this.strokeWidth / 2 &&
            oCoord.x <= this.width + this.strokeWidth / 2 &&
            oCoord.y >= -this.strokeWidth / 2 &&
            oCoord.y <= this.height + this.strokeWidth / 2
        ) {
            return true;
        }
        return false;
    }

    on(eventType: EVENT_TYPE, func: (evt: unknown, state: EventState) => void) {
        const observable = (this as IKeyValue)[`on${eventType}Observer`] as Observable<unknown>;
        const observer = observable.add(func.bind(this));
        return observer;
    }

    off(eventType: EVENT_TYPE, observer: Nullable<Observer<unknown>>) {
        const observable = (this as IKeyValue)[`on${eventType}Observer`] as Observable<unknown>;
        observable.remove(observer);
    }

    clear(eventType: EVENT_TYPE) {
        const observable = (this as IKeyValue)[`on${eventType}Observer`] as Observable<unknown>;
        observable.clear();
    }

    triggerPointerMove(evt: IPointerEvent | IMouseEvent) {
        if (!this.onPointerMoveObserver.notifyObservers(evt)?.stopPropagation) {
            this._parent?.triggerPointerMove(evt);
            return false;
        }
        return true;
    }

    triggerPointerDown(evt: IPointerEvent | IMouseEvent) {
        if (!this.onPointerDownObserver.notifyObservers(evt)?.stopPropagation) {
            this._parent?.triggerPointerDown(evt);
            return false;
        }
        return true;
    }

    triggerPointerUp(evt: IPointerEvent | IMouseEvent) {
        if (!this.onPointerUpObserver.notifyObservers(evt)?.stopPropagation) {
            this._parent?.triggerPointerUp(evt);
            return false;
        }
        return true;
    }

    triggerDblclick(evt: IPointerEvent | IMouseEvent) {
        if (!this.onDblclickObserver.notifyObservers(evt)?.stopPropagation) {
            this._parent?.triggerDblclick(evt);

            return false;
        }

        return true;
    }

    triggerTripleClick(evt: IPointerEvent | IMouseEvent) {
        if (!this.onTripleClickObserver.notifyObservers(evt)?.stopPropagation) {
            this._parent?.triggerTripleClick(evt);

            return false;
        }

        return true;
    }

    triggerMouseWheel(evt: IWheelEvent) {
        if (!this.onMouseWheelObserver.notifyObservers(evt)?.stopPropagation) {
            this._parent?.triggerMouseWheel(evt);
            return false;
        }
        return true;
    }

    // triggerKeyDown(evt: IKeyboardEvent) {
    //     // this.onKeyDownObservable.notifyObservers(evt);
    //     this._parent?.triggerKeyDown(evt);
    // }

    // triggerKeyUp(evt: IKeyboardEvent) {
    //     // this.onKeyUpObservable.notifyObservers(evt);
    //     this._parent?.triggerKeyUp(evt);
    // }

    triggerPointerOut(evt: IPointerEvent | IMouseEvent) {
        if (!this.onPointerOutObserver.notifyObservers(evt)?.stopPropagation) {
            this._parent?.triggerPointerOut(evt);
            return false;
        }
        return true;
    }

    triggerPointerLeave(evt: IPointerEvent | IMouseEvent) {
        if (!this.onPointerLeaveObserver.notifyObservers(evt)?.stopPropagation) {
            this._parent?.triggerPointerLeave(evt);
            return false;
        }
        return true;
    }

    triggerPointerOver(evt: IPointerEvent | IMouseEvent) {
        if (!this.onPointerOverObserver.notifyObservers(evt)) {
            this._parent?.triggerPointerOver(evt);
            return false;
        }
        return true;
    }

    triggerPointerEnter(evt: IPointerEvent | IMouseEvent) {
        if (!this.onPointerEnterObserver.notifyObservers(evt)?.stopPropagation) {
            this._parent?.triggerPointerEnter(evt);
            return false;
        }
        return true;
    }

    triggerDragLeave(evt: IDragEvent | IMouseEvent) {
        if (!this.onDragLeaveObserver.notifyObservers(evt)?.stopPropagation) {
            this._parent?.triggerDragLeave(evt);
            return false;
        }
        return true;
    }

    triggerDragOver(evt: IDragEvent | IMouseEvent) {
        if (!this.onDragOverObserver.notifyObservers(evt)?.stopPropagation) {
            this._parent?.triggerDragOver(evt);
            return false;
        }
        return true;
    }

    triggerDragEnter(evt: IDragEvent | IMouseEvent) {
        if (!this.onDragEnterObserver.notifyObservers(evt)?.stopPropagation) {
            this._parent?.triggerDragEnter(evt);
            return false;
        }
        return true;
    }

    triggerDrop(evt: IDragEvent | IMouseEvent) {
        if (!this.onDropObserver.notifyObservers(evt)?.stopPropagation) {
            this._parent?.triggerDrop(evt);
            return false;
        }
        return true;
    }

    override dispose() {
        super.dispose();
        this.onTransformChangeObservable.clear();
        this.onPointerDownObserver.clear();
        this.onPointerMoveObserver.clear();
        this.onPointerUpObserver.clear();
        this.onMouseWheelObserver.clear();
        this.onPointerOutObserver.clear();
        this.onPointerLeaveObserver.clear();
        this.onPointerOverObserver.clear();
        this.onPointerEnterObserver.clear();
        this.onDragLeaveObserver.clear();
        this.onDragOverObserver.clear();
        this.onDragEnterObserver.clear();
        this.onDropObserver.clear();
        this.onDblclickObserver.clear();
        this.onTripleClickObserver.clear();
        this.onIsAddedToParentObserver.clear();

        this.parent?.removeObject(this);

        this.onDisposeObserver.notifyObservers(this);

        this._makeDirtyMix();

        this.onDisposeObserver.clear();

        this._parent = null;
        this._layer = null;
        this.transform = null as unknown as Transform;
    }

    toJson() {
        const props: IKeyValue = {};
        BASE_OBJECT_ARRAY.forEach((key) => {
            if (this[key as keyof BaseObject]) {
                props[key] = this[key as keyof BaseObject];
            }
        });

        return props;
    }

    getScene(): any {
        let parent: any = this.parent;

        if (parent == null) {
            return;
        }

        if (parent.classType === RENDER_CLASS_TYPE.SCENE) {
            return parent;
        }

        while (parent) {
            if (parent.classType === RENDER_CLASS_TYPE.SCENE) {
                return parent;
            }
            parent = parent.getParent();
        }
    }

    resetCursor() {
        this.getScene()?.resetCursor();
    }

    setCursor(val: CURSOR_TYPE) {
        this._cursor = val;
        this.getScene()?.setCursor(val);
    }

    getEngine(): any {
        let parent: any = this.getParent();
        while (parent != null) {
            if (parent.classType === RENDER_CLASS_TYPE.ENGINE) {
                return parent;
            }
            parent = parent.getParent();
        }
        return null;
    }

    getObjects(): BaseObject[] {
        return [];
    }

    getLayerIndex() {
        if (this._layer == null) {
            return 1;
        }
        return this._layer.zIndex;
    }

    applyTransform() {
        this.getScene()?.attachTransformerTo(this);
    }

    removeTransform() {
        this.getScene()?.detachTransformerFrom(this);
    }

    getInverseCoord(coord: Vector2): Vector2 {
        return this.ancestorTransform.invert().applyPoint(coord);
    }

    protected _setTransForm() {
        const composeResult = Transform.create().composeMatrix({
            left: this.left + this.strokeWidth / 2,
            top: this.top + this.strokeWidth / 2,
            scaleX: this.scaleX,
            scaleY: this.scaleY,
            angle: this.angle,
            skewX: this.skewX,
            skewY: this.skewY,
            flipX: this.flipX,
            flipY: this.flipY,
        });
        this.transform = composeResult;
        this._makeDirtyMix();
    }

    private _makeDirtyMix() {
        if (this.debounceParentDirty) {
            this.makeDirty(true);
        } else {
            this.makeDirtyNoDebounce(true);
        }
    }
}<|MERGE_RESOLUTION|>--- conflicted
+++ resolved
@@ -62,8 +62,6 @@
     onPointerLeaveObserver = new Observable<IPointerEvent | IMouseEvent>();
     onPointerOverObserver = new Observable<IPointerEvent | IMouseEvent>();
     onPointerEnterObserver = new Observable<IPointerEvent | IMouseEvent>();
-<<<<<<< HEAD
-=======
 
     onDragLeaveObserver = new Observable<IDragEvent | IMouseEvent>();
 
@@ -73,7 +71,6 @@
 
     onDropObserver = new Observable<IDragEvent | IMouseEvent>();
 
->>>>>>> ce5d10c5
     onIsAddedToParentObserver = new Observable<any>();
     onDisposeObserver = new Observable<BaseObject>();
 
