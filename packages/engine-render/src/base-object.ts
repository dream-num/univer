--- conflicted
+++ resolved
@@ -229,10 +229,6 @@
         while (parent != null) {
             if (parent.classType === RENDER_CLASS_TYPE.GROUP) {
                 group = parent;
-<<<<<<< HEAD
-                break;
-=======
->>>>>>> f09642f0
             }
             parent = parent.getParent();
         }
