--- conflicted
+++ resolved
@@ -133,20 +133,14 @@
         const canvasElement = this.getCanvasEle();
 
         if (canvasElement && width !== undefined) {
-<<<<<<< HEAD
-=======
             // canvasElement.width does not allow decimals, so alignment is required. If not done, it will cause the canvas rendering to appear blurry.
->>>>>>> 778e371c
             canvasElement.width = width * this._pixelRatio;
             this._width = canvasElement.width / this._pixelRatio;
             canvasElement.style.width = `${this._width}px`;
         }
 
         if (canvasElement && height !== undefined) {
-<<<<<<< HEAD
-=======
             // canvasElement.width does not allow decimals, so alignment is required. If not done, it will cause the canvas rendering to appear blurry.
->>>>>>> 778e371c
             canvasElement.height = height * this._pixelRatio;
             this._height = canvasElement.height / this._pixelRatio;
             canvasElement.style.height = `${this._height}px`;
