--- conflicted
+++ resolved
@@ -100,11 +100,7 @@
 
     if (ctx.isDirty && ctx.layoutStartPointer[segmentId] != null) {
         // Rollback the skeleton to the layout start point.
-<<<<<<< HEAD
-        _rollbackPages(ctx.layoutStartPointer[segmentId] as NonNullable<number>, allCurrentSkeletonPages);
-=======
         _rollbackPages(ctx.layoutStartPointer[segmentId] as number, allCurrentSkeletonPages);
->>>>>>> ce4e7c40
     }
 
     return {
