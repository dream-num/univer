/**
 * Copyright 2023-present DreamNum Inc.
 *
 * Licensed under the Apache License, Version 2.0 (the "License");
 * you may not use this file except in compliance with the License.
 * You may obtain a copy of the License at
 *
 *     http://www.apache.org/licenses/LICENSE-2.0
 *
 * Unless required by applicable law or agreed to in writing, software
 * distributed under the License is distributed on an "AS IS" BASIS,
 * WITHOUT WARRANTIES OR CONDITIONS OF ANY KIND, either express or implied.
 * See the License for the specific language governing permissions and
 * limitations under the License.
 */

import type { Nullable } from '@univerjs/core';
import { DataStreamTreeTokenType, ILogService, RxDisposable } from '@univerjs/core';
import { createIdentifier } from '@wendellhu/redi';
import type { Observable, Subscription } from 'rxjs';
import { BehaviorSubject, fromEvent, Subject } from 'rxjs';

import { CURSOR_TYPE } from '../../../basics/const';
import type { IDocumentSkeletonGlyph } from '../../../basics/i-document-skeleton-cached';
import { PageLayoutType } from '../../../basics/i-document-skeleton-cached';
import type { IMouseEvent, IPointerEvent } from '../../../basics/i-events';
import type { INodeInfo, INodePosition } from '../../../basics/interfaces';
import { getOffsetRectForDom } from '../../../basics/position';
import type {
    ISuccinctTextRangeParam,
    ITextRangeWithStyle,
    ITextSelectionStyle,
    RANGE_DIRECTION,
} from '../../../basics/range';
import { NORMAL_TEXT_SELECTION_PLUGIN_STYLE } from '../../../basics/range';
import { Vector2 } from '../../../basics/vector2';
import type { Engine } from '../../../engine';
import type { Scene } from '../../../scene';
import { ScrollTimer } from '../../../scroll-timer';
import type { IScrollObserverParam, Viewport } from '../../../viewport';
import type { DocumentSkeleton } from '../layout/doc-skeleton';
import type { Documents } from '../document';
import { getSystemHighlightColor } from '../../../basics/tools';
import { cursorConvertToTextRange, TextRange } from './text-range';

export function getCanvasOffsetByEngine(engine: Nullable<Engine>) {
    const canvas = engine?.getCanvasElement();

    if (!canvas) {
        return {
            left: 0,
            top: 0,
        };
    }

    const { top, left } = getOffsetRectForDom(canvas);

    return {
        left,
        top,
    };
}

function getParagraphInfoByGlyph(node: IDocumentSkeletonGlyph) {
    const line = node.parent?.parent;
    const column = line?.parent;

    if (line == null || column == null) {
        return;
    }

    const { paragraphIndex } = line;
    const lines = column.lines.filter((line) => line.paragraphIndex === paragraphIndex);
    let nodeIndex = -1;
    let content = '';
    let hasFound = false;

    for (const line of lines) {
        for (const divide of line.divides) {
            for (const glyph of divide.glyphGroup) {
                if (!hasFound) {
                    nodeIndex += glyph.count;
                }
                if (glyph === node) {
                    hasFound = true;
                }

                content += glyph.count > 0 ? glyph.content : '';
            }
        }
    }

    return {
        st: lines[0].st,
        ed: paragraphIndex,
        content,
        nodeIndex,
    };
}

export interface ITextSelectionInnerParam {
    textRanges: TextRange[];
    segmentId: string;
    isEditing: boolean;
    style: ITextSelectionStyle;
<<<<<<< HEAD
    options?: { [key: string]: boolean };
=======
    segmentPage: number;
>>>>>>> 709e4b14
}

export interface IActiveTextRange {
    startOffset: number;
    endOffset: number;
    collapsed: boolean;
    startNodePosition: Nullable<INodePosition>;
    endNodePosition: Nullable<INodePosition>;
    direction: RANGE_DIRECTION;
    segmentId: string;
    segmentPage: number;
    style: ITextSelectionStyle;
}

export interface ITextSelectionRenderManager {
    readonly onInputBefore$: Observable<Nullable<IEditorInputConfig>>;
    readonly onKeydown$: Observable<Nullable<IEditorInputConfig>>;
    readonly onInput$: Observable<Nullable<IEditorInputConfig>>;
    readonly onPointerDown$: Observable<void>;
    readonly onCompositionstart$: Observable<Nullable<IEditorInputConfig>>;
    readonly onCompositionupdate$: Observable<Nullable<IEditorInputConfig>>;
    readonly onCompositionend$: Observable<Nullable<IEditorInputConfig>>;
    readonly onSelectionStart$: Observable<Nullable<INodePosition>>;
    readonly onPaste$: Observable<Nullable<IEditorInputConfig>>;
    readonly onFocus$: Observable<Nullable<IEditorInputConfig>>;
    readonly onBlur$: Observable<Nullable<IEditorInputConfig>>;
    readonly textSelectionInner$: Observable<Nullable<ITextSelectionInnerParam>>;

    __getEditorContainer(): HTMLElement;
    getViewPort(): Viewport;
    enableSelection(): void;
    disableSelection(): void;
    setSegment(id: string): void;
    setSegmentPage(pageIndex: number): void;
    getSegmentPage(): number;
    setStyle(style: ITextSelectionStyle): void;
    resetStyle(): void;
    removeAllTextRanges(): void;
<<<<<<< HEAD

    addTextRanges(ranges: ISuccinctTextRangeParam[], isEditing?: boolean, options?: { [key: string]: boolean }): void;

=======
    addTextRanges(ranges: ISuccinctTextRangeParam[], isEditing?: boolean): void;
>>>>>>> 709e4b14
    sync(): void;
    activate(x: number, y: number): void;
    deactivate(): void;
    hasFocus(): boolean;
    focus(): void;
    blur(): void;
    changeRuntime(docSkeleton: DocumentSkeleton, scene: Scene, document: Documents): void;
    dispose(): void;
    handleDblClick(evt: IPointerEvent | IMouseEvent): void;
    handleTripleClick(evt: IPointerEvent | IMouseEvent): void;
    eventTrigger(evt: IPointerEvent | IMouseEvent): void;
    setCursorManually(evtOffsetX: number, evtOffsetY: number): void;
}

export interface IEditorInputConfig {
    event: Event | CompositionEvent | KeyboardEvent;
    content?: string;
    activeRange?: Nullable<ITextRangeWithStyle>;
    rangeList?: TextRange[];
}

export class TextSelectionRenderManager extends RxDisposable implements ITextSelectionRenderManager {
    private readonly _onInputBefore$ = new BehaviorSubject<Nullable<IEditorInputConfig>>(null);
    readonly onInputBefore$ = this._onInputBefore$.asObservable();

    private readonly _onKeydown$ = new BehaviorSubject<Nullable<IEditorInputConfig>>(null);
    readonly onKeydown$ = this._onKeydown$.asObservable();

    private readonly _onInput$ = new BehaviorSubject<Nullable<IEditorInputConfig>>(null);
    readonly onInput$ = this._onInput$.asObservable();

    private readonly _onCompositionstart$ = new BehaviorSubject<Nullable<IEditorInputConfig>>(null);
    readonly onCompositionstart$ = this._onCompositionstart$.asObservable();

    private readonly _onCompositionupdate$ = new BehaviorSubject<Nullable<IEditorInputConfig>>(null);
    readonly onCompositionupdate$ = this._onCompositionupdate$.asObservable();

    private readonly _onCompositionend$ = new BehaviorSubject<Nullable<IEditorInputConfig>>(null);
    readonly onCompositionend$ = this._onCompositionend$.asObservable();

    private readonly _onSelectionStart$ = new BehaviorSubject<Nullable<INodePosition>>(null);
    readonly onSelectionStart$ = this._onSelectionStart$.asObservable();

    private readonly _onPaste$ = new Subject<Nullable<IEditorInputConfig>>();
    readonly onPaste$ = this._onPaste$.asObservable();

    private readonly _textSelectionInner$ = new BehaviorSubject<Nullable<ITextSelectionInnerParam>>(null);
    readonly textSelectionInner$ = this._textSelectionInner$.asObservable();

    private readonly _onFocus$ = new Subject<Nullable<IEditorInputConfig>>();
    readonly onFocus$ = this._onFocus$.asObservable();

    private readonly _onBlur$ = new Subject<Nullable<IEditorInputConfig>>();
    readonly onBlur$ = this._onBlur$.asObservable();
<<<<<<< HEAD

    private readonly _onPointerDown$ = new Subject<void>();
    readonly onPointerDown$ = this._onPointerDown$.asObservable();

=======
>>>>>>> 709e4b14
    private _container!: HTMLDivElement;
    private _inputParent!: HTMLDivElement;
    private _input!: HTMLDivElement;
    private _scrollTimers: ScrollTimer[] = [];
    private _viewportScrollX: number = 0;
    private _viewportScrollY: number = 0;
    private _rangeList: TextRange[] = [];
    private _currentSegmentId: string = '';
    private _currentSegmentPage: number = -1;
    private _selectionStyle: ITextSelectionStyle = NORMAL_TEXT_SELECTION_PLUGIN_STYLE;
    private _isSelectionEnabled: boolean = true;
    private _viewPortObserverMap = new Map<
        string,
        {
            scrollStop: Nullable<Subscription>;
            scrollBefore: Nullable<Subscription>;
        }
    >();

    private _isIMEInputApply = false;
    private _activeViewport!: Viewport;
    private _docSkeleton: Nullable<DocumentSkeleton>;
    private _scene: Nullable<Scene>;
    private _document: Nullable<Documents>;
    private _scenePointerMoveSubs: Array<Subscription> = [];
    private _scenePointerUpSubs: Array<Subscription> = [];

    constructor(@ILogService private readonly _logService: ILogService) {
        super();

        this._initDOM();

        this._setSystemHighlightColorToStyle();
    }

    __getEditorContainer(): HTMLElement {
        return this._container;
    }

    getViewPort() {
        return this._activeViewport;
    }

    setSegment(id: string) {
        this._currentSegmentId = id;
    }

    setSegmentPage(pageIndex: number) {
        this._currentSegmentPage = pageIndex;
    }

    getSegmentPage() {
        return this._currentSegmentPage;
    }

    setStyle(style: ITextSelectionStyle = NORMAL_TEXT_SELECTION_PLUGIN_STYLE) {
        this._selectionStyle = style;
    }

    resetStyle() {
        this.setStyle();
    }

    enableSelection() {
        this._isSelectionEnabled = true;
    }

    disableSelection() {
        this._isSelectionEnabled = false;
    }

<<<<<<< HEAD
    addTextRanges(ranges: ISuccinctTextRangeParam[], isEditing = true, options?: { [key: string]: boolean }) {
        const { _scene: scene, _docSkeleton: docSkeleton } = this;
=======
    addTextRanges(ranges: ISuccinctTextRangeParam[], isEditing = true) {
        const {
            _scene: scene, _docSkeleton: docSkeleton, _document: document,
            _currentSegmentId: segmentId, _currentSegmentPage: segmentPage,
            _selectionStyle: style,
        } = this;
>>>>>>> 709e4b14

        for (const range of ranges) {
            const textSelection = cursorConvertToTextRange(scene!, {
                style: this._selectionStyle,
                ...range,
                segmentId,
                segmentPage,
            }, docSkeleton!, document!);

            this._add(textSelection);
        }

        this._textSelectionInner$.next({
            textRanges: this._getAllTextRanges(),
            segmentId,
            segmentPage,
            style,
            isEditing,
            options,
        });

        this._updateInputPosition();
    }

    setCursorManually(evtOffsetX: number, evtOffsetY: number) {
        const startNode = this._findNodeByCoord(evtOffsetX, evtOffsetY);

        const position = this._getNodePosition(startNode);

        if (position == null) {
            this._removeAllTextRanges();

            return;
        }

        if (startNode?.node.streamType === DataStreamTreeTokenType.PARAGRAPH) {
            position.isBack = true;
        }

        // TODO: @Jocs It's better to create a new textRange after remove all text ranges? because segment id will change.
        this._updateTextRangeAnchorPosition(position);

        this._activeSelectionRefresh();

        this._textSelectionInner$.next({
            textRanges: this._getAllTextRanges(),
            segmentId: this._currentSegmentId,
            segmentPage: this._currentSegmentPage,
            style: this._selectionStyle,
            isEditing: false,
        });
    }

    // Sync canvas selection to dom selection.
    sync() {
        this._updateInputPosition();
    }

    activate(x: number, y: number) {
        this._container.style.left = `${x}px`;
        this._container.style.top = `${y}px`;
        this._container.style.zIndex = '1000';

        this.focus();
    }

    hasFocus(): boolean {
        return document.activeElement === this._input;
    }

    focus(): void {
        this._input.focus();
    }

    blur() {
        this._input.blur();
    }

    // FIXME: for editor cell editor we don't need to blur the input element
    deactivate() {
        this._container.style.left = '0px';
        this._container.style.top = '0px';
    }

    changeRuntime(docSkeleton: DocumentSkeleton, scene: Scene, document: Documents) {
        // Need to empty text ranges when change doc.
        if (docSkeleton !== this._docSkeleton) {
            this.removeAllTextRanges();
        }

        this._docSkeleton = docSkeleton;

        this._scene = scene;

        this._activeViewport = scene.getViewports()[0];

        this._document = document;

        this._attachScrollEvent(this._activeViewport);
    }

    // Handler double click.
    handleDblClick(evt: IPointerEvent | IMouseEvent) {
        if (!this._scene || !this._isSelectionEnabled) {
            return;
        }

        const { offsetX: evtOffsetX, offsetY: evtOffsetY } = evt;

        const startNode = this._findNodeByCoord(evtOffsetX, evtOffsetY);
        if (startNode == null || startNode.node == null) {
            return;
        }

        const paragraphInfo = getParagraphInfoByGlyph(startNode.node);
        if (paragraphInfo == null) {
            return;
        }

        const { content, st, nodeIndex } = paragraphInfo;
        if (nodeIndex === -1) {
            return;
        }

        // Firefox do not support Segmenter in an old version, so you need a Segmenter polyfill if you want use it in Firefox.
        if (Intl.Segmenter == null) {
            return;
        }

        // Create a locale-specific word segmenter
        const segmenter = new Intl.Segmenter(undefined, { granularity: 'word' });
        const segments = segmenter.segment(content);

        let startOffset = Number.NEGATIVE_INFINITY;
        let endOffset = Number.NEGATIVE_INFINITY;

        // Use that for segmentation
        for (const { segment, index, isWordLike } of segments) {
            if (index <= nodeIndex && nodeIndex < index + segment.length && isWordLike) {
                startOffset = index + st;
                endOffset = index + st + segment.length;

                break;
            }
        }

        if (Number.isFinite(startOffset) && Number.isFinite(endOffset)) {
            this.removeAllTextRanges();

            const textRanges = [
                {
                    startOffset,
                    endOffset,
                },
            ];

            this.addTextRanges(textRanges, false);
        }
    }

    handleTripleClick(evt: IPointerEvent | IMouseEvent) {
        if (!this._scene || !this._isSelectionEnabled) {
            return;
        }

        const { offsetX: evtOffsetX, offsetY: evtOffsetY } = evt;

        const startNode = this._findNodeByCoord(evtOffsetX, evtOffsetY);
        if (startNode == null || startNode.node == null) {
            return;
        }

        const paragraphInfo = getParagraphInfoByGlyph(startNode.node);
        if (paragraphInfo == null) {
            return;
        }

        this.removeAllTextRanges();

        const { st, ed } = paragraphInfo;

        const textRanges: ITextRangeWithStyle[] = [
            {
                startOffset: st,
                endOffset: ed,
                collapsed: st === ed,
            },
        ];

        this.addTextRanges(textRanges, false);
    }

    // Handle pointer down.
    eventTrigger(evt: IPointerEvent | IMouseEvent) {
        if (!this._scene || !this._isSelectionEnabled) {
            return;
        }

        const scene = this._scene;

        const { offsetX: evtOffsetX, offsetY: evtOffsetY } = evt;

        const startNode = this._findNodeByCoord(evtOffsetX, evtOffsetY);

        const position = this._getNodePosition(startNode);

        if (position == null || startNode == null) {
            this._removeAllTextRanges();

            return;
        }
        const { segmentId, segmentPage } = startNode;

        if (segmentId && this._currentSegmentId && segmentId !== this._currentSegmentId) {
            this.setSegment(segmentId);
        }

        if (segmentId && segmentPage !== this._currentSegmentPage) {
            this.setSegmentPage(segmentPage);
        }

        if (startNode?.node.streamType === DataStreamTreeTokenType.PARAGRAPH) {
            position.isBack = true;
        }

        if (evt.shiftKey && this._getActiveRangeInstance()) {
            this._updateActiveRangeFocusPosition(position);
        } else if (evt.ctrlKey || this._isEmpty()) {
            const newTextSelection = new TextRange(scene, this._document!, this._docSkeleton!, position, undefined, this._selectionStyle);

            this._addTextRange(newTextSelection);
        } else {
            this._updateTextRangeAnchorPosition(position);
        }

        this._activeSelectionRefresh();

        scene.disableEvent();

        const scrollTimer = ScrollTimer.create(scene);
        this._scrollTimers.push(scrollTimer);
        scrollTimer.startScroll(evtOffsetX, evtOffsetY);

        this._onSelectionStart$.next(this._getActiveRangeInstance()?.startNodePosition);

        scene.getTransformer()?.clearSelectedObjects();

        let preMoveOffsetX = evtOffsetX;

        let preMoveOffsetY = evtOffsetY;

        this._scenePointerMoveSubs.push(scene.onPointerMove$.subscribeEvent((moveEvt: IPointerEvent | IMouseEvent) => {
            const { offsetX: moveOffsetX, offsetY: moveOffsetY } = moveEvt;
            scene.setCursor(CURSOR_TYPE.TEXT);

            if (Math.sqrt((moveOffsetX - preMoveOffsetX) ** 2 + (moveOffsetY - preMoveOffsetY) ** 2) < 3) {
                return;
            }

            this._moving(moveOffsetX, moveOffsetY);

            // scrollTimer.scrolling(moveOffsetX, moveOffsetY, () => {
            // this._moving(moveOffsetX, moveOffsetY);
            // });

            preMoveOffsetX = moveOffsetX;
            preMoveOffsetY = moveOffsetY;
        }));

        this._scenePointerUpSubs.push(scene.onPointerUp$.subscribeEvent(() => {
            // scene.onPointerMoveObserver.remove(this._moveObserver);
            // scene.onPointerUpObserver.remove(this._upObserver);
            [...this._scenePointerMoveSubs, ...this._scenePointerUpSubs].forEach((e) => {
                e.unsubscribe();
            });

            scene.enableEvent();

            const selectionInfo = {
                textRanges: this._getAllTextRanges(),
                segmentId: this._currentSegmentId,
                segmentPage: this._currentSegmentPage,
                style: this._selectionStyle,
                isEditing: false,
            };

            this._textSelectionInner$.next(selectionInfo);

            this._scrollTimers.forEach((timer) => {
                timer?.dispose();
            });

            this._scrollTimers = [];

            this._updateInputPosition();
        }));
    }

    removeAllTextRanges() {
        this._removeAllTextRanges();
        this.deactivate();
    }

    private _setSystemHighlightColorToStyle() {
        const { r, g, b, a } = getSystemHighlightColor();

        // Only set selection use highlight color.
        const style: ITextSelectionStyle = {
            strokeWidth: 1.5,
            stroke: 'rgba(0, 0, 0, 0)',
            strokeActive: 'rgba(0, 0, 0, 1)',
            fill: `rgba(${r}, ${g}, ${b}, ${a ?? 0.3})`,
        };

        this.setStyle(style);
    }

    private _getAllTextRanges() {
        return this._rangeList;
    }

    private _getActiveRange(): Nullable<IActiveTextRange> {
        const activeRange = this._rangeList.find((range) => range.isActive());

        if (activeRange == null) {
            return null;
        }

        const { startOffset, endOffset, collapsed, startNodePosition, endNodePosition, direction } = activeRange;

        if (startOffset == null || endOffset == null) {
            return null;
        }

        return {
            startOffset,
            endOffset,
            collapsed,
            startNodePosition,
            endNodePosition,
            direction,
            segmentId: this._currentSegmentId,
            segmentPage: this._currentSegmentPage,
            style: this._selectionStyle,
        };
    }

    private _add(textRange: Nullable<TextRange>) {
        if (textRange == null) {
            return;
        }

        this._addTextRange(textRange);

        // FIXME: @JOCS, why I need to refresh textRange? it already refreshed when create.
        textRange.refresh();
    }

    private _getActiveRangeInstance() {
        return this._rangeList.find((range) => range.isActive());
    }

    override dispose() {
        super.dispose();

        this._detachEvent();

        this._container.remove();
    }

    private _initDOM() {
        const container = document.createElement('div');
        container.style.position = 'fixed';
        container.style.left = '0px';
        container.style.top = '0px';

        const inputParent = document.createElement('div');
        const inputDom = document.createElement('div');

        inputParent.appendChild(inputDom);
        container.appendChild(inputParent);

        this._container = container;
        this._inputParent = inputParent;
        this._input = inputDom;

        this._initInput();
        this._initInputEvents();

        document.body.appendChild(container);
    }

    private _initInput() {
        this._inputParent.style.cssText = `
            position:absolute;
            height:1px;
            width:1px;
            overflow: hidden;
        `;

        this._input.contentEditable = 'true';

        this._input.classList.add('univer-editor');
        this._input.style.cssText = `
            position: absolute;
            overflow: hidden;
            opacity: 1;
            background: #000;
            color: transparent;
            outline: none;
            z-index: -2;
            caret-color: transparent;
            white-space: pre-wrap;
            user-select: text;
        `;
    }

    private _getNodePosition(node: Nullable<INodeInfo>) {
        if (node == null) {
            return;
        }

        const { node: glyph, ratioX, segmentPage } = node;

        const position = this._docSkeleton?.findPositionByGlyph(glyph, segmentPage);

        if (position == null) {
            return;
        }

        const HALF = 0.5;
        const isBack = ratioX < HALF;

        return {
            ...position,
            isBack,
        };
    }

    private _interactTextRange(textRange: TextRange) {
        const newTextSelection: TextRange[] = [];
        let hasIntersection = false;

        this._rangeList.forEach((range) => {
            if (range === textRange) {
                return true;
            }

            if (!textRange.isIntersection(range)) {
                newTextSelection.push(range);
            } else {
                hasIntersection = true;
                range.dispose();
            }
        });

        if (!hasIntersection) {
            return;
        }

        newTextSelection.push(textRange);

        this._rangeList = newTextSelection;
    }

    private _removeAllTextRanges() {
        this._rangeList.forEach((range) => {
            range.dispose();
        });

        this._rangeList = [];
    }

    private _deactivateAllTextRanges() {
        this._rangeList.forEach((range) => {
            range.deactivate();
        });
    }

    private _addTextRange(textRange: TextRange) {
        this._deactivateAllTextRanges();
        textRange.activate();

        this._rangeList.push(textRange);
    }

    private _updateTextRangeAnchorPosition(position: INodePosition) {
        if (!this._scene) {
            return;
        }

        let lastRange = this._rangeList.pop();

        if (!lastRange) {
            lastRange = new TextRange(this._scene, this._document!, this._docSkeleton!, position, undefined, this._selectionStyle);
        }

        this._removeAllTextRanges();
        lastRange.activate();
        lastRange.anchorNodePosition = position;
        lastRange.focusNodePosition = null;
        this._rangeList = [lastRange];
    }

    private _updateActiveRangeFocusPosition(position: INodePosition) {
        if (!this._scene) {
            this._logService.error('[TextSelectionRenderManager] _updateActiveRangeFocusPosition: scene is null');

            return;
        }

        const activeTextRange = this._getActiveRangeInstance();

        if (activeTextRange == null || activeTextRange.anchorNodePosition == null) {
            this._logService.error(
                '[TextSelectionRenderManager] _updateActiveRangeFocusPosition: active range has no anchor'
            );

            return;
        }

        this._removeAllTextRanges();
        activeTextRange.activate();
        activeTextRange.focusNodePosition = position;

        this.deactivate();
        this._rangeList = [activeTextRange];
    }

    private _isEmpty() {
        return this._rangeList.length === 0;
    }

    private _getCanvasOffset() {
        const engine = this._scene?.getEngine() as Engine;
        return getCanvasOffsetByEngine(engine);
    }

    private _updateInputPosition() {
        const activeRangeInstance = this._getActiveRangeInstance();
        const anchor = activeRangeInstance?.getAnchor();

        if (!anchor || (anchor && !anchor.visible) || this._activeViewport == null) {
            this.focus();
            return;
        }

        const { left, top } = anchor;

        const absoluteCoord = this._activeViewport.getAbsoluteVector(Vector2.FromArray([left, top]));

        const { x, y } = absoluteCoord;

        let { left: canvasLeft, top: canvasTop } = this._getCanvasOffset();

        canvasLeft += x;

        canvasTop += y;

        this.activate(canvasLeft, canvasTop);
    }

    private _moving(moveOffsetX: number, moveOffsetY: number) {
        if (this._docSkeleton == null) {
            return;
        }

        const endNode = this._findNodeByCoord(moveOffsetX, moveOffsetY);

        const focusNodePosition = this._getNodePosition(endNode);

        if (!focusNodePosition) {
            return;
        }

        const activeRangeInstance = this._getActiveRangeInstance();

        if (!activeRangeInstance) {
            return;
        }

        activeRangeInstance.focusNodePosition = focusNodePosition;

        activeRangeInstance.refresh();

        this.deactivate();

        this._interactTextRange(activeRangeInstance);

        this._scene?.getEngine()?.setRemainCapture();
    }

    private _attachScrollEvent(viewport: Nullable<Viewport>) {
        if (viewport == null || this._docSkeleton == null) {
            return;
        }
        const unitId = this._docSkeleton.getViewModel().getDataModel().getUnitId();
        const key = `${unitId}_${viewport.viewportKey}`;

        if (this._viewPortObserverMap.has(key)) {
            return;
        }

        const scrollBefore = viewport.onScrollBefore$.subscribeEvent((param: IScrollObserverParam) => {
            const viewport = param.viewport;
            if (!viewport) {
                return;
            }

            const activeRangeInstance = this._getActiveRangeInstance();

            activeRangeInstance?.activeStatic();
        });

        const scrollStop = viewport.onScrollStop$.subscribeEvent((param: IScrollObserverParam) => {
            const viewport = param.viewport;
            if (!viewport) {
                return;
            }

            const bounds = viewport.getBounding();

            const activeRangeInstance = this._getActiveRangeInstance();

            const anchor = activeRangeInstance?.getAnchor();

            if (!anchor || (anchor && !anchor.visible)) {
                return;
            }

            if (bounds) {
                const { left, top, right, bottom } = bounds.viewBound;

                if (anchor.left < left || anchor.left > right || anchor.top < top || anchor.top > bottom) {
                    activeRangeInstance?.deactivateStatic();
                    return;
                }
            }

            this._updateInputPosition();
        });

        this._viewPortObserverMap.set(key, {
            scrollBefore,
            scrollStop,
        });
    }

    // FIXME: listeners here are not correctly disposed
    private _initInputEvents() {
        this.disposeWithMe(
            fromEvent(this._input, 'keydown').subscribe((e) => {
                if (this._isIMEInputApply) {
                    return;
                }

                this._eventHandle(e, (config) => {
                    this._onKeydown$.next(config);
                });
            })
        );

        this.disposeWithMe(
            fromEvent(this._input, 'input').subscribe((e) => {
                if (this._isIMEInputApply) {
                    return;
                }

                this._eventHandle(e, (config) => {
                    this._onInputBefore$.next(config);
                    this._onInput$.next(config);
                });
            })
        );

        this.disposeWithMe(
            fromEvent(this._input, 'compositionstart').subscribe((e) => {
                this._isIMEInputApply = true;

                this._eventHandle(e, (config) => {
                    this._onCompositionstart$.next(config);
                });
            })
        );

        this.disposeWithMe(
            fromEvent(this._input, 'compositionend').subscribe((e) => {
                this._isIMEInputApply = false;

                this._eventHandle(e, (config) => {
                    this._onCompositionend$.next(config);
                });
            })
        );

        this.disposeWithMe(
            fromEvent(this._input, 'compositionupdate').subscribe((e) => {
                this._eventHandle(e, (config) => {
                    this._onInputBefore$.next(config);
                    this._onCompositionupdate$.next(config);
                });
            })
        );

        this.disposeWithMe(
            fromEvent(this._input, 'paste').subscribe((e) => {
                this._eventHandle(e, (config) => {
                    this._onPaste$.next(config);
                });
            })
        );

        this.disposeWithMe(
            fromEvent(this._input, 'focus').subscribe((e) => {
                this._eventHandle(e, (config) => {
                    this._onFocus$.next(config);
                });
            })
        );

        this.disposeWithMe(
            fromEvent(this._input, 'pointerdown').subscribe((e) => {
                this._eventHandle(e, () => {
                    this._onBlur$.next();
                });
            })
        );

        this.disposeWithMe(
            fromEvent(this._input, 'blur').subscribe((e) => {
                this._eventHandle(e, (config) => {
                    this._onBlur$.next(config);
                });
            })
        );
    }

    private _eventHandle(e: Event | CompositionEvent | KeyboardEvent, func: (config: IEditorInputConfig) => void) {
        const content = this._input.textContent || '';

        this._input.innerHTML = '';

        const activeRange = this._getActiveRange();
        const rangeList = this._getAllTextRanges();

        func({
            event: e,
            content,
            activeRange,
            rangeList,
        });
    }

    private _getTransformCoordForDocumentOffset(evtOffsetX: number, evtOffsetY: number) {
        const { documentTransform } = this._document!.getOffsetConfig();
        if (this._activeViewport == null || documentTransform == null) {
            return;
        }

        const originCoord = this._activeViewport.transformVector2SceneCoord(Vector2.FromArray([evtOffsetX, evtOffsetY]));

        if (!originCoord) {
            return;
        }

        return documentTransform.clone().invert().applyPoint(originCoord);
    }

    private _findNodeByCoord(evtOffsetX: number, evtOffsetY: number) {
        const coord = this._getTransformCoordForDocumentOffset(evtOffsetX, evtOffsetY);

        if (coord == null) {
            return;
        }

        const {
            pageLayoutType = PageLayoutType.VERTICAL,
            pageMarginLeft,
            pageMarginTop,
        } = this._document!.getOffsetConfig();

        const nodeInfo = this._docSkeleton?.findNodeByCoord(
            coord, pageLayoutType, pageMarginLeft, pageMarginTop
        );

        return nodeInfo;
    }

    private _detachEvent() {
        this._onInputBefore$.complete();
        this._onKeydown$.complete();
        this._onInput$.complete();
        this._onCompositionstart$.complete();
        this._onCompositionupdate$.complete();
        this._onCompositionend$.complete();
        this._onSelectionStart$.complete();
    }

    private _activeSelectionRefresh() {
        if (this._docSkeleton == null) {
            return;
        }
        const activeRangeInstance = this._getActiveRangeInstance();

        activeRangeInstance?.refresh();
    }
}

export const ITextSelectionRenderManager = createIdentifier<TextSelectionRenderManager>(
    'univer.doc.text-selection-render-manager'
);<|MERGE_RESOLUTION|>--- conflicted
+++ resolved
@@ -103,11 +103,8 @@
     segmentId: string;
     isEditing: boolean;
     style: ITextSelectionStyle;
-<<<<<<< HEAD
+    segmentPage: number;
     options?: { [key: string]: boolean };
-=======
-    segmentPage: number;
->>>>>>> 709e4b14
 }
 
 export interface IActiveTextRange {
@@ -146,13 +143,9 @@
     setStyle(style: ITextSelectionStyle): void;
     resetStyle(): void;
     removeAllTextRanges(): void;
-<<<<<<< HEAD
 
     addTextRanges(ranges: ISuccinctTextRangeParam[], isEditing?: boolean, options?: { [key: string]: boolean }): void;
 
-=======
-    addTextRanges(ranges: ISuccinctTextRangeParam[], isEditing?: boolean): void;
->>>>>>> 709e4b14
     sync(): void;
     activate(x: number, y: number): void;
     deactivate(): void;
@@ -207,13 +200,10 @@
 
     private readonly _onBlur$ = new Subject<Nullable<IEditorInputConfig>>();
     readonly onBlur$ = this._onBlur$.asObservable();
-<<<<<<< HEAD
 
     private readonly _onPointerDown$ = new Subject<void>();
     readonly onPointerDown$ = this._onPointerDown$.asObservable();
 
-=======
->>>>>>> 709e4b14
     private _container!: HTMLDivElement;
     private _inputParent!: HTMLDivElement;
     private _input!: HTMLDivElement;
@@ -285,17 +275,12 @@
         this._isSelectionEnabled = false;
     }
 
-<<<<<<< HEAD
     addTextRanges(ranges: ISuccinctTextRangeParam[], isEditing = true, options?: { [key: string]: boolean }) {
-        const { _scene: scene, _docSkeleton: docSkeleton } = this;
-=======
-    addTextRanges(ranges: ISuccinctTextRangeParam[], isEditing = true) {
         const {
             _scene: scene, _docSkeleton: docSkeleton, _document: document,
             _currentSegmentId: segmentId, _currentSegmentPage: segmentPage,
             _selectionStyle: style,
         } = this;
->>>>>>> 709e4b14
 
         for (const range of ranges) {
             const textSelection = cursorConvertToTextRange(scene!, {
