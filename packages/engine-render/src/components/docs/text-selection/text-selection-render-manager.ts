/**
 * Copyright 2023-present DreamNum Inc.
 *
 * Licensed under the Apache License, Version 2.0 (the "License");
 * you may not use this file except in compliance with the License.
 * You may obtain a copy of the License at
 *
 *     http://www.apache.org/licenses/LICENSE-2.0
 *
 * Unless required by applicable law or agreed to in writing, software
 * distributed under the License is distributed on an "AS IS" BASIS,
 * WITHOUT WARRANTIES OR CONDITIONS OF ANY KIND, either express or implied.
 * See the License for the specific language governing permissions and
 * limitations under the License.
 */

import type { Nullable } from '@univerjs/core';
import { createIdentifier, DataStreamTreeTokenType, ILogService, RxDisposable } from '@univerjs/core';
import type { Observable, Subscription } from 'rxjs';
import { BehaviorSubject, fromEvent, Subject } from 'rxjs';

import { CURSOR_TYPE } from '../../../basics/const';
import { PageLayoutType } from '../../../basics/i-document-skeleton-cached';
import type { IMouseEvent, IPointerEvent } from '../../../basics/i-events';
import type { INodeInfo, INodePosition } from '../../../basics/interfaces';
import type {
    ISuccinctDocRangeParam,
    ITextRangeWithStyle,
    ITextSelectionStyle,
    RANGE_DIRECTION,
} from '../../../basics/range';
import { NORMAL_TEXT_SELECTION_PLUGIN_STYLE } from '../../../basics/range';
import { Vector2 } from '../../../basics/vector2';
import type { Engine } from '../../../engine';
import type { Scene } from '../../../scene';
import { ScrollTimer } from '../../../scroll-timer';
import type { IScrollObserverParam, Viewport } from '../../../viewport';
import type { DocumentSkeleton, IFindNodeRestrictions } from '../layout/doc-skeleton';
import type { Documents } from '../document';
import { getSystemHighlightColor } from '../../../basics/tools';
import { TextRange } from './text-range';
import type { RectRange } from './rect-range';
import { getCanvasOffsetByEngine, getParagraphInfoByGlyph, getRangeListFromCharIndex, getRangeListFromSelection } from './selection-utils';

export interface ITextSelectionInnerParam {
    textRanges: TextRange[];
    rectRanges: RectRange[];
    segmentId: string;
    isEditing: boolean;
    style: ITextSelectionStyle;
    segmentPage: number;
    options?: { [key: string]: boolean };
}

export interface IActiveTextRange {
    startOffset: number;
    endOffset: number;
    collapsed: boolean;
    startNodePosition: Nullable<INodePosition>;
    endNodePosition: Nullable<INodePosition>;
    direction: RANGE_DIRECTION;
    segmentId: string;
    segmentPage: number;
    style: ITextSelectionStyle;
}

export interface ITextSelectionRenderManager {
    readonly onInputBefore$: Observable<Nullable<IEditorInputConfig>>;
    readonly onKeydown$: Observable<Nullable<IEditorInputConfig>>;
    readonly onInput$: Observable<Nullable<IEditorInputConfig>>;
    readonly onPointerDown$: Observable<void>;
    readonly onCompositionstart$: Observable<Nullable<IEditorInputConfig>>;
    readonly onCompositionupdate$: Observable<Nullable<IEditorInputConfig>>;
    readonly onCompositionend$: Observable<Nullable<IEditorInputConfig>>;
    readonly onSelectionStart$: Observable<Nullable<INodePosition>>;
    readonly onPaste$: Observable<Nullable<IEditorInputConfig>>;
    readonly onFocus$: Observable<Nullable<IEditorInputConfig>>;
    readonly onBlur$: Observable<Nullable<IEditorInputConfig>>;
    readonly textSelectionInner$: Observable<Nullable<ITextSelectionInnerParam>>;

    __getEditorContainer(): HTMLElement;
    getViewPort(): Viewport;
    enableSelection(): void;
    disableSelection(): void;
    setSegment(id: string): void;
    getSegment(): string;
    setSegmentPage(pageIndex: number): void;
    getSegmentPage(): number;
    setStyle(style: ITextSelectionStyle): void;
    resetStyle(): void;

    removeAllRanges(): void;
    addDocRanges(ranges: ISuccinctDocRangeParam[], isEditing?: boolean, options?: { [key: string]: boolean }): void;

    sync(): void;

    activate(x: number, y: number): void;
    deactivate(): void;
    hasFocus(): boolean;
    focus(): void;
    blur(): void;
    focusEditor(): void;
    blurEditor(): void;

    changeRuntime(docSkeleton: DocumentSkeleton, scene: Scene, document: Documents): void;
    dispose(): void;
    handleDblClick(evt: IPointerEvent | IMouseEvent): void;
    handleTripleClick(evt: IPointerEvent | IMouseEvent): void;
    onPointDown(evt: IPointerEvent | IMouseEvent): void;
    setCursorManually(evtOffsetX: number, evtOffsetY: number): void;
}

export interface IEditorInputConfig {
    event: Event | CompositionEvent | KeyboardEvent;
    content?: string;
    activeRange?: Nullable<ITextRangeWithStyle>;
    rangeList?: TextRange[];
}

export class TextSelectionRenderManager extends RxDisposable implements ITextSelectionRenderManager {
    private readonly _onInputBefore$ = new Subject<Nullable<IEditorInputConfig>>();
    readonly onInputBefore$ = this._onInputBefore$.asObservable();

    private readonly _onKeydown$ = new BehaviorSubject<Nullable<IEditorInputConfig>>(null);
    readonly onKeydown$ = this._onKeydown$.asObservable();

    private readonly _onInput$ = new BehaviorSubject<Nullable<IEditorInputConfig>>(null);
    readonly onInput$ = this._onInput$.asObservable();

    private readonly _onCompositionstart$ = new BehaviorSubject<Nullable<IEditorInputConfig>>(null);
    readonly onCompositionstart$ = this._onCompositionstart$.asObservable();

    private readonly _onCompositionupdate$ = new BehaviorSubject<Nullable<IEditorInputConfig>>(null);
    readonly onCompositionupdate$ = this._onCompositionupdate$.asObservable();

    private readonly _onCompositionend$ = new BehaviorSubject<Nullable<IEditorInputConfig>>(null);
    readonly onCompositionend$ = this._onCompositionend$.asObservable();

    private readonly _onSelectionStart$ = new BehaviorSubject<Nullable<INodePosition>>(null);
    readonly onSelectionStart$ = this._onSelectionStart$.asObservable();

    private readonly _onPaste$ = new Subject<Nullable<IEditorInputConfig>>();
    readonly onPaste$ = this._onPaste$.asObservable();

    private readonly _textSelectionInner$ = new BehaviorSubject<Nullable<ITextSelectionInnerParam>>(null);
    readonly textSelectionInner$ = this._textSelectionInner$.asObservable();

    private readonly _onFocus$ = new Subject<Nullable<IEditorInputConfig>>();
    readonly onFocus$ = this._onFocus$.asObservable();

    private readonly _onBlur$ = new Subject<Nullable<IEditorInputConfig>>();
    readonly onBlur$ = this._onBlur$.asObservable();

    private readonly _onPointerDown$ = new Subject<void>();
    readonly onPointerDown$ = this._onPointerDown$.asObservable();

    private _container!: HTMLDivElement;
    private _inputParent!: HTMLDivElement;
    private _input!: HTMLDivElement;
    private _scrollTimers: ScrollTimer[] = [];
    private _rangeList: TextRange[] = [];
    // Use to cache range list in moving.
    private _rangeListCache: TextRange[] = [];
    // Rect range list.
    private _rectRangeList: RectRange[] = [];
    // Use to cache rect range list in moving.
    private _rectRangeListCache: RectRange[] = [];
    private _anchorNodePosition: Nullable<INodePosition> = null;
    private _focusNodePosition: Nullable<INodePosition> = null;

    private _currentSegmentId: string = '';
    private _currentSegmentPage: number = -1;
    private _selectionStyle: ITextSelectionStyle = NORMAL_TEXT_SELECTION_PLUGIN_STYLE;
    private _isSelectionEnabled: boolean = true;
    private _viewPortObserverMap = new Map<
        string,
        {
            scrollStop: Nullable<Subscription>;
            scrollBefore: Nullable<Subscription>;
        }
    >();

    private _isIMEInputApply = false;
    private _activeViewport!: Viewport;
    private _docSkeleton: Nullable<DocumentSkeleton>;
    private _scene: Nullable<Scene>;
    private _document: Nullable<Documents>;
    private _scenePointerMoveSubs: Array<Subscription> = [];
    private _scenePointerUpSubs: Array<Subscription> = [];
    private _editorFocusing = true;

    constructor(@ILogService private readonly _logService: ILogService) {
        super();
        this._initDOM();
        this._setSystemHighlightColorToStyle();
    }

    __getEditorContainer(): HTMLElement {
        return this._container;
    }

    getViewPort() {
        return this._activeViewport;
    }

    setSegment(id: string) {
        this._currentSegmentId = id;
    }

    getSegment() {
        return this._currentSegmentId;
    }

    setSegmentPage(pageIndex: number) {
        this._currentSegmentPage = pageIndex;
    }

    getSegmentPage() {
        return this._currentSegmentPage;
    }

    setStyle(style: ITextSelectionStyle = NORMAL_TEXT_SELECTION_PLUGIN_STYLE) {
        this._selectionStyle = style;
    }

    resetStyle() {
        this.setStyle();
    }

    enableSelection() {
        this._isSelectionEnabled = true;
    }

    disableSelection() {
        this._isSelectionEnabled = false;
    }

    addDocRanges(ranges: ISuccinctDocRangeParam[], isEditing = true, options?: { [key: string]: boolean }) {
        const {
            _scene: scene, _docSkeleton: docSkeleton, _document: document,
            _currentSegmentId: segmentId, _currentSegmentPage: segmentPage,
            _selectionStyle: style,
        } = this;

        for (const range of ranges) {
            const { startOffset, endOffset } = range;

            const rangeList = getRangeListFromCharIndex(
                startOffset, endOffset, scene!, document!, docSkeleton!, style, segmentId, segmentPage
            );

            if (rangeList == null) {
                continue;
            }

            const { textRanges, rectRanges } = rangeList;

            for (const textRange of textRanges) {
                this._addTextRange(textRange);
            }

            this._addRectRanges(rectRanges);
        }

        this._textSelectionInner$.next({
            textRanges: this._getAllTextRanges(),
            rectRanges: this._getAllRectRanges(),
            segmentId,
            segmentPage,
            style,
            isEditing,
            options,
        });

        this._updateInputPosition();
    }

    setCursorManually(evtOffsetX: number, evtOffsetY: number) {
        const startNode = this.findNodeByCoord(evtOffsetX, evtOffsetY, {
            strict: true,
            segmentId: this._currentSegmentId,
            segmentPage: this._currentSegmentPage,
        });

        const position = this._getNodePosition(startNode);

        if (position == null) {
            this._removeAllRanges();

            return;
        }

        if (startNode?.node.streamType === DataStreamTreeTokenType.PARAGRAPH) {
            position.isBack = true;
        }

        // TODO: @Jocs It's better to create a new textRange after remove all text ranges? because segment id will change.
        this._updateTextRangeAnchorPosition(position);

        this._activeSelectionRefresh();

        this._textSelectionInner$.next({
            textRanges: this._getAllTextRanges(),
            rectRanges: this._getAllRectRanges(),
            segmentId: this._currentSegmentId,
            segmentPage: this._currentSegmentPage,
            style: this._selectionStyle,
            isEditing: false,
        });
    }

    // Sync canvas selection to dom selection.
    sync() {
        this._updateInputPosition();
    }

    activate(x: number, y: number) {
        this._container.style.left = `${x}px`;
        this._container.style.top = `${y}px`;
        this._container.style.zIndex = '1000';

        this.focus();
    }

    hasFocus(): boolean {
        return document.activeElement === this._input;
    }

    focus(): void {
        if (!this._editorFocusing) {
            return;
        }
        this._input.focus();
    }

    blur() {
        this._input.blur();
    }

    focusEditor(): void {
        this._editorFocusing = true;
        this.focus();
    }

    blurEditor(): void {
        this._editorFocusing = false;
        this.blur();
    }

    // FIXME: for editor cell editor we don't need to blur the input element
    deactivate() {
        this._container.style.left = '0px';
        this._container.style.top = '0px';
    }

    changeRuntime(docSkeleton: DocumentSkeleton, scene: Scene, document: Documents) {
        // Need to empty text ranges when change doc.
        if (docSkeleton !== this._docSkeleton) {
            this.removeAllRanges();
        }

        this._docSkeleton = docSkeleton;

        this._scene = scene;

        this._activeViewport = scene.getViewports()[0];

        this._document = document;

        this._attachScrollEvent(this._activeViewport);
    }

    // Handler double click.
    handleDblClick(evt: IPointerEvent | IMouseEvent) {
        if (!this._scene || !this._isSelectionEnabled) {
            return;
        }

        const { offsetX: evtOffsetX, offsetY: evtOffsetY } = evt;

        const startNode = this.findNodeByCoord(evtOffsetX, evtOffsetY, {
            strict: false,
            segmentId: this._currentSegmentId,
            segmentPage: this._currentSegmentPage,
        });
        if (startNode == null || startNode.node == null) {
            return;
        }

        const paragraphInfo = getParagraphInfoByGlyph(startNode.node);
        if (paragraphInfo == null) {
            return;
        }

        const { content, st, nodeIndex } = paragraphInfo;
        if (nodeIndex === -1) {
            return;
        }

        // Firefox do not support Segmenter in an old version, so you need a Segmenter polyfill if you want use it in Firefox.
        if (Intl.Segmenter == null) {
            return;
        }

        // Create a locale-specific word segmenter
        const segmenter = new Intl.Segmenter(undefined, { granularity: 'word' });
        const segments = segmenter.segment(content);

        let startOffset = Number.NEGATIVE_INFINITY;
        let endOffset = Number.NEGATIVE_INFINITY;

        // Use that for segmentation
        for (const { segment, index, isWordLike } of segments) {
            if (index <= nodeIndex && nodeIndex < index + segment.length && isWordLike) {
                startOffset = index + st;
                endOffset = index + st + segment.length;

                break;
            }
        }

        if (Number.isFinite(startOffset) && Number.isFinite(endOffset)) {
            this.removeAllRanges();

            const textRanges = [
                {
                    startOffset,
                    endOffset,
                },
            ];

            this.addDocRanges(textRanges, false);
        }
    }

    handleTripleClick(evt: IPointerEvent | IMouseEvent) {
        if (!this._scene || !this._isSelectionEnabled) {
            return;
        }

        const { offsetX: evtOffsetX, offsetY: evtOffsetY } = evt;

        const startNode = this.findNodeByCoord(evtOffsetX, evtOffsetY, {
            strict: false,
            segmentId: this._currentSegmentId,
            segmentPage: this._currentSegmentPage,
        });
        if (startNode == null || startNode.node == null) {
            return;
        }

        const paragraphInfo = getParagraphInfoByGlyph(startNode.node);
        if (paragraphInfo == null) {
            return;
        }

        this.removeAllRanges();

        const { st, ed } = paragraphInfo;

        const textRanges: ITextRangeWithStyle[] = [
            {
                startOffset: st,
                endOffset: ed,
                collapsed: st === ed,
            },
        ];

        this.addDocRanges(textRanges, false);
    }

    // Handle pointer down.
    onPointDown(evt: IPointerEvent | IMouseEvent) {
        if (!this._scene || !this._isSelectionEnabled) {
            return;
        }
        this._editorFocusing = true;
        const scene = this._scene;

        const { offsetX: evtOffsetX, offsetY: evtOffsetY } = evt;

        const startNode = this.findNodeByCoord(evtOffsetX, evtOffsetY, {
            strict: false,
            segmentId: this._currentSegmentId,
            segmentPage: this._currentSegmentPage,
        });

        const position = this._getNodePosition(startNode);

        if (position == null || startNode == null) {
            this._removeAllRanges();

            return;
        }

        if (startNode?.node.streamType === DataStreamTreeTokenType.PARAGRAPH) {
            position.isBack = true;
        }

        const textSelection = this._textSelectionInner$.value;
        if (startNode && evt.button === 2 && textSelection) {
            const nodeCharIndex = this._docSkeleton?.findCharIndexByPosition(position);
            if (typeof nodeCharIndex === 'number' && textSelection.textRanges.some((textRange) => textRange.startOffset! <= nodeCharIndex && textRange.endOffset! > nodeCharIndex)) {
                return;
            }

            if (typeof nodeCharIndex === 'number' && textSelection.rectRanges.some((rectRange) => rectRange.startOffset! <= nodeCharIndex && rectRange.endOffset! >= nodeCharIndex)) {
                return;
            }
        }

        const { segmentId, segmentPage } = startNode;

        if (segmentId && this._currentSegmentId && segmentId !== this._currentSegmentId) {
            this.setSegment(segmentId);
        }

        if (segmentId && segmentPage !== this._currentSegmentPage) {
            this.setSegmentPage(segmentPage);
        }

        this._anchorNodePosition = position;

        if (evt.shiftKey && this._getActiveRangeInstance()) {
            this._updateActiveRangePosition(position);
        } else if (!evt.ctrlKey && !this._isEmpty()) {
            this._removeAllRanges();
        }

        scene.disableEvent();

        const scrollTimer = ScrollTimer.create(scene);
        this._scrollTimers.push(scrollTimer);
        scrollTimer.startScroll(evtOffsetX, evtOffsetY);

        this._onSelectionStart$.next(this._getActiveRangeInstance()?.startNodePosition);

        scene.getTransformer()?.clearSelectedObjects();

        let preMoveOffsetX = evtOffsetX;

        let preMoveOffsetY = evtOffsetY;

        this._scenePointerMoveSubs.push(scene.onPointerMove$.subscribeEvent((moveEvt: IPointerEvent | IMouseEvent) => {
            const { offsetX: moveOffsetX, offsetY: moveOffsetY } = moveEvt;
            scene.setCursor(CURSOR_TYPE.TEXT);

            if (Math.sqrt((moveOffsetX - preMoveOffsetX) ** 2 + (moveOffsetY - preMoveOffsetY) ** 2) < 3) {
                return;
            }

            this._moving(moveOffsetX, moveOffsetY);

            preMoveOffsetX = moveOffsetX;
            preMoveOffsetY = moveOffsetY;
        }));

        this._scenePointerUpSubs.push(scene.onPointerUp$.subscribeEvent(() => {
            [...this._scenePointerMoveSubs, ...this._scenePointerUpSubs].forEach((e) => {
                e.unsubscribe();
            });
            scene.enableEvent();

            // Add cursor.
            if (this._anchorNodePosition && !this._focusNodePosition) {
                const textRange = new TextRange(this._scene!, this._document!, this._docSkeleton!, this._anchorNodePosition, undefined, this._selectionStyle, this._currentSegmentId);

                this._addTextRange(textRange);
            } else if (this._anchorNodePosition && this._focusNodePosition) {
                for (const textRange of this._rangeListCache) {
                    this._addTextRange(textRange);
                }

                this._addRectRanges(this._rectRangeListCache);

                this._rangeListCache = [];
                this._rectRangeListCache = [];
            }

            this._anchorNodePosition = null;
            this._focusNodePosition = null;

            const selectionInfo = {
                textRanges: this._getAllTextRanges(),
                rectRanges: this._getAllRectRanges(),
                segmentId: this._currentSegmentId,
                segmentPage: this._currentSegmentPage,
                style: this._selectionStyle,
                isEditing: false,
            };

            this._textSelectionInner$.next(selectionInfo);

            this._scrollTimers.forEach((timer) => {
                timer?.dispose();
            });

            this._scrollTimers = [];

            this._updateInputPosition();
        }));
    }

    removeAllRanges() {
        this._removeAllRanges();
        this.deactivate();
    }

    private _setSystemHighlightColorToStyle() {
        const { r, g, b, a } = getSystemHighlightColor();

        // Only set selection use highlight color.
        const style: ITextSelectionStyle = {
            strokeWidth: 1.5,
            stroke: 'rgba(0, 0, 0, 0)',
            strokeActive: 'rgba(0, 0, 0, 1)',
            fill: `rgba(${r}, ${g}, ${b}, ${a ?? 0.3})`,
        };

        this.setStyle(style);
    }

    private _getAllTextRanges() {
        return this._rangeList;
    }

    private _getAllRectRanges() {
        return this._rectRangeList;
    }

    private _getActiveRange(): Nullable<IActiveTextRange> {
        const activeRange = this._rangeList.find((range) => range.isActive());

        if (activeRange == null) {
            return null;
        }

        const { startOffset, endOffset, collapsed, startNodePosition, endNodePosition, direction } = activeRange;

        if (startOffset == null || endOffset == null) {
            return null;
        }

        return {
            startOffset,
            endOffset,
            collapsed,
            startNodePosition,
            endNodePosition,
            direction,
            segmentId: this._currentSegmentId,
            segmentPage: this._currentSegmentPage,
            style: this._selectionStyle,
        };
    }

    private _getActiveRangeInstance() {
        return this._rangeList.find((range) => range.isActive());
    }

    override dispose() {
        super.dispose();

        this._detachEvent();
        this._removeAllRanges();
        this._container.remove();
    }

    private _initDOM() {
        const container = document.createElement('div');
        container.style.position = 'fixed';
        container.style.left = '0px';
        container.style.top = '0px';

        const inputParent = document.createElement('div');
        const inputDom = document.createElement('div');

        inputParent.appendChild(inputDom);
        container.appendChild(inputParent);

        this._container = container;
        this._inputParent = inputParent;
        this._input = inputDom;

        this._initInput();
        this._initInputEvents();

        document.body.appendChild(container);
    }

    private _initInput() {
        this._inputParent.style.cssText = `
            position:absolute;
            height:1px;
            width:1px;
            overflow: hidden;
        `;

        this._input.contentEditable = 'true';

        this._input.classList.add('univer-editor');
        this._input.style.cssText = `
            position: absolute;
            overflow: hidden;
            opacity: 1;
            background: #000;
            color: transparent;
            outline: none;
            z-index: -2;
            caret-color: transparent;
            white-space: pre-wrap;
            user-select: text;
        `;
    }

    private _getNodePosition(node: Nullable<INodeInfo>): Nullable<INodePosition> {
        if (node == null) {
            return;
        }

        const { node: glyph, ratioX, segmentPage } = node;

        const position = this._docSkeleton?.findPositionByGlyph(glyph, segmentPage);

        if (position == null) {
            return;
        }

        const HALF = 0.5;
        const isBack = ratioX < HALF;

        return {
            ...position,
            isBack,
        };
    }

    private _interactTextRanges(textRanges: TextRange[]) {
        const newTextRanges: TextRange[] = [];

        for (const range of this._rangeList) {
            if (textRanges.some((textRange) => textRange.isIntersection(range))) {
                range.dispose();
                continue;
            }

            newTextRanges.push(range);
        }

        this._rangeList = newTextRanges;
    }

    private _interactRectRanges(rectRanges: RectRange[]) {
        const newRanges: RectRange[] = [];

        for (const range of this._rectRangeList) {
            if (rectRanges.some((rectRange) => rectRange.isIntersection(range))) {
                range.dispose();
                continue;
            }

            newRanges.push(range);
        }

        this._rectRangeList = newRanges;
    }

    private _removeAllRanges() {
        this._removeAllTextRanges();
        this._removeAllRectRanges();
    }

    private _removeAllCacheRanges() {
        this._rangeListCache.forEach((range) => {
            range.dispose();
        });

        this._rectRangeListCache.forEach((range) => {
            range.dispose();
        });

        this._rangeListCache = [];
        this._rectRangeListCache = [];
    }

    private _removeAllTextRanges() {
        this._rangeList.forEach((range) => {
            range.dispose();
        });

        this._rangeList = [];
    }

    private _removeAllRectRanges() {
        this._rectRangeList.forEach((range) => {
            range.dispose();
        });

        this._rectRangeList = [];
    }

    private _deactivateAllTextRanges() {
        this._rangeList.forEach((range) => {
            range.deactivate();
        });
    }

    private _deactivateAllRectRanges() {
        this._rectRangeList.forEach((range) => {
            range.deactivate();
        });
    }

    private _addTextRangesToCache(textRanges: TextRange[]) {
        this._rangeListCache.push(...textRanges);
    }

    private _addTextRange(textRange: TextRange) {
        this._deactivateAllTextRanges();
        textRange.activate();

        this._rangeList.push(textRange);
    }

    private _addRectRangesToCache(rectRanges: RectRange[]) {
        this._rectRangeListCache.push(...rectRanges);
    }

    private _addRectRanges(rectRanges: RectRange[]) {
        if (rectRanges.length === 0) {
            return;
        }

        this._deactivateAllRectRanges();
        rectRanges[rectRanges.length - 1].activate();

        this._rectRangeList.push(...rectRanges);
    }

    private _updateTextRangeAnchorPosition(position: INodePosition) {
        if (!this._scene) {
            return;
        }

        let lastRange = this._rangeList.pop();

        if (!lastRange) {
            lastRange = new TextRange(this._scene, this._document!, this._docSkeleton!, position, undefined, this._selectionStyle, this._currentSegmentId);
        }

        this._removeAllTextRanges();
        lastRange.activate();
        lastRange.anchorNodePosition = position;
        lastRange.focusNodePosition = null;
        this._rangeList = [lastRange];
    }

    private _updateActiveRangePosition(position: INodePosition) {
        if (!this._scene) {
            this._logService.error('[TextSelectionRenderManager] _updateActiveRangeFocusPosition: scene is null');

            return;
        }

        const activeTextRange = this._getActiveRangeInstance();

        if (activeTextRange == null || activeTextRange.anchorNodePosition == null) {
            this._logService.error(
                '[TextSelectionRenderManager] _updateActiveRangeFocusPosition: active range has no anchor'
            );

            return;
        }

        this._removeAllRanges();

        this._anchorNodePosition = activeTextRange.anchorNodePosition;
        this._focusNodePosition = position;

        const { _anchorNodePosition, _focusNodePosition, _scene, _document, _docSkeleton, _selectionStyle, _currentSegmentId, _currentSegmentPage } = this;

        if (_anchorNodePosition == null || _focusNodePosition == null || _scene == null || _document == null || _docSkeleton == null) {
            return;
        }

        const ranges = getRangeListFromSelection(
            _anchorNodePosition,
            _focusNodePosition,
            _scene,
            _document,
            _docSkeleton,
            _selectionStyle,
            _currentSegmentId,
            _currentSegmentPage
        );

        if (ranges == null) {
            return;
        }

        const { textRanges, rectRanges } = ranges;

        this._addTextRangesToCache(textRanges);
        this._addRectRangesToCache(rectRanges);

        this.deactivate();
    }

    private _isEmpty() {
        return this._rangeList.length === 0 && this._rectRangeList.length === 0;
    }

    private _getCanvasOffset() {
        // This is quiet ambiguous, when did the engine's canvas offset changes?
        const engine = this._scene?.getEngine() as Engine;
        return getCanvasOffsetByEngine(engine);
    }

    private _updateInputPosition() {
        const activeRangeInstance = this._getActiveRangeInstance();
        const anchor = activeRangeInstance?.getAnchor();

        if (!anchor || (anchor && !anchor.visible) || this._activeViewport == null) {
            this.focus();
            return;
        }

        const { left, top } = anchor;

        const absoluteCoord = this._activeViewport.getAbsoluteVector(Vector2.FromArray([left, top]));

        const { x, y } = absoluteCoord;

        let { left: canvasLeft, top: canvasTop } = this._getCanvasOffset();

        canvasLeft += x;

        canvasTop += y;

        this.activate(canvasLeft, canvasTop);
    }

    private _moving(moveOffsetX: number, moveOffsetY: number) {
        if (this._docSkeleton == null) {
            return;
        }

<<<<<<< HEAD
        const endNode = this.findNodeByCoord(moveOffsetX, moveOffsetY, {
=======
        const focusNode = this._findNodeByCoord(moveOffsetX, moveOffsetY, {
>>>>>>> b5efb0de
            strict: true,
            segmentId: this._currentSegmentId,
            segmentPage: this._currentSegmentPage,
        });

        const focusNodePosition = this._getNodePosition(focusNode);

        if (!focusNodePosition || focusNode == null) {
            return;
        }

        const divide = focusNode?.node.parent;
        const nextGlyph = divide?.glyphGroup[divide.glyphGroup.indexOf(focusNode.node) + 1];

        // Should not select the last paragraph break.
        if (
            focusNode?.node.streamType === DataStreamTreeTokenType.PARAGRAPH &&
            nextGlyph?.streamType === DataStreamTreeTokenType.SECTION_BREAK
        ) {
            focusNodePosition.isBack = true;
        }

        this._focusNodePosition = focusNodePosition;

        this._removeAllCacheRanges();

        const { _anchorNodePosition, _focusNodePosition, _scene, _document, _docSkeleton, _selectionStyle, _currentSegmentId, _currentSegmentPage } = this;

        if (_anchorNodePosition == null || _focusNodePosition == null || _scene == null || _document == null || _docSkeleton == null) {
            return;
        }

        const ranges = getRangeListFromSelection(
            _anchorNodePosition,
            _focusNodePosition,
            _scene,
            _document,
            _docSkeleton,
            _selectionStyle,
            _currentSegmentId,
            _currentSegmentPage
        );

        if (ranges == null) {
            return;
        }

        const { textRanges, rectRanges } = ranges;

        if (this._rangeList.length > 0 && textRanges.length > 0) {
            this._interactTextRanges(textRanges);
        }

        if (this._rectRangeList.length > 0 && rectRanges.length > 0) {
            this._interactRectRanges(rectRanges);
        }

        this._addTextRangesToCache(textRanges);
        this._addRectRangesToCache(rectRanges);

        this.deactivate();

        this._scene?.getEngine()?.setRemainCapture();
    }

    private _attachScrollEvent(viewport: Nullable<Viewport>) {
        if (viewport == null || this._docSkeleton == null) {
            return;
        }
        const unitId = this._docSkeleton.getViewModel().getDataModel().getUnitId();
        const key = `${unitId}_${viewport.viewportKey}`;

        if (this._viewPortObserverMap.has(key)) {
            return;
        }

        const scrollBefore = viewport.onScrollAfter$.subscribeEvent((param: IScrollObserverParam) => {
            const viewport = param.viewport;
            if (!viewport) {
                return;
            }

            const activeRangeInstance = this._getActiveRangeInstance();

            activeRangeInstance?.activeStatic();
        });

        const scrollStop = viewport.onScrollEnd$.subscribeEvent((param: IScrollObserverParam) => {
            const viewport = param.viewport;
            if (!viewport) {
                return;
            }

            const bounds = viewport.getBounding();

            const activeRangeInstance = this._getActiveRangeInstance();

            const anchor = activeRangeInstance?.getAnchor();

            if (!anchor || (anchor && !anchor.visible)) {
                return;
            }

            if (bounds) {
                const { left, top, right, bottom } = bounds.viewBound;

                if (anchor.left < left || anchor.left > right || anchor.top < top || anchor.top > bottom) {
                    activeRangeInstance?.deactivateStatic();
                    return;
                }
            }

            this._updateInputPosition();
        });

        this._viewPortObserverMap.set(key, {
            scrollBefore,
            scrollStop,
        });
    }

    // FIXME: listeners here are not correctly disposed
    private _initInputEvents() {
        this.disposeWithMe(
            fromEvent(this._input, 'keydown').subscribe((e) => {
                if (this._isIMEInputApply) {
                    return;
                }

                this._eventHandle(e, (config) => {
                    this._onKeydown$.next(config);
                });
            })
        );

        this.disposeWithMe(
            fromEvent(this._input, 'input').subscribe((e) => {
                // Prevent input when there is any rect ranges.
                if (this._rectRangeList.length > 0) {
                    e.stopPropagation();
                    return e.preventDefault();
                }

                if (this._isIMEInputApply) {
                    return;
                }

                this._eventHandle(e, (config) => {
                    this._onInputBefore$.next(config);
                    this._onInput$.next(config);
                });
            })
        );

        this.disposeWithMe(
            fromEvent(this._input, 'compositionstart').subscribe((e) => {
                // Prevent input when there is any rect ranges.
                if (this._rectRangeList.length > 0) {
                    e.stopPropagation();
                    return e.preventDefault();
                }

                this._isIMEInputApply = true;

                this._eventHandle(e, (config) => {
                    this._onCompositionstart$.next(config);
                });
            })
        );

        this.disposeWithMe(
            fromEvent(this._input, 'compositionend').subscribe((e) => {
                this._isIMEInputApply = false;

                this._eventHandle(e, (config) => {
                    this._onCompositionend$.next(config);
                });
            })
        );

        this.disposeWithMe(
            fromEvent(this._input, 'compositionupdate').subscribe((e) => {
                this._eventHandle(e, (config) => {
                    this._onInputBefore$.next(config);
                    this._onCompositionupdate$.next(config);
                });
            })
        );

        this.disposeWithMe(
            fromEvent(this._input, 'paste').subscribe((e) => {
                this._eventHandle(e, (config) => {
                    this._onPaste$.next(config);
                });
            })
        );

        this.disposeWithMe(
            fromEvent(this._input, 'focus').subscribe((e) => {
                this._eventHandle(e, (config) => {
                    this._onFocus$.next(config);
                });
            })
        );

        this.disposeWithMe(
            fromEvent(this._input, 'pointerdown').subscribe((e) => {
                this._eventHandle(e, () => {
                    this._onBlur$.next();
                });
            })
        );

        this.disposeWithMe(
            fromEvent(this._input, 'blur').subscribe((e) => {
                this._eventHandle(e, (config) => {
                    this._onBlur$.next(config);
                });
            })
        );
    }

    private _eventHandle(e: Event | CompositionEvent | KeyboardEvent, func: (config: IEditorInputConfig) => void) {
        const content = this._input.textContent || '';

        this._input.innerHTML = '';

        const activeRange = this._getActiveRange();
        const rangeList = this._getAllTextRanges();

        func({
            event: e,
            content,
            activeRange,
            rangeList,
        });
    }

    private _getTransformCoordForDocumentOffset(evtOffsetX: number, evtOffsetY: number) {
        const { documentTransform } = this._document!.getOffsetConfig();
        if (this._activeViewport == null || documentTransform == null) {
            return;
        }

        const originCoord = this._activeViewport.transformVector2SceneCoord(Vector2.FromArray([evtOffsetX, evtOffsetY]));

        if (!originCoord) {
            return;
        }

        return documentTransform.clone().invert().applyPoint(originCoord);
    }

    findNodeByCoord(evtOffsetX: number, evtOffsetY: number, restrictions: IFindNodeRestrictions) {
        const coord = this._getTransformCoordForDocumentOffset(evtOffsetX, evtOffsetY);

        if (coord == null) {
            return;
        }

        const {
            pageLayoutType = PageLayoutType.VERTICAL,
            pageMarginLeft,
            pageMarginTop,
        } = this._document!.getOffsetConfig();

        const nodeInfo = this._docSkeleton?.findNodeByCoord(
            coord, pageLayoutType, pageMarginLeft, pageMarginTop, restrictions
        );

        return nodeInfo;
    }

    private _getNodeIndex(node: INodeInfo) {
        const index = node.node.parent!.st + node.node.parent!.glyphGroup.indexOf(node.node);
        return index;
    }

    private _detachEvent() {
        this._onInputBefore$.complete();
        this._onKeydown$.complete();
        this._onInput$.complete();
        this._onCompositionstart$.complete();
        this._onCompositionupdate$.complete();
        this._onCompositionend$.complete();
        this._onSelectionStart$.complete();
    }

    private _activeSelectionRefresh() {
        if (this._docSkeleton == null) {
            return;
        }
        const activeRangeInstance = this._getActiveRangeInstance();

        activeRangeInstance?.refresh();
    }
}

export const ITextSelectionRenderManager = createIdentifier<TextSelectionRenderManager>(
    'univer.doc.text-selection-render-manager'
);<|MERGE_RESOLUTION|>--- conflicted
+++ resolved
@@ -945,11 +945,7 @@
             return;
         }
 
-<<<<<<< HEAD
-        const endNode = this.findNodeByCoord(moveOffsetX, moveOffsetY, {
-=======
-        const focusNode = this._findNodeByCoord(moveOffsetX, moveOffsetY, {
->>>>>>> b5efb0de
+        const focusNode = this.findNodeByCoord(moveOffsetX, moveOffsetY, {
             strict: true,
             segmentId: this._currentSegmentId,
             segmentPage: this._currentSegmentPage,
