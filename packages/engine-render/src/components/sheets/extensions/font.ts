--- conflicted
+++ resolved
@@ -249,12 +249,8 @@
         if (documents == null) {
             throw new Error('documents is null');
         }
-<<<<<<< HEAD
-        const { documentSkeleton, angle, wrapStrategy } = docsConfig;
-=======
 
         const { documentSkeleton, vertexAngle = 0, wrapStrategy } = docsConfig;
->>>>>>> 46b75b03
         const cellWidth = endX - startX;
         const cellHeight = endY - startY;
 
