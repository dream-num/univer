--- conflicted
+++ resolved
@@ -70,10 +70,6 @@
     TextDirection,
     Worksheet,
 } from '@univerjs/core';
-<<<<<<< HEAD
-import { distinctUntilChanged, startWith } from 'rxjs';
-=======
->>>>>>> 83238fa2
 import { BORDER_TYPE, COLOR_BLACK_RGB, MAXIMUM_ROW_HEIGHT } from '../../basics/const';
 import { getRotateOffsetAndFarthestHypotenuse } from '../../basics/draw';
 import { convertTextRotation, VERTICAL_ROTATE_ANGLE } from '../../basics/text-rotation';
