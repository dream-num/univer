--- conflicted
+++ resolved
@@ -516,10 +516,6 @@
         for (let i = 0, len = layers.length; i < len; i++) {
             layers[i].render(parentCtx, i === len - 1);
         }
-<<<<<<< HEAD
-        // this.getViewports()?.forEach((vp: Viewport) => vp.render(parentCtx));
-=======
->>>>>>> ce5d10c5
     }
 
     async requestRender(parentCtx?: UniverRenderingContext) {
