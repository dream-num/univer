--- conflicted
+++ resolved
@@ -986,7 +986,6 @@
          * @DR-Univer The coordinates here need to be consistent with the clip in the render,
          * which may be caused by other issues that will be optimized later.
          */
-<<<<<<< HEAD
         // const sceneTrans = this._scene.transform.clone();
         // const m = sceneTrans.getMatrix();
         // const { scaleX, scaleY } = this._getBoundScale(m[0], m[3]);
@@ -1006,11 +1005,6 @@
         // if (this._preScrollY != null) {
         //     differenceY = (this._preScrollY - this.scrollY) / ratioScrollY;
         // }
-=======
-        const sceneTrans = this._scene.transform.clone();
-        const m = sceneTrans.getMatrix();
-        const { scaleX, scaleY } = this._getBoundScale(m[0], m[3]);
->>>>>>> 3cfb2b4c
 
         const topLeft = this.getRelativeVector(Vector2.FromArray([xFrom, yFrom]));
         const bottomRight = this.getRelativeVector(Vector2.FromArray([xTo, yTo]));
