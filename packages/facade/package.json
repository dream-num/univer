{
    "name": "@univerjs/facade",
    "version": "0.1.12",
    "private": false,
    "description": "",
    "author": "DreamNum <developer@univer.ai>",
    "license": "Apache-2.0",
    "funding": {
        "type": "opencollective",
        "url": "https://opencollective.com/univer"
    },
    "homepage": "https://univer.ai",
    "repository": {
        "type": "git",
        "url": "https://github.com/dream-num/univer"
    },
    "bugs": {
        "url": "https://github.com/dream-num/univer/issues"
    },
    "keywords": [
        "univer"
    ],
    "exports": {
        ".": "./src/index.ts",
        "./*": "./src/*"
    },
    "main": "./lib/cjs/index.js",
    "module": "./lib/es/index.js",
    "types": "./lib/types/index.d.ts",
    "publishConfig": {
        "access": "public",
        "main": "./lib/cjs/index.js",
        "module": "./lib/es/index.js",
        "exports": {
            ".": {
                "import": "./lib/es/index.js",
                "require": "./lib/cjs/index.js",
                "types": "./lib/types/index.d.ts"
            },
            "./*": {
                "import": "./lib/es/*",
                "require": "./lib/cjs/*",
                "types": "./lib/types/index.d.ts"
            },
            "./lib/*": "./lib/*"
        }
    },
    "directories": {
        "lib": "lib"
    },
    "files": [
        "lib"
    ],
    "engines": {
        "node": ">=16.0.0",
        "npm": ">=8.0.0"
    },
    "scripts": {
        "test": "vitest run",
        "test:watch": "vitest",
        "coverage": "vitest run --coverage",
        "lint:types": "tsc --noEmit",
        "build": "tsc && vite build"
    },
    "peerDependencies": {
        "@univerjs/core": "workspace:*",
        "@univerjs/docs": "workspace:*",
        "@univerjs/engine-formula": "workspace:*",
        "@univerjs/engine-render": "workspace:*",
        "@univerjs/network": "workspace:*",
        "@univerjs/sheets": "workspace:*",
        "@univerjs/sheets-formula": "workspace:*",
        "@univerjs/sheets-numfmt": "workspace:*",
        "@univerjs/sheets-ui": "workspace:*",
        "@wendellhu/redi": "0.15.2"
    },
    "devDependencies": {
        "@univerjs/core": "workspace:*",
        "@univerjs/docs": "workspace:*",
        "@univerjs/engine-formula": "workspace:*",
        "@univerjs/engine-render": "workspace:*",
        "@univerjs/network": "workspace:*",
        "@univerjs/shared": "workspace:*",
        "@univerjs/sheets": "workspace:*",
        "@univerjs/sheets-conditional-formatting": "workspace:*",
        "@univerjs/sheets-formula": "workspace:*",
        "@univerjs/sheets-numfmt": "workspace:*",
        "@univerjs/sheets-ui": "workspace:*",
        "@univerjs/ui": "workspace:*",
        "@wendellhu/redi": "0.15.2",
<<<<<<< HEAD
=======
        "jest-canvas-mock": "^2.5.2",
>>>>>>> ce5d10c5
        "jsdom": "^24.0.0",
        "rxjs": "^7.8.1",
        "typescript": "^5.4.5",
        "vite": "^5.2.11",
        "vitest": "^1.6.0"
    }
}<|MERGE_RESOLUTION|>--- conflicted
+++ resolved
@@ -88,10 +88,7 @@
         "@univerjs/sheets-ui": "workspace:*",
         "@univerjs/ui": "workspace:*",
         "@wendellhu/redi": "0.15.2",
-<<<<<<< HEAD
-=======
         "jest-canvas-mock": "^2.5.2",
->>>>>>> ce5d10c5
         "jsdom": "^24.0.0",
         "rxjs": "^7.8.1",
         "typescript": "^5.4.5",
