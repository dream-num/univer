/**
 * Copyright 2023-present DreamNum Inc.
 *
 * Licensed under the Apache License, Version 2.0 (the "License");
 * you may not use this file except in compliance with the License.
 * You may obtain a copy of the License at
 *
 *     http://www.apache.org/licenses/LICENSE-2.0
 *
 * Unless required by applicable law or agreed to in writing, software
 * distributed under the License is distributed on an "AS IS" BASIS,
 * WITHOUT WARRANTIES OR CONDITIONS OF ANY KIND, either express or implied.
 * See the License for the specific language governing permissions and
 * limitations under the License.
 */

import { afterEach, beforeEach, describe, expect, it, vi } from 'vitest';
import type { ICellData, IStyleData, Nullable } from '@univerjs/core';
import { ICommandService, IUniverInstanceService } from '@univerjs/core';
import { SetRangeValuesCommand, SetRangeValuesMutation, SetStyleCommand } from '@univerjs/sheets';
import type { Injector } from '@wendellhu/redi';

<<<<<<< HEAD
import type {
    ColumnHeaderLayout,
    RenderComponentType,
    RowHeaderLayout,
    SheetComponent,
    SpreadsheetColumnHeader,
    SpreadsheetRowHeader } from '@univerjs/engine-render';
import {
    IRenderManagerService } from '@univerjs/engine-render';
=======
import type { ColumnHeaderLayout, RenderComponentType, SheetComponent, SpreadsheetColumnHeader } from '@univerjs/engine-render';
import { IRenderManagerService } from '@univerjs/engine-render';
>>>>>>> f59ab40a
import { SHEET_VIEW_KEY } from '@univerjs/sheets-ui';
import { RegisterFunctionMutation, SetFormulaCalculationStartMutation, UnregisterFunctionMutation } from '@univerjs/engine-formula';
import { IDescriptionService } from '@univerjs/sheets-formula';
import type { FUniver } from '../facade';
import { createFacadeTestBed } from './create-test-bed';
import { COLUMN_UNIQUE_KEY, ColumnHeaderCustomExtension, MAIN_UNIQUE_KEY, MainCustomExtension, ROW_UNIQUE_KEY, RowHeaderCustomExtension } from './utils/sheet-extension-util';

describe('Test FUniver', () => {
    let get: Injector['get'];
    let commandService: ICommandService;
    let univerAPI: FUniver;
    let getValueByPosition: (
        startRow: number,
        startColumn: number,
        endRow: number,
        endColumn: number
    ) => Nullable<ICellData>;

    let getStyleByPosition: (
        startRow: number,
        startColumn: number,
        endRow: number,
        endColumn: number
    ) => Nullable<IStyleData>;
    let getSheetRenderComponent: (unitId: string, viewKey: SHEET_VIEW_KEY) => Nullable<RenderComponentType>;

    beforeEach(() => {
        const testBed = createFacadeTestBed();
        get = testBed.get;
        univerAPI = testBed.univerAPI;

        commandService = get(ICommandService);
        commandService.registerCommand(SetRangeValuesCommand);
        commandService.registerCommand(SetRangeValuesMutation);
        commandService.registerCommand(RegisterFunctionMutation);
        commandService.registerCommand(UnregisterFunctionMutation);
        commandService.registerCommand(SetStyleCommand);
        commandService.registerCommand(SetFormulaCalculationStartMutation);

        getValueByPosition = (
            startRow: number,
            startColumn: number,
            endRow: number,
            endColumn: number
        ): Nullable<ICellData> =>
            get(IUniverInstanceService)
                .getUniverSheetInstance('test')
                ?.getSheetBySheetId('sheet1')
                ?.getRange(startRow, startColumn, endRow, endColumn)
                .getValue();

        getStyleByPosition = (
            startRow: number,
            startColumn: number,
            endRow: number,
            endColumn: number
        ): Nullable<IStyleData> => {
            const value = getValueByPosition(startRow, startColumn, endRow, endColumn);
            const styles = get(IUniverInstanceService).getUniverSheetInstance('test')?.getStyles();
            if (value && styles) {
                return styles.getStyleByCell(value);
            }
        };

        getSheetRenderComponent = (unitId: string, viewKey: SHEET_VIEW_KEY): Nullable<RenderComponentType> => {
            const render = get(IRenderManagerService).getRenderById(unitId);
            if (!render) {
                throw new Error('Render not found');
            }

            const { components } = render;

            const renderComponent = components.get(viewKey);

            if (!renderComponent) {
                throw new Error('Render component not found');
            }

            return renderComponent;
        };

        vi.useFakeTimers();
        vi.spyOn(window, 'requestAnimationFrame').mockImplementation((callback) => {
            return setTimeout(callback, 16);
        });
    });

    afterEach(() => {
        (window.requestAnimationFrame as any).mockRestore();
        vi.useRealTimers();
    });

    it('Function onBeforeCommandExecute', () => {
        const callback = vi.fn();
        univerAPI.onBeforeCommandExecute(callback);

        univerAPI.executeCommand(SetRangeValuesCommand.id, {
            subUnitId: 'sheet1',
            unitId: 'test',
            range: {
                startRow: 1,
                startColumn: 1,
                endRow: 2,
                endColumn: 2,
            },

            value: [
                [{ v: 1 }, { v: 2 }],
                [{ v: 3 }, { v: 4 }],
            ],
        });

        expect(callback).toHaveBeenCalled();
    });

    it('Function executeCommand', () => {
        univerAPI.executeCommand(SetRangeValuesCommand.id, {
            subUnitId: 'sheet1',
            unitId: 'test',
            range: {
                startRow: 1,
                startColumn: 1,
                endRow: 2,
                endColumn: 2,
            },

            value: [
                [{ v: 1 }, { v: 2 }],
                [{ v: 3 }, { v: 4 }],
            ],
        });

        expect(getValueByPosition(1, 1, 1, 1)).toStrictEqual({
            v: 1,
            t: 2,
        });
        expect(getValueByPosition(1, 2, 1, 2)).toStrictEqual({
            v: 2,
            t: 2,
        });
        expect(getValueByPosition(2, 1, 2, 1)).toStrictEqual({
            v: 3,
            t: 2,
        });
        expect(getValueByPosition(2, 2, 2, 2)).toStrictEqual({
            v: 4,
            t: 2,
        });
    });

    it('Function createSocket', () => {
        expect(() => univerAPI.createSocket('URL')).toThrowError();
    });

    it('Function registerFunction', () => {
        const funcionName = 'CUSTOMSUM';
        const functionsDisposable = univerAPI.registerFunction({
            calculate: [
                [function (...variants) {
                    let sum = 0;

                    for (const variant of variants) {
                        sum += Number(variant) || 0;
                    }

                    return sum;
                }, funcionName, 'Custom sum function'],
            ],
        });

        const descriptionService = get(IDescriptionService);

        const functionInfo = descriptionService.getFunctionInfo(funcionName);

        expect(functionInfo?.functionName).toBe(funcionName);

        functionsDisposable.dispose();

        const functionInfoAfterDispose = descriptionService.getFunctionInfo(funcionName);

        expect(functionInfoAfterDispose).toBeUndefined();
    });

    it('Function registerSheetRowHeaderExtension and unregisterSheetRowHeaderExtension', () => {
        const rowHeader = univerAPI.registerSheetRowHeaderExtension('test', new RowHeaderCustomExtension());

        const sheetComponent = getSheetRenderComponent('test', SHEET_VIEW_KEY.ROW) as SheetComponent;

        let rowHeaderExtension = sheetComponent.getExtensionByKey(ROW_UNIQUE_KEY);

        expect(rowHeaderExtension).toBeDefined();

        rowHeader.dispose();

        rowHeaderExtension = sheetComponent.getExtensionByKey(ROW_UNIQUE_KEY);

        expect(rowHeaderExtension).toBeUndefined();
    });

    it('Function registerSheetColumnHeaderExtension and unregisterSheetColumnHeaderExtension', () => {
        const columnHeader = univerAPI.registerSheetColumnHeaderExtension('test', new ColumnHeaderCustomExtension());

        const sheetComponent = getSheetRenderComponent('test', SHEET_VIEW_KEY.COLUMN) as SheetComponent;

        let columnHeaderExtension = sheetComponent.getExtensionByKey(COLUMN_UNIQUE_KEY);

        expect(columnHeaderExtension).toBeDefined();

        columnHeader.dispose();

        columnHeaderExtension = sheetComponent.getExtensionByKey(COLUMN_UNIQUE_KEY);

        expect(columnHeaderExtension).toBeUndefined();
    });

    it('Function registerSheetMainExtension and unregisterSheetMainExtension', () => {
        const main = univerAPI.registerSheetMainExtension('test', new MainCustomExtension());

        const sheetComponent = getSheetRenderComponent('test', SHEET_VIEW_KEY.MAIN) as SheetComponent;

        let mainExtension = sheetComponent.getExtensionByKey(MAIN_UNIQUE_KEY);

        expect(mainExtension).toBeDefined();

        main.dispose();

        mainExtension = sheetComponent.getExtensionByKey(MAIN_UNIQUE_KEY);

        expect(mainExtension).toBeUndefined();
    });

    it('Function getSheetBySheetId', () => {
        const worksheet = univerAPI.getActiveWorkbook()?.getSheetBySheetId('sheet1');
        expect(worksheet!.getSheetId()).toBe('sheet1');
    });

    it('Function getMaxColumns', () => {
        const worksheet = univerAPI.getActiveWorkbook()?.getSheetBySheetId('sheet1');
        expect(worksheet!.getMaxColumns()).toBe(100);
    });

    it('Function getMaxRows', () => {
        const worksheet = univerAPI.getActiveWorkbook()?.getSheetBySheetId('sheet1');
        expect(worksheet!.getMaxRows()).toBe(100);
    });

    it('Function getSnapshot', () => {
        const snapshot = univerAPI.getActiveWorkbook()?.getSnapshot();
        expect(snapshot?.resources).toEqual([
            {
                name: 'SHEET_CONDITIONAL_FORMATTING_PLUGIN',
                data: '{"sheet-0011":[{"cfId":"AEGZdW8C","ranges":[{"startRow":2,"startColumn":1,"endRow":11,"endColumn":5,"startAbsoluteRefType":0,"endAbsoluteRefType":0,"rangeType":0}],"rule":{"type":"highlightCell","subType":"text","operator":"containsText","style":{"cl":{"rgb":"#2f56ef"},"bg":{"rgb":"#e8ecfc"}},"value":""},"stopIfTrue":false},{"cfId":"4ICEXdJj","ranges":[{"startRow":2,"startColumn":1,"endRow":11,"endColumn":5,"startAbsoluteRefType":0,"endAbsoluteRefType":0,"rangeType":0}],"rule":{"type":"highlightCell","subType":"text","operator":"containsText","style":{"cl":{"rgb":"#2f56ef"},"bg":{"rgb":"#e8ecfc"}},"value":""},"stopIfTrue":false},{"cfId":"geCv018z","ranges":[{"startRow":2,"startColumn":1,"endRow":11,"endColumn":5,"startAbsoluteRefType":0,"endAbsoluteRefType":0,"rangeType":0}],"rule":{"type":"highlightCell","subType":"text","operator":"containsText","style":{"cl":{"rgb":"#2f56ef"},"bg":{"rgb":"#e8ecfc"}},"value":""},"stopIfTrue":false}]}',
            },
        ]);
    });

    it('Function customizeColumnHeader', () => {
        const unitId = univerAPI.getActiveWorkbook()?.getId() || '';
        const columnRenderComp = getSheetRenderComponent(unitId, SHEET_VIEW_KEY.COLUMN) as SpreadsheetColumnHeader;
        if (!columnRenderComp) return;
        const columnHeaderExt = columnRenderComp.extensions.get('DefaultColumnHeaderLayoutExtension')! as ColumnHeaderLayout;

        const spy = vi.spyOn(columnHeaderExt, 'draw');

        univerAPI.customizeColumnHeader({ headerStyle: { backgroundColor: 'pink', fontSize: 9 }, columnsCfg: ['ASC', 'MokaII', undefined, { text: 'Size', textAlign: 'left' }, { text: 'MUJI', fontSize: 15, textAlign: 'right' }, { text: 'SRI-RESOLVE', fontSize: 10, textAlign: 'left', fontColor: 'blue', backgroundColor: 'wheat' }, null, null, 'ss', { fontSize: 29, fontColor: 'red', text: 'hash' }] });
<<<<<<< HEAD
        univerAPI.customizeColumnHeader({ headerStyle: { backgroundColor: 'pink', fontSize: 9 }, columnsCfg: ['ASC', 'MokaII', undefined, { text: 'Size', textAlign: 'left' }, { text: 'MUJI', fontSize: 15, textAlign: 'right' }, { text: 'SRI-RESOLVE', fontSize: 10, textAlign: 'left', fontColor: 'blue', backgroundColor: 'wheat' }, null, null, 'ss', { fontSize: 29, fontColor: 'red', text: 'hash' }] });
=======
>>>>>>> f59ab40a
        expect(columnHeaderExt.headerStyle.backgroundColor).toBe('pink');
        expect(columnHeaderExt.headerStyle.fontSize).toBe(9);
        expect(columnHeaderExt.headerStyle.borderColor).toBe('rgb(217,217,217)');
        expect(columnHeaderExt.columnsCfg.length).toBe(10);

        vi.advanceTimersByTime(16); // mock time pass by
        expect(spy).toHaveBeenCalled();
    });
<<<<<<< HEAD

    it('Function customizeRowHeader', () => {
        const unitId = univerAPI.getActiveWorkbook()?.getId() || '';
        const rowRenderComp = getSheetRenderComponent(unitId, SHEET_VIEW_KEY.ROW) as SpreadsheetRowHeader;
        if (!rowRenderComp) return;
        const rowHeaderExt = rowRenderComp.extensions.get('DefaultRowHeaderLayoutExtension')! as RowHeaderLayout;

        const spy = vi.spyOn(rowHeaderExt, 'draw');

        univerAPI.customizeRowHeader({ headerStyle: { backgroundColor: 'pink', fontSize: 9 }, rowsCfg: ['ASC', 'MokaII', undefined, { text: 'Size', textAlign: 'left' }, { text: 'MUJI', fontSize: 15, textAlign: 'right' }, { text: 'SRI-RESOLVE', fontSize: 10, textAlign: 'left', fontColor: 'blue', backgroundColor: 'wheat' }, null, null, 'ss', { fontSize: 29, fontColor: 'red', text: 'hash' }] });
        univerAPI.customizeRowHeader({ headerStyle: { backgroundColor: 'pink', fontSize: 9 }, rowsCfg: ['ASC', 'MokaII', undefined, { text: 'Size', textAlign: 'left' }, { text: 'MUJI', fontSize: 15, textAlign: 'right' }, { text: 'SRI-RESOLVE', fontSize: 10, textAlign: 'left', fontColor: 'blue', backgroundColor: 'wheat' }, null, null, 'ss', { fontSize: 29, fontColor: 'red', text: 'hash' }] });
        expect(rowHeaderExt.headerStyle.backgroundColor).toBe('pink');
        expect(rowHeaderExt.headerStyle.fontSize).toBe(9);
        expect(rowHeaderExt.headerStyle.borderColor).toBe('rgb(217,217,217)');
        expect(rowHeaderExt.rowsCfg.length).toBe(10);

        vi.advanceTimersByTime(16); // mock time pass by
        expect(spy).toHaveBeenCalled();
    });
=======
>>>>>>> f59ab40a
});<|MERGE_RESOLUTION|>--- conflicted
+++ resolved
@@ -20,7 +20,6 @@
 import { SetRangeValuesCommand, SetRangeValuesMutation, SetStyleCommand } from '@univerjs/sheets';
 import type { Injector } from '@wendellhu/redi';
 
-<<<<<<< HEAD
 import type {
     ColumnHeaderLayout,
     RenderComponentType,
@@ -30,10 +29,6 @@
     SpreadsheetRowHeader } from '@univerjs/engine-render';
 import {
     IRenderManagerService } from '@univerjs/engine-render';
-=======
-import type { ColumnHeaderLayout, RenderComponentType, SheetComponent, SpreadsheetColumnHeader } from '@univerjs/engine-render';
-import { IRenderManagerService } from '@univerjs/engine-render';
->>>>>>> f59ab40a
 import { SHEET_VIEW_KEY } from '@univerjs/sheets-ui';
 import { RegisterFunctionMutation, SetFormulaCalculationStartMutation, UnregisterFunctionMutation } from '@univerjs/engine-formula';
 import { IDescriptionService } from '@univerjs/sheets-formula';
@@ -284,6 +279,14 @@
         const snapshot = univerAPI.getActiveWorkbook()?.getSnapshot();
         expect(snapshot?.resources).toEqual([
             {
+                data: '{}',
+                name: 'SHEET_WORKSHEET_PROTECTION_PLUGIN',
+            },
+            {
+                data: '{}',
+                name: 'SHEET_WORKSHEET_PROTECTION_POINT_PLUGIN',
+            },
+            {
                 name: 'SHEET_CONDITIONAL_FORMATTING_PLUGIN',
                 data: '{"sheet-0011":[{"cfId":"AEGZdW8C","ranges":[{"startRow":2,"startColumn":1,"endRow":11,"endColumn":5,"startAbsoluteRefType":0,"endAbsoluteRefType":0,"rangeType":0}],"rule":{"type":"highlightCell","subType":"text","operator":"containsText","style":{"cl":{"rgb":"#2f56ef"},"bg":{"rgb":"#e8ecfc"}},"value":""},"stopIfTrue":false},{"cfId":"4ICEXdJj","ranges":[{"startRow":2,"startColumn":1,"endRow":11,"endColumn":5,"startAbsoluteRefType":0,"endAbsoluteRefType":0,"rangeType":0}],"rule":{"type":"highlightCell","subType":"text","operator":"containsText","style":{"cl":{"rgb":"#2f56ef"},"bg":{"rgb":"#e8ecfc"}},"value":""},"stopIfTrue":false},{"cfId":"geCv018z","ranges":[{"startRow":2,"startColumn":1,"endRow":11,"endColumn":5,"startAbsoluteRefType":0,"endAbsoluteRefType":0,"rangeType":0}],"rule":{"type":"highlightCell","subType":"text","operator":"containsText","style":{"cl":{"rgb":"#2f56ef"},"bg":{"rgb":"#e8ecfc"}},"value":""},"stopIfTrue":false}]}',
             },
@@ -299,10 +302,7 @@
         const spy = vi.spyOn(columnHeaderExt, 'draw');
 
         univerAPI.customizeColumnHeader({ headerStyle: { backgroundColor: 'pink', fontSize: 9 }, columnsCfg: ['ASC', 'MokaII', undefined, { text: 'Size', textAlign: 'left' }, { text: 'MUJI', fontSize: 15, textAlign: 'right' }, { text: 'SRI-RESOLVE', fontSize: 10, textAlign: 'left', fontColor: 'blue', backgroundColor: 'wheat' }, null, null, 'ss', { fontSize: 29, fontColor: 'red', text: 'hash' }] });
-<<<<<<< HEAD
         univerAPI.customizeColumnHeader({ headerStyle: { backgroundColor: 'pink', fontSize: 9 }, columnsCfg: ['ASC', 'MokaII', undefined, { text: 'Size', textAlign: 'left' }, { text: 'MUJI', fontSize: 15, textAlign: 'right' }, { text: 'SRI-RESOLVE', fontSize: 10, textAlign: 'left', fontColor: 'blue', backgroundColor: 'wheat' }, null, null, 'ss', { fontSize: 29, fontColor: 'red', text: 'hash' }] });
-=======
->>>>>>> f59ab40a
         expect(columnHeaderExt.headerStyle.backgroundColor).toBe('pink');
         expect(columnHeaderExt.headerStyle.fontSize).toBe(9);
         expect(columnHeaderExt.headerStyle.borderColor).toBe('rgb(217,217,217)');
@@ -311,7 +311,6 @@
         vi.advanceTimersByTime(16); // mock time pass by
         expect(spy).toHaveBeenCalled();
     });
-<<<<<<< HEAD
 
     it('Function customizeRowHeader', () => {
         const unitId = univerAPI.getActiveWorkbook()?.getId() || '';
@@ -331,6 +330,4 @@
         vi.advanceTimersByTime(16); // mock time pass by
         expect(spy).toHaveBeenCalled();
     });
-=======
->>>>>>> f59ab40a
 });