--- conflicted
+++ resolved
@@ -34,7 +34,6 @@
 import type { Dependency, IDisposable } from '@wendellhu/redi';
 import { Inject, Injector, Quantity } from '@wendellhu/redi';
 
-<<<<<<< HEAD
 import type {
     IColumnsHeaderCfgParam,
     IRowsHeaderCfgParam,
@@ -44,15 +43,12 @@
     SpreadsheetRowHeader } from '@univerjs/engine-render';
 import {
     IRenderManagerService } from '@univerjs/engine-render';
-=======
-import type { IColumnsHeaderCfgParam, RenderComponentType, SheetComponent, SheetExtension, SpreadsheetColumnHeader } from '@univerjs/engine-render';
-import { IRenderManagerService } from '@univerjs/engine-render';
->>>>>>> f59ab40a
 import { SHEET_VIEW_KEY } from '@univerjs/sheets-ui';
 import { SetFormulaCalculationStartMutation } from '@univerjs/engine-formula';
 import { FDocument } from './docs/f-document';
 import { FWorkbook } from './sheets/f-workbook';
 import { FSheetHooks } from './sheets/f-sheet-hooks';
+import { FHooks } from './f-hooks';
 
 export class FUniver {
     /**
@@ -299,6 +295,8 @@
         });
     }
 
+    // #endregion
+
     /**
      * Execute command
      * @param id Command id
@@ -338,6 +336,13 @@
     }
 
     /**
+     * Get hooks
+     */
+    getHooks() {
+        return this._injector.createInstance(FHooks);
+    }
+
+    /**
      * Get sheet render component from render by unitId and view key.
      * @param unitId
      * @returns
@@ -362,11 +367,7 @@
      * customizeColumnHeader
      * @param cfg
      * cfg example
-<<<<<<< HEAD
      ({ headerStyle:{backgroundColor: 'pink', fontSize: 9}, columnsCfg: ['MokaII', undefined, null, {text: 'Size', textAlign: 'left'}]})
-=======
-        ({ headerStyle:{backgroundColor: 'pink', fontSize: 9}, columnsCfg: ['MokaII', undefined, null, {text: 'Size', textAlign: 'left'}]})
->>>>>>> f59ab40a
      */
     customizeColumnHeader(cfg: IColumnsHeaderCfgParam) {
         const wb = this.getActiveWorkbook();
@@ -379,7 +380,6 @@
         sheetColumn.setCustomHeader(cfg);
     }
 
-<<<<<<< HEAD
     customizeRowHeader(cfg: IRowsHeaderCfgParam) {
         const wb = this.getActiveWorkbook();
         if (!wb) {
@@ -391,8 +391,6 @@
         sheetRow.setCustomHeader(cfg);
     }
 
-=======
->>>>>>> f59ab40a
     private _initialize(): void {
         this._debouncedFormulaCalculation = debounce(() => {
             this._commandService.executeCommand(
@@ -407,6 +405,4 @@
             );
         }, 10);
     }
-
-    // @endregion
 }