/**
 * Copyright 2023-present DreamNum Inc.
 *
 * Licensed under the Apache License, Version 2.0 (the "License");
 * you may not use this file except in compliance with the License.
 * You may obtain a copy of the License at
 *
 *     http://www.apache.org/licenses/LICENSE-2.0
 *
 * Unless required by applicable law or agreed to in writing, software
 * distributed under the License is distributed on an "AS IS" BASIS,
 * WITHOUT WARRANTIES OR CONDITIONS OF ANY KIND, either express or implied.
 * See the License for the specific language governing permissions and
 * limitations under the License.
 */

import type {
    CommandListener,
    Dependency,
    DocumentDataModel,
    IDisposable,
    IDocumentData,
    IExecutionOptions,
    IWorkbookData,
    Nullable,
    Workbook,
} from '@univerjs/core';
import {
    BorderStyleTypes,
    debounce,
    ICommandService,
    Inject,
    Injector,
    IUniverInstanceService,
    Quantity,
    toDisposable,
    UndoCommand,
    Univer, UniverInstanceType, WrapStrategy,
} from '@univerjs/core';
import type { ISocket } from '@univerjs/network';
import { ISocketService, WebSocketService } from '@univerjs/network';
import type { IRegisterFunctionParams } from '@univerjs/sheets-formula';
import { IRegisterFunctionService, RegisterFunctionService } from '@univerjs/sheets-formula';

import type {
    IColumnsHeaderCfgParam,
    IRowsHeaderCfgParam,
    RenderComponentType,
    SheetComponent,
    SheetExtension, SpreadsheetColumnHeader,
    SpreadsheetRowHeader,
} from '@univerjs/engine-render';
import { IRenderManagerService } from '@univerjs/engine-render';
import { SHEET_VIEW_KEY } from '@univerjs/sheets-ui';
import { SetFormulaCalculationStartMutation } from '@univerjs/engine-formula';
import type { ISetCrosshairHighlightColorOperationParams } from '@univerjs/sheets-crosshair-highlight';
import { DisableCrosshairHighlightOperation, EnableCrosshairHighlightOperation, SetCrosshairHighlightColorOperation } from '@univerjs/sheets-crosshair-highlight';
import { FDocument } from './docs/f-document';
import { FWorkbook } from './sheets/f-workbook';
import { FSheetHooks } from './sheets/f-sheet-hooks';
import { FHooks } from './f-hooks';
import { FDataValidationBuilder } from './sheets/f-data-validation-builder';
import { FPermission } from './sheets/f-permission';

export class FUniver {
    static BorderStyle = BorderStyleTypes;

    static WrapStrategy = WrapStrategy;

    constructor(
        @Inject(Injector) protected readonly _injector: Injector,
        @IUniverInstanceService private readonly _univerInstanceService: IUniverInstanceService,
        @ICommandService private readonly _commandService: ICommandService,
        @ISocketService private readonly _ws: ISocketService,
        @IRenderManagerService private readonly _renderManagerService: IRenderManagerService
    ) {
        this._initialize();
    }

    /**
     * Initialize the FUniver instance.
     *
     * @private
     */
    private _initialize(): void {
        this._debouncedFormulaCalculation = debounce(() => {
            this._commandService.executeCommand(
                SetFormulaCalculationStartMutation.id,
                {
                    commands: [],
                    forceCalculation: true,
                },
                {
                    onlyLocal: true,
                }
            );
        }, 10);
    }

    /**
     * Get dependencies for FUniver, you can override newAPI to add more dependencies.
     *
     * @static
     * @protected
     *
     * @param {Injector} injector - The injector instance used to retrieve dependencies.
     * @param {Dependency[]} [derivedDependencies] - Optional array of pre-derived dependencies.
     * @returns {Dependency[]} - An array of dependencies required by the service.
     */
    protected static getDependencies(injector: Injector, derivedDependencies?: []): Dependency[] {
        const dependencies: Dependency[] = derivedDependencies || [];
        // Is unified registration required?
        const socketService = injector.get(ISocketService, Quantity.OPTIONAL);
        if (!socketService) {
            dependencies.push([ISocketService, { useClass: WebSocketService }]);
        }
        return dependencies;
    }

    /**
     * Create an FUniver instance, if the injector is not provided, it will create a new Univer instance.
     *
     * @static
     *
     * @param {Univer | Injector} wrapped - The Univer instance or injector instance.
     * @returns {FUniver} - The FUniver instance.
     */
    static newAPI(wrapped: Univer | Injector): FUniver {
        const injector = wrapped instanceof Univer ? wrapped.__getInjector() : wrapped;
        const dependencies = FUniver.getDependencies(injector);
        dependencies.forEach((dependency) => injector.add(dependency));
        return injector.createInstance(FUniver);
    }

    static newDataValidation(): FDataValidationBuilder {
        return new FDataValidationBuilder();
    }

    /**
     * registerFunction may be executed multiple times, triggering multiple formula forced refreshes
     */
    private _debouncedFormulaCalculation: () => void;

    /**
     * Create a new spreadsheet and get the API handler of that spreadsheet.
     *
     * @param {Partial<IWorkbookData>} data The snapshot of the spreadsheet.
     * @returns {FWorkbook} FWorkbook API instance.
     */
    createUniverSheet(data: Partial<IWorkbookData>): FWorkbook {
        const workbook = this._univerInstanceService.createUnit<IWorkbookData, Workbook>(UniverInstanceType.UNIVER_SHEET, data);
        return this._injector.createInstance(FWorkbook, workbook);
    }

    /**
     * Create a new document and get the API handler of that document.
     *
     * @param {Partial<IDocumentData>} data The snapshot of the document.
     * @returns {FDocument} FDocument API instance.
     */
    createUniverDoc(data: Partial<IDocumentData>): FDocument {
        const document = this._univerInstanceService.createUnit<IDocumentData, DocumentDataModel>(UniverInstanceType.UNIVER_DOC, data);
        return this._injector.createInstance(FDocument, document);
    }

    /**
     * Dispose the UniverSheet by the `unitId`. The UniverSheet would be unload from the application.
     *
     * @param unitId The unit id of the UniverSheet.
     * @returns Whether the Univer instance is disposed successfully.
     */
    disposeUnit(unitId: string): boolean {
        return this._univerInstanceService.disposeUnit(unitId);
    }

    /**
     * Get the spreadsheet API handler by the spreadsheet id.
     *
     * @param {string} id The spreadsheet id.
     * @returns {FWorkbook | null} The spreadsheet API instance.
     */
    getUniverSheet(id: string): FWorkbook | null {
        const workbook = this._univerInstanceService.getUniverSheetInstance(id);
        if (!workbook) {
            return null;
        }

        return this._injector.createInstance(FWorkbook, workbook);
    }

    /**
     * Get the document API handler by the document id.
     *
     * @param {string} id The document id.
     * @returns {FDocument | null} The document API instance.
     */
    getUniverDoc(id: string): FDocument | null {
        const document = this._univerInstanceService.getUniverDocInstance(id);
        if (!document) {
            return null;
        }

        return this._injector.createInstance(FDocument, document);
    }

    /**
     * Get the currently focused Univer spreadsheet.
     *
     * @returns {FWorkbook | null} The currently focused Univer spreadsheet.
     */
    getActiveWorkbook(): FWorkbook | null {
        const workbook = this._univerInstanceService.getCurrentUnitForType<Workbook>(UniverInstanceType.UNIVER_SHEET);
        if (!workbook) {
            return null;
        }

        return this._injector.createInstance(FWorkbook, workbook);
    }

    /**
     * Get the currently focused Univer document.
     *
     * @returns {FDocument | null} The currently focused Univer document.
     */
    getActiveDocument(): FDocument | null {
        const document = this._univerInstanceService.getCurrentUniverDocInstance();
        if (!document) {
            return null;
        }

        return this._injector.createInstance(FDocument, document);
    }

    /**
     * Register a function to the spreadsheet.
     *
     * @param {IRegisterFunctionParams} config The configuration of the function.
     * @returns {IDisposable} The disposable instance.
     */
    registerFunction(config: IRegisterFunctionParams): IDisposable {
        let registerFunctionService = this._injector.get(IRegisterFunctionService);

        if (!registerFunctionService) {
            this._injector.add([IRegisterFunctionService, { useClass: RegisterFunctionService }]);
            registerFunctionService = this._injector.get(IRegisterFunctionService);
        }

        const functionsDisposable = registerFunctionService.registerFunctions(config);

        // When the initialization workbook data already contains custom formulas, and then register the formula, you need to trigger a forced calculation to refresh the calculation results
        this._debouncedFormulaCalculation();

        return toDisposable(() => {
            functionsDisposable.dispose();
        });
    }

    /**
     * Register sheet row header render extensions.
     *
     * @param {string} unitId The unit id of the spreadsheet.
     * @param {SheetExtension[]} extensions The extensions to register.
     * @returns {IDisposable} The disposable instance.
     */
    registerSheetRowHeaderExtension(unitId: string, ...extensions: SheetExtension[]): IDisposable {
        const sheetComponent = this._getSheetRenderComponent(unitId, SHEET_VIEW_KEY.ROW) as SheetComponent;
        const registerDisposable = sheetComponent.register(...extensions);

        return toDisposable(() => {
            registerDisposable.dispose();
            sheetComponent.makeDirty(true);
        });
    }

    /**
     * Register sheet column header render extensions.
     *
     * @param {string} unitId The unit id of the spreadsheet.
     * @param {SheetExtension[]} extensions The extensions to register.
     * @returns {IDisposable} The disposable instance.
     */
    registerSheetColumnHeaderExtension(unitId: string, ...extensions: SheetExtension[]): IDisposable {
        const sheetComponent = this._getSheetRenderComponent(unitId, SHEET_VIEW_KEY.COLUMN) as SheetComponent;
        const registerDisposable = sheetComponent.register(...extensions);

        return toDisposable(() => {
            registerDisposable.dispose();
            sheetComponent.makeDirty(true);
        });
    }

    /**
     * Register sheet main render extensions.
     *
     * @param {string} unitId The unit id of the spreadsheet.
     * @param {SheetExtension[]} extensions The extensions to register.
     * @returns {IDisposable} The disposable instance.
     */
    registerSheetMainExtension(unitId: string, ...extensions: SheetExtension[]): IDisposable {
        const sheetComponent = this._getSheetRenderComponent(unitId, SHEET_VIEW_KEY.MAIN) as SheetComponent;
        const registerDisposable = sheetComponent.register(...extensions);

        return toDisposable(() => {
            registerDisposable.dispose();
            sheetComponent.makeDirty(true);
        });
    }

    // #region

    /**
     * Undo an editing on the currently focused document.
     *
     * @returns {Promise<boolean>} undo result
     */
    undo(): Promise<boolean> {
        return this._commandService.executeCommand(UndoCommand.id);
    }

    /**
     * Redo an editing on the currently focused document.
     *
     * @returns {Promise<boolean>} redo result
     */
    redo(): Promise<boolean> {
        return this._commandService.executeCommand(UndoCommand.id);
    }

    // #endregion

    // #region listeners

    /**
     * Register a callback that will be triggered before invoking a command.
     *
     * @param {CommandListener} callback The callback.
     * @returns {IDisposable} The disposable instance.
     */
    onBeforeCommandExecute(callback: CommandListener): IDisposable {
        return this._commandService.beforeCommandExecuted((command, options?: IExecutionOptions) => {
            callback(command, options);
        });
    }

    /**
     * Register a callback that will be triggered when a command is invoked.
     *
     * @param {CommandListener} callback The callback.
     * @returns {IDisposable} The disposable instance.
     */
    onCommandExecuted(callback: CommandListener): IDisposable {
        return this._commandService.onCommandExecuted((command, options?: IExecutionOptions) => {
            callback(command, options);
        });
    }

    // #endregion

    /**
     * Execute command
     *
     * @param {string} id Command ID
     * @param {object} params Command parameters
     * @param {IExecutionOptions} options Command execution options
     * @returns {Promise<R>} Command execution result
     */
    executeCommand<P extends object = object, R = boolean>(
        id: string,
        params?: P,
        options?: IExecutionOptions
    ): Promise<R> {
        return this._commandService.executeCommand(id, params, options);
    }

    /**
     * Set WebSocket URL for WebSocketService
     *
     * @param {string} url WebSocket URL
     * @returns {ISocket} WebSocket instance
     */
    createSocket(url: string): ISocket {
        const ws = this._ws.createSocket(url);

        if (!ws) {
            throw new Error('[WebSocketService]: failed to create socket!');
        }

        return ws;
    }

    /**
     * Get sheet hooks
     *
     * @returns {FSheetHooks} FSheetHooks instance
     */
    getSheetHooks(): FSheetHooks {
        return this._injector.createInstance(FSheetHooks);
    }

    /**
     * Get hooks
     *
     * @returns {FHooks} FHooks instance
     */
    getHooks(): FHooks {
        return this._injector.createInstance(FHooks);
    }

    /**
     * Get sheet render component from render by unitId and view key.
     *
     * @private
     *
     * @param {string} unitId The unit id of the spreadsheet.
     * @param {SHEET_VIEW_KEY} viewKey The view key of the spreadsheet.
     * @returns {Nullable<RenderComponentType>} The render component.
     */
    private _getSheetRenderComponent(unitId: string, viewKey: SHEET_VIEW_KEY): Nullable<RenderComponentType> {
        const render = this._renderManagerService.getRenderById(unitId);
        if (!render) {
            throw new Error('Render not found');
        }

        const { components } = render;

        const renderComponent = components.get(viewKey);
        if (!renderComponent) {
            throw new Error('Render component not found');
        }

        return renderComponent;
    }

    /**
     * Customize the column header of the spreadsheet.
     *
     * @param {IColumnsHeaderCfgParam} cfg The configuration of the column header.
     *
     * @example
     * ```typescript
     * customizeColumnHeader({ headerStyle: { backgroundColor: 'pink', fontSize: 9 }, columnsCfg: ['MokaII', undefined, null, { text: 'Size', textAlign: 'left' }] });
     * ```
     */
    customizeColumnHeader(cfg: IColumnsHeaderCfgParam): void {
        const wb = this.getActiveWorkbook();
        if (!wb) {
            console.error('WorkBook not exist');
            return;
        }
        const unitId = wb?.getId();
        const sheetColumn = this._getSheetRenderComponent(unitId, SHEET_VIEW_KEY.COLUMN) as SpreadsheetColumnHeader;
        sheetColumn.setCustomHeader(cfg);
    }

    /**
     * Customize the row header of the spreadsheet.
     *
     * @param {IRowsHeaderCfgParam} cfg The configuration of the row header.
     *
     * @example
     * ```typescript
     * customizeRowHeader({ headerStyle: { backgroundColor: 'pink', fontSize: 9 }, rowsCfg: ['MokaII', undefined, null, { text: 'Size', textAlign: 'left' }] });
     * ```
     */
    customizeRowHeader(cfg: IRowsHeaderCfgParam): void {
        const wb = this.getActiveWorkbook();
        if (!wb) {
            console.error('WorkBook not exist');
            return;
        }
        const unitId = wb?.getId();
        const sheetRow = this._getSheetRenderComponent(unitId, SHEET_VIEW_KEY.ROW) as SpreadsheetRowHeader;
        sheetRow.setCustomHeader(cfg);
    }

<<<<<<< HEAD
    // #region API applies to all workbooks

    /**
     * Enable or disable crosshair highlight.
     * @param {boolean} enabled if crosshair highlight should be enabled
     */
    setCrosshairHighlightEnabled(enabled: boolean): void {
        if (enabled) {
            this._commandService.executeCommand(EnableCrosshairHighlightOperation.id);
        } else {
            this._commandService.executeCommand(DisableCrosshairHighlightOperation.id);
        }
    }

    /**
     * Set the color of the crosshair highlight.
     * @param {string} color the color of the crosshair highlight
     */
    setCrosshairHighlightColor(color: string): void {
        this._commandService.executeCommand(SetCrosshairHighlightColorOperation.id, {
            color,
        } as ISetCrosshairHighlightColorOperationParams);
    }

    // #endregion
=======
    /**
     * Get the PermissionInstance.
     *
     * @returns {FPermission} - The PermissionInstance.
     */
    getPermission(): FPermission {
        return this._injector.createInstance(FPermission);
    }
>>>>>>> 7d1c9d6f
}<|MERGE_RESOLUTION|>--- conflicted
+++ resolved
@@ -473,7 +473,6 @@
         sheetRow.setCustomHeader(cfg);
     }
 
-<<<<<<< HEAD
     // #region API applies to all workbooks
 
     /**
@@ -494,12 +493,12 @@
      */
     setCrosshairHighlightColor(color: string): void {
         this._commandService.executeCommand(SetCrosshairHighlightColorOperation.id, {
-            color,
+            value: color,
         } as ISetCrosshairHighlightColorOperationParams);
     }
 
     // #endregion
-=======
+
     /**
      * Get the PermissionInstance.
      *
@@ -508,5 +507,4 @@
     getPermission(): FPermission {
         return this._injector.createInstance(FPermission);
     }
->>>>>>> 7d1c9d6f
 }