--- conflicted
+++ resolved
@@ -22,8 +22,6 @@
 
 // #region - Univer Sheet
 
-export { FDataValidation } from './apis/sheets/f-data-validation';
-export { FDataValidationBuilder } from './apis/sheets/f-data-validation-builder';
 export { FFilter } from './apis/sheets/f-filter';
 export { FFormula } from './apis/sheets/f-formula';
 export { FPermission } from './apis/sheets/f-permission';
@@ -32,11 +30,8 @@
 export { FSheetHooks } from './apis/sheets/f-sheet-hooks';
 export { FWorkbook } from './apis/sheets/f-workbook';
 export { FWorksheet } from './apis/sheets/f-worksheet';
-<<<<<<< HEAD
 export { FDataValidation } from './apis/sheets/f-data-validation';
 export { FDataValidationBuilder } from './apis/sheets/f-data-validation-builder';
 export { FThreadComment } from './apis/sheets/f-thread-comment';
-=======
 
-// #endregion
->>>>>>> f68e8ebe
+// #endregion