/**
 * Copyright 2023-present DreamNum Inc.
 *
 * Licensed under the Apache License, Version 2.0 (the "License");
 * you may not use this file except in compliance with the License.
 * You may obtain a copy of the License at
 *
 *     http://www.apache.org/licenses/LICENSE-2.0
 *
 * Unless required by applicable law or agreed to in writing, software
 * distributed under the License is distributed on an "AS IS" BASIS,
 * WITHOUT WARRANTIES OR CONDITIONS OF ANY KIND, either express or implied.
 * See the License for the specific language governing permissions and
 * limitations under the License.
 */

import type {
    Nullable } from '@univerjs/core';
import {
    ICommandService,
    Inject,
    Injector,
    IUniverInstanceService,
    LifecycleStages,
    LocaleService,
    OnLifecycle,
    RxDisposable,
    toDisposable,
} from '@univerjs/core';
import { SearchSingle16 } from '@univerjs/icons';
import type { MenuConfig } from '@univerjs/ui';
import {
    ComponentManager,
    IDialogService,
    ILayoutService,
    IMenuService,
    IShortcutService,
} from '@univerjs/ui';
<<<<<<< HEAD
=======
import type { IDisposable } from '@wendellhu/redi';
import { Inject, Injector } from '@wendellhu/redi';
>>>>>>> dca2c096
import { takeUntil } from 'rxjs';

import {
    GoToNextMatchOperation,
    GoToPreviousMatchOperation,
    OpenFindDialogOperation,
    OpenReplaceDialogOperation,
} from '../commands/operations/find-replace.operation';
import { IFindReplaceService } from '../services/find-replace.service';
import { FindReplaceDialog } from '../views/dialog/FindReplaceDialog';
import { ReplaceAllMatchesCommand, ReplaceCurrentMatchCommand } from '../commands/commands/replace.command';
import {
    GoToNextFindMatchShortcutItem,
    GoToPreviousFindMatchShortcutItem,
    MacOpenFindDialogShortcutItem,
    OpenFindDialogShortcutItem,
    OpenReplaceDialogShortcutItem,
} from './find-replace.shortcut';
import { FindReplaceMenuItemFactory } from './find-replace.menu';

export interface IUniverFindReplaceConfig {
    menu: MenuConfig;
}

export const DefaultFindReplaceConfig = {};

const FIND_REPLACE_DIALOG_ID = 'DESKTOP_FIND_REPLACE_DIALOG';

const FIND_REPLACE_PANEL_WIDTH = 350;
const FIND_REPLACE_PANEL_RIGHT_PADDING = 20;
const FIND_REPLACE_PANEL_TOP_PADDING = -90;

@OnLifecycle(LifecycleStages.Rendered, FindReplaceController)
export class FindReplaceController extends RxDisposable {
    constructor(
        private readonly _config: Partial<IUniverFindReplaceConfig>,
        @IUniverInstanceService private readonly _univerInstanceService: IUniverInstanceService,
        @IMenuService private readonly _menuService: IMenuService,
        @IShortcutService private readonly _shortcutService: IShortcutService,
        @ICommandService private readonly _commandService: ICommandService,
        @IFindReplaceService private readonly _findReplaceService: IFindReplaceService,
        @IDialogService private readonly _dialogService: IDialogService,
        @ILayoutService private readonly _layoutService: ILayoutService,
        @Inject(LocaleService) private readonly _localeService: LocaleService,
        @Inject(ComponentManager) private readonly _componentManager: ComponentManager,
        @Inject(Injector) private readonly _injector: Injector
    ) {
        super();

        this._initCommands();
        this._initUI();
        this._initShortcuts();
    }

    override dispose(): void {
        super.dispose();

        this._closingListenerDisposable?.dispose();
        this._closingListenerDisposable = null;
    }

    private _initCommands(): void {
        [
            OpenFindDialogOperation,
            OpenReplaceDialogOperation,
            GoToNextMatchOperation,
            GoToPreviousMatchOperation,
            ReplaceAllMatchesCommand,
            ReplaceCurrentMatchCommand,
        ].forEach((c) => {
            this.disposeWithMe(this._commandService.registerCommand(c));
        });
    }

    private _initShortcuts(): void {
        [
            OpenReplaceDialogShortcutItem,
            OpenFindDialogShortcutItem,
            MacOpenFindDialogShortcutItem,
            GoToPreviousFindMatchShortcutItem,
            GoToNextFindMatchShortcutItem,
        ].forEach((s) => this.disposeWithMe(this._shortcutService.registerShortcut(s)));
    }

    private _initUI(): void {
        const { menu = {} } = this._config;

        this.disposeWithMe(this._menuService.addMenuItem(this._injector.invoke(FindReplaceMenuItemFactory), menu));
        this.disposeWithMe(this._componentManager.register('FindReplaceDialog', FindReplaceDialog));
        this.disposeWithMe(this._componentManager.register('SearchIcon', SearchSingle16));

        // this controller is also responsible for toggling the FindReplaceDialog
        this._findReplaceService.stateUpdates$.pipe(takeUntil(this.dispose$)).subscribe((newState) => {
            if (newState.revealed === true) {
                this._openPanel();
            }
        });
    }

    private _openPanel(): void {
        this._dialogService.open({
            id: FIND_REPLACE_DIALOG_ID,
            draggable: true,
            width: FIND_REPLACE_PANEL_WIDTH,
            title: { title: this._localeService.t('find-replace.dialog.title') },
            children: { label: 'FindReplaceDialog' },
            destroyOnClose: true,
            defaultPosition: getFindReplaceDialogDefaultPosition(),
            preservePositionOnDestroy: true,
            onClose: () => this.closePanel(),
        });

        this._closingListenerDisposable = toDisposable(this._univerInstanceService.focused$.pipe(takeUntil(this.dispose$)).subscribe((focused) => {
            if (!focused || !this._univerInstanceService.getUniverSheetInstance(focused)) {
                this.closePanel();
            }
        }));
    }

    private _closingListenerDisposable: Nullable<IDisposable>;
    closePanel(): void {
        if (!this._closingListenerDisposable) {
            return;
        }

        this._closingListenerDisposable.dispose();
        this._closingListenerDisposable = null;

        this._dialogService.close(FIND_REPLACE_DIALOG_ID);
        this._findReplaceService.terminate();

        queueMicrotask(() => this._layoutService.focus());
    }
}

function getFindReplaceDialogDefaultPosition(): { x: number; y: number } {
    const { innerWidth } = window;
    const x = (innerWidth - FIND_REPLACE_PANEL_WIDTH) / 2 - FIND_REPLACE_PANEL_RIGHT_PADDING;
    const y = FIND_REPLACE_PANEL_TOP_PADDING;

    return { x, y };
}<|MERGE_RESOLUTION|>--- conflicted
+++ resolved
@@ -15,6 +15,7 @@
  */
 
 import type {
+    IDisposable,
     Nullable } from '@univerjs/core';
 import {
     ICommandService,
@@ -36,11 +37,6 @@
     IMenuService,
     IShortcutService,
 } from '@univerjs/ui';
-<<<<<<< HEAD
-=======
-import type { IDisposable } from '@wendellhu/redi';
-import { Inject, Injector } from '@wendellhu/redi';
->>>>>>> dca2c096
 import { takeUntil } from 'rxjs';
 
 import {
