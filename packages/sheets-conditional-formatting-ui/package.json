--- conflicted
+++ resolved
@@ -79,13 +79,8 @@
         "rxjs": ">=7.0.0"
     },
     "dependencies": {
-<<<<<<< HEAD
-        "@univerjs/icons": "^0.1.66",
-        "@univerjs/protocol": "0.1.38-alpha.23",
-=======
         "@univerjs/icons": "^0.1.70",
         "@univerjs/protocol": "0.1.38",
->>>>>>> 4085e7f9
         "lodash.get": "^4.4.2",
         "lodash.set": "^4.3.2",
         "react-grid-layout": "^1.4.4",
