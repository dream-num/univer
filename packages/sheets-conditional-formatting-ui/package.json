--- conflicted
+++ resolved
@@ -79,13 +79,8 @@
         "rxjs": ">=7.0.0"
     },
     "dependencies": {
-<<<<<<< HEAD
         "@univerjs/icons": "^0.1.76",
-        "@univerjs/protocol": "0.1.39-alpha.3",
-=======
-        "@univerjs/icons": "^0.1.74",
         "@univerjs/protocol": "0.1.39-alpha.9",
->>>>>>> 7d1c9d6f
         "lodash.get": "^4.4.2",
         "lodash.set": "^4.3.2",
         "react-grid-layout": "^1.4.4",
