--- conflicted
+++ resolved
@@ -14,17 +14,10 @@
  * limitations under the License.
  */
 
-<<<<<<< HEAD
-import type { CellValue, ICellData, IObjectMatrixPrimitiveType, IRange, Nullable } from '@univerjs/core';
-import type { IRemoveOtherFormulaMutationParams, ISetFormulaCalculationResultMutation, ISetOtherFormulaMutationParams } from '@univerjs/engine-formula';
-import type { IConditionalFormattingFormulaMarkDirtyParams } from '../commands/mutations/formula-mark-dirty.mutation';
-import { BooleanNumber, CellValueType, Disposable, ICommandService, Inject, Injector, ObjectMatrix, RefAlias, toDisposable, Tools } from '@univerjs/core';
-=======
 import type { ICellData, IRange, Nullable } from '@univerjs/core';
 import type { IRemoveOtherFormulaMutationParams, ISetFormulaCalculationResultMutation, ISetOtherFormulaMutationParams } from '@univerjs/engine-formula';
 import type { IConditionalFormattingFormulaMarkDirtyParams } from '../commands/mutations/formula-mark-dirty.mutation';
 import type { IConditionalFormattingRuleConfig } from '../models/type';
->>>>>>> 9040e5f9
 
 import { BooleanNumber, CellValueType, Disposable, ICommandService, Inject, Injector, ObjectMatrix, RefAlias, toDisposable, Tools } from '@univerjs/core';
 import {
@@ -33,11 +26,7 @@
     SetFormulaCalculationResultMutation,
     SetOtherFormulaMutation,
 } from '@univerjs/engine-formula';
-<<<<<<< HEAD
-import { Subject } from 'rxjs';
-=======
 import { CFRuleType, CFSubRuleType, CFValueType } from '../base/const';
->>>>>>> 9040e5f9
 import { ConditionalFormattingFormulaMarkDirty } from '../commands/mutations/formula-mark-dirty.mutation';
 import { ConditionalFormattingRuleModel } from '../models/conditional-formatting-rule-model';
 import { ConditionalFormattingViewModel } from '../models/conditional-formatting-view-model';
@@ -45,9 +34,6 @@
 
 // eslint-disable-next-line ts/consistent-type-definitions
 type IFormulaItem = {
-<<<<<<< HEAD
-    formulaText: string;cfId: string;result?: boolean | number | string | IObjectMatrixPrimitiveType<Nullable<CellValue>>;status: FormulaResultStatus;count: number;formulaId: string;
-=======
     formulaText: string;
     cfId: string;
     id: string;
@@ -55,7 +41,6 @@
     status: FormulaResultStatus;
     formulaId: string;
     result: ObjectMatrix<string | number | boolean | undefined | null | void>;
->>>>>>> 9040e5f9
 };
 export enum FormulaResultStatus {
     NOT_REGISTER = 1,
@@ -80,27 +65,6 @@
     // Cache style results, style replacement needs to wait until the formula has been calculated, then replace.
     private _cache: Map<string, Map<string, Map<string, ObjectMatrix<unknown>>>> = new Map();
 
-<<<<<<< HEAD
-    /**
-     * @deprecated Please gradually migrate to _formulaChangeWithRange$
-     */
-    private _formulaChange$ = new Subject<{
-        unitId: string; subUnitId: string; cfId: string; formulaText: string;formulaId: string;
-    }>();
-
-    /**
-     * @deprecated Please gradually migrate to formulaChangeWithRange$
-     */
-    public formulaChange$ = this._formulaChange$.asObservable();
-
-    private _formulaChangeWithRange$ = new Subject<{
-        unitId: string; subUnitId: string; cfId: string; formulaText: string;formulaId: string; ranges: IRange[];
-    }>();
-
-    public formulaChangeWithRange$ = this._formulaChange$.asObservable();
-
-=======
->>>>>>> 9040e5f9
     constructor(
         @Inject(ICommandService) private _commandService: ICommandService,
         @Inject(Injector) private _injector: Injector,
@@ -119,14 +83,6 @@
         }));
     }
 
-<<<<<<< HEAD
-    override dispose(): void {
-        this._formulaChange$.complete();
-        this._formulaChangeWithRange$.complete();
-    }
-
-=======
->>>>>>> 9040e5f9
     private _initCache() {
         const _conditionalFormattingService = this._injector.get(ConditionalFormattingService);
         this.disposeWithMe(_conditionalFormattingService.ruleComputeStatus$.subscribe((option) => {
@@ -175,7 +131,6 @@
         }));
     }
 
-    // eslint-disable-next-line max-lines-per-function
     private _initFormulaCalculationResultChange() {
         // Gets the result of the formula calculation and caches it
         this.disposeWithMe(this._commandService.onCommandExecuted((commandInfo) => {
@@ -185,39 +140,10 @@
                     for (const subUnitId in params.unitOtherData[unitId]) {
                         const cfIdsSet = new Set<string>();
                         for (const formulaId in params.unitOtherData[unitId]![subUnitId]) {
-<<<<<<< HEAD
-                            const item = map.getValue(formulaId, ['formulaId']);
-
-                            const resultMatrix = new ObjectMatrix(params.unitOtherData[unitId][subUnitId][formulaId]);
-                            const resultObject = new ObjectMatrix<Nullable<CellValue>>();
-
-                            const cfId = item?.cfId;
-
-                            const rule = this._conditionalFormattingRuleModel.getRule(unitId, subUnitId, cfId);
-                            const ranges = rule?.ranges;
-
-                            if (!ranges) {
-                                continue;
-                            }
-
-                            // The engine's calculation result only has the offset, and the actual position needs to be calculated from the upper left corner.
-                            const startRow = ranges[0].startRow;
-                            const startCol = ranges[0].startColumn;
-
-                            resultMatrix.forValue((row, col, value) => {
-                                resultObject.setValue(startRow + row, startCol + col, getResultFromFormula(value));
-                            });
-
-                            if (item) {
-                                item.result = resultObject.clone();
-                                item.status = FormulaResultStatus.SUCCESS;
-                                cfIdSet.add(item.cfId);
-=======
                             const resultMatrix = new ObjectMatrix(params.unitOtherData[unitId][subUnitId][formulaId]);
                             const formulaMapAlias = this._ensureSubunitFormulaMap(unitId, subUnitId).getValue(formulaId, ['formulaId']);
                             if (!formulaMapAlias) {
                                 continue;
->>>>>>> 9040e5f9
                             }
                             const ranges = formulaMapAlias.ranges;
 
@@ -248,62 +174,6 @@
 
         // Register formula with Dirty Logic
         this._activeDirtyManagerService.register(ConditionalFormattingFormulaMarkDirty.id,
-<<<<<<< HEAD
-            { commandId: ConditionalFormattingFormulaMarkDirty.id,
-              getDirtyData(commandInfo) {
-                  const params = commandInfo.params as IConditionalFormattingFormulaMarkDirtyParams;
-                  return {
-                      dirtyUnitOtherFormulaMap: params,
-                  };
-              } });
-
-        // Sum up formulas that need to be marked dirty
-        // this.formulaChange$.pipe(bufferTime(16), filter((list) => !!list.length), map((list) => {
-        //     return list.reduce((result, cur) => {
-        //         const { unitId, subUnitId, formulaId, formulaText } = cur;
-        //         if (!result[unitId]) {
-        //             result[unitId] = {};
-        //         }
-        //         if (!result[unitId][subUnitId]) {
-        //             result[unitId][subUnitId] = {};
-        //         }
-        //         result[unitId][subUnitId][formulaId] = { f: formulaText };
-        //         return result;
-        //     }, {} as { [unitId: string]: { [sunUnitId: string]: { [formulaId: string]: { f: string } } } });
-        // })).subscribe((result) => {
-        //     for (const unitId in result) {
-        //         for (const subUnitId in result[unitId]) {
-        //             const value = result[unitId][subUnitId];
-        //             const config: ISetOtherFormulaMutationParams = { unitId, subUnitId, formulaMap: value };
-        //             this._commandService.executeCommand(SetOtherFormulaMutation.id, config).then(() => {
-        //                 this._commandService.executeCommand(ConditionalFormattingFormulaMarkDirty.id,
-        //                     { [unitId]: { [subUnitId]: value } } as unknown as IConditionalFormattingFormulaMarkDirtyParams);
-        //             });
-        //         }
-        //     }
-        // });
-
-        // Register formula that need to be marked dirty with formula and range list
-        this._formulaChangeWithRange$.subscribe((option) => {
-            const { unitId, subUnitId, formulaText, formulaId, ranges } = option;
-
-            const params: ISetOtherFormulaMutationParams = {
-                unitId,
-                subUnitId,
-                formulaMap: {
-                    [formulaId]: {
-                        f: formulaText,
-                        ranges,
-                    },
-                },
-            };
-
-            this._commandService.executeCommand(SetOtherFormulaMutation.id, params).then(() => {
-                this._commandService.executeCommand(ConditionalFormattingFormulaMarkDirty.id,
-                    { [unitId]: { [subUnitId]: { [formulaId]: true } } });
-            });
-        });
-=======
             {
                 commandId: ConditionalFormattingFormulaMarkDirty.id,
                 getDirtyData(commandInfo) {
@@ -313,7 +183,6 @@
                     };
                 },
             });
->>>>>>> 9040e5f9
     }
 
     private _ensureSubunitFormulaMap(unitId: string, subUnitId: string) {
@@ -367,26 +236,9 @@
         return this._formulaMap.get(unitId)?.get(subUnitId);
     }
 
-<<<<<<< HEAD
-    /**
-     * @deprecated use registerFormulaWithRange
-     * @param unitId
-     * @param subUnitId
-     * @param cfId
-     * @param formulaText
-     */
-    public registerFormula(unitId: string, subUnitId: string, cfId: string, formulaText: string) {
-        const subUnitFormulaMap = this._ensureSubunitFormulaMap(unitId, subUnitId);
-        const formulaItem = subUnitFormulaMap.getValue(formulaText, ['formulaText']);
-        if (formulaItem) {
-            if (!subUnitFormulaMap.getValues().some((item) => item.cfId === cfId)) {
-                formulaItem.count++;
-            }
-=======
     public registerFormulaWithRange(unitId: string, subUnitId: string, cfId: string, formulaText: string, ranges: IRange[] = [{ startRow: 0, endRow: 0, startColumn: 0, endColumn: 0 }]) {
         const formulaMap = this._ensureSubunitFormulaMap(unitId, subUnitId);
         if (formulaMap.getValue(this.createCFormulaId(cfId, formulaText), ['id'])) {
->>>>>>> 9040e5f9
             return;
         }
         const formulaId = this._createFormulaId(unitId, subUnitId);
@@ -416,20 +268,6 @@
         });
     }
 
-    public registerFormulaWithRange(unitId: string, subUnitId: string, cfId: string, formulaText: string, ranges: IRange[]) {
-        const subUnitFormulaMap = this._ensureSubunitFormulaMap(unitId, subUnitId);
-        const formulaItem = subUnitFormulaMap.getValue(formulaText, ['formulaText']);
-        if (formulaItem) {
-            if (!subUnitFormulaMap.getValues().some((item) => item.cfId === cfId)) {
-                formulaItem.count++;
-            }
-            return;
-        }
-        const formulaId = this._createFormulaId(unitId, subUnitId);
-        subUnitFormulaMap.addValue({ formulaId, formulaText, cfId, status: FormulaResultStatus.WAIT, count: 1 });
-        this._formulaChangeWithRange$.next({ unitId, cfId, subUnitId, formulaText, formulaId, ranges });
-    }
-
     private _removeFormulaByCfId(unitId: string, subUnitId: string, cfId: string) {
         const subUnitFormulaMap = this._ensureSubunitFormulaMap(unitId, subUnitId);
         subUnitFormulaMap.deleteValue(cfId);
