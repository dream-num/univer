/**
 * Copyright 2023-present DreamNum Inc.
 *
 * Licensed under the Apache License, Version 2.0 (the "License");
 * you may not use this file except in compliance with the License.
 * You may obtain a copy of the License at
 *
 *     http://www.apache.org/licenses/LICENSE-2.0
 *
 * Unless required by applicable law or agreed to in writing, software
 * distributed under the License is distributed on an "AS IS" BASIS,
 * WITHOUT WARRANTIES OR CONDITIONS OF ANY KIND, either express or implied.
 * See the License for the specific language governing permissions and
 * limitations under the License.
 */

import { DataValidationRenderMode, DataValidationType, isFormulaString, IUniverInstanceService, Tools } from '@univerjs/core';
import type { CellValue, DataValidationOperator, ICellData, IDataValidationRule, IDataValidationRuleBase, ISheetDataValidationRule, Nullable } from '@univerjs/core';
import type { IBaseDataValidationWidget, IFormulaResult, IFormulaValidResult, IValidatorCellInfo } from '@univerjs/data-validation';
import { BaseDataValidator } from '@univerjs/data-validation';
import { LIST_FORMULA_INPUT_NAME } from '../views/formula-input';
import { LIST_DROPDOWN_KEY } from '../views';
import { DropdownWidget } from '../widgets/dropdown-widget';
import { ListRenderModeInput } from '../views/render-mode';
import { DataValidationFormulaService } from '../services/dv-formula.service';
import { getCellValueOrigin } from '../utils/get-cell-data-origin';
import { deserializeListOptions } from './util';

export function getRuleFormulaResultSet(result: Nullable<Nullable<ICellData>[][]>) {
    if (!result) {
        return [];
    }
    const resultSet = new Set<string>();
    result.forEach(
        (row) => {
            row.forEach((cell) => {
                const value = getCellValueOrigin(cell);
                if (value !== null && value !== undefined) {
                    resultSet.add(value.toString());
                }
            });
        }
    );

    return [...resultSet];
}

export class ListValidator extends BaseDataValidator {
    protected formulaService = this.injector.get(DataValidationFormulaService);

    id: string = DataValidationType.LIST;
    title: string = 'dataValidation.list.title';
    operators: DataValidationOperator[] = [];
    scopes: string | string[] = ['sheet'];
    formulaInput: string = LIST_FORMULA_INPUT_NAME;

    override canvasRender: Nullable<IBaseDataValidationWidget> = this.injector.createInstance(DropdownWidget);

    override dropdown: string | undefined = LIST_DROPDOWN_KEY;

    override optionsInput: string | undefined = ListRenderModeInput.componentKey;

    override skipDefaultFontRender(rule: ISheetDataValidationRule) {
        return rule.renderMode !== DataValidationRenderMode.TEXT;
    }

    override validatorFormula(rule: IDataValidationRuleBase): IFormulaValidResult {
        const success = !Tools.isBlank(rule.formula1);

        return {
            success,
            formula1: success ? undefined : this.localeService.t('dataValidation.validFail.list'),
        };
    }

    parseCellValue(cellValue: CellValue) {
        const cellString = cellValue.toString();
        return deserializeListOptions(cellString);
    }

    override async parseFormula(rule: IDataValidationRule, unitId: string, subUnitId: string): Promise<IFormulaResult<string[] | undefined>> {
        const { formula1 = '' } = rule;
        const results = await this.formulaService.getRuleFormulaResult(unitId, subUnitId, rule.uid);

        return {
            formula1: isFormulaString(formula1) ? getRuleFormulaResultSet(results?.[0]?.result) : deserializeListOptions(formula1),
            formula2: undefined,
        };
    }

    override async isValidType(cellInfo: IValidatorCellInfo<Nullable<CellValue>>, formula: IFormulaResult<string[] | undefined>, rule: IDataValidationRule): Promise<boolean> {
        const { value } = cellInfo;
        const { formula1 = [] } = formula;
        const selected = this.parseCellValue(value!);
        return selected.every((i) => formula1.includes(i));
    }

    override generateRuleName() {
        return this.localeService.t('dataValidation.list.name');
    }

    override generateRuleErrorMessage(): string {
        return this.localeService.t('dataValidation.list.error');
    }

    getList(rule: IDataValidationRule, currentUnitId?: string, currentSubUnitId?: string) {
        const { formula1 = '' } = rule;
        const univerInstanceService = this.injector.get(IUniverInstanceService);
        const workbook = (currentUnitId ? univerInstanceService.getUniverSheetInstance(currentUnitId) : undefined) ?? univerInstanceService.getCurrentUniverSheetInstance();
        if (!workbook) return [];

        const worksheet = (currentSubUnitId ? workbook.getSheetBySheetId(currentSubUnitId) : undefined) ?? workbook.getActiveSheet();
        const unitId = workbook.getUnitId();
        const subUnitId = worksheet.getSheetId();
<<<<<<< HEAD
        const results = this.formulaService.getRuleFormulaResultSync(unitId, subUnitId, rule.uid);
        return isFormulaString(formula1) ? getRuleFormulaResultSet(results?.[0]?.result) : deserializeListOptions(formula1);
    }

    async getListAsync(rule: IDataValidationRule, currentUnitId?: string, currentSubUnitId?: string) {
        const { formula1 = '' } = rule;
        const univerInstanceService = this.injector.get(IUniverInstanceService);
        const workbook = (currentUnitId ? univerInstanceService.getUniverSheetInstance(currentUnitId) : undefined) ?? univerInstanceService.getCurrentUniverSheetInstance();
        const worksheet = (currentSubUnitId ? workbook.getSheetBySheetId(currentSubUnitId) : undefined) ?? workbook.getActiveSheet();
        const unitId = workbook.getUnitId();
        const subUnitId = worksheet.getSheetId();
        const results = await this.formulaService.getRuleFormulaResult(unitId, subUnitId, rule.uid);
        return isFormulaString(formula1) ? getRuleFormulaResultSet(results?.[0]?.result) : deserializeListOptions(formula1);
=======
        return isReferenceString(formula1)
            ? getSheetRangeValueSet(deserializeRangeWithSheet(formula1), this._univerInstanceService, unitId, subUnitId)
            : deserializeListOptions(formula1);
>>>>>>> 761a372c
    }

    getListWithColor(rule: IDataValidationRule, currentUnitId?: string, currentSubUnitId?: string) {
        const list = this.getList(rule, currentUnitId, currentSubUnitId);
        const colorList = (rule.formula2 || '').split(',');

        return list.map((label, i) => ({ label, color: colorList[i] }));
    }

    getListWithColorMap(rule: IDataValidationRule, currentUnitId?: string, currentSubUnitId?: string) {
        const list = this.getListWithColor(rule, currentUnitId, currentSubUnitId);
        const map: Record<string, string> = {};

        list.forEach((item) => {
            if (item.color) {
                map[item.label] = item.color;
            }
        });
        return map;
    }
}<|MERGE_RESOLUTION|>--- conflicted
+++ resolved
@@ -112,7 +112,6 @@
         const worksheet = (currentSubUnitId ? workbook.getSheetBySheetId(currentSubUnitId) : undefined) ?? workbook.getActiveSheet();
         const unitId = workbook.getUnitId();
         const subUnitId = worksheet.getSheetId();
-<<<<<<< HEAD
         const results = this.formulaService.getRuleFormulaResultSync(unitId, subUnitId, rule.uid);
         return isFormulaString(formula1) ? getRuleFormulaResultSet(results?.[0]?.result) : deserializeListOptions(formula1);
     }
@@ -121,16 +120,14 @@
         const { formula1 = '' } = rule;
         const univerInstanceService = this.injector.get(IUniverInstanceService);
         const workbook = (currentUnitId ? univerInstanceService.getUniverSheetInstance(currentUnitId) : undefined) ?? univerInstanceService.getCurrentUniverSheetInstance();
+        if (!workbook) {
+            return [];
+        }
         const worksheet = (currentSubUnitId ? workbook.getSheetBySheetId(currentSubUnitId) : undefined) ?? workbook.getActiveSheet();
         const unitId = workbook.getUnitId();
         const subUnitId = worksheet.getSheetId();
         const results = await this.formulaService.getRuleFormulaResult(unitId, subUnitId, rule.uid);
         return isFormulaString(formula1) ? getRuleFormulaResultSet(results?.[0]?.result) : deserializeListOptions(formula1);
-=======
-        return isReferenceString(formula1)
-            ? getSheetRangeValueSet(deserializeRangeWithSheet(formula1), this._univerInstanceService, unitId, subUnitId)
-            : deserializeListOptions(formula1);
->>>>>>> 761a372c
     }
 
     getListWithColor(rule: IDataValidationRule, currentUnitId?: string, currentSubUnitId?: string) {
