/**
 * Copyright 2023-present DreamNum Inc.
 *
 * Licensed under the Apache License, Version 2.0 (the "License");
 * you may not use this file except in compliance with the License.
 * You may obtain a copy of the License at
 *
 *     http://www.apache.org/licenses/LICENSE-2.0
 *
 * Unless required by applicable law or agreed to in writing, software
 * distributed under the License is distributed on an "AS IS" BASIS,
 * WITHOUT WARRANTIES OR CONDITIONS OF ANY KIND, either express or implied.
 * See the License for the specific language governing permissions and
 * limitations under the License.
 */

import React, { useState } from 'react';
import { DataValidationErrorStyle, ICommandService } from '@univerjs/core';
import { useDependency } from '@wendellhu/redi/react-bindings';
import { DatePanel } from '@univerjs/design';
import { SetRangeValuesCommand } from '@univerjs/sheets';
import dayjs from 'dayjs';
import type { IDropdownComponentProps } from '../../services/dropdown-manager.service';
import type { DateValidator } from '../../validators';
import { getCellValueOrigin } from '../../utils/get-cell-data-origin';
import { DataValidationRejectInputController } from '../../controllers/dv-reject-input.controller';
import styles from './index.module.less';

export function DateDropdown(props: IDropdownComponentProps) {
    const { location, hideFn } = props;
    const { worksheet, row, col, unitId, subUnitId } = location;
    const commandService = useDependency(ICommandService);
    const rejectInputController = useDependency(DataValidationRejectInputController);
    const [localDate, setLocalDate] = useState<dayjs.Dayjs>();
    if (!worksheet) {
        return null;
    }

    const cellData = worksheet.getCell(row, col);
    const rule = cellData?.dataValidation?.rule;
    const validator = cellData?.dataValidation?.validator as DateValidator | undefined;

    if (!cellData || !rule || !validator) {
        return;
    }

    const cellStr = getCellValueOrigin(cellData);
    const originDate = validator.transformDate(cellStr) ?? dayjs();
    const date = originDate.isValid() ? originDate : dayjs();

    return (
        <div className={styles.dvDateDropdown}>
            <DatePanel
                pickerValue={localDate ?? date}
                onSelect={async (newValue) => {
                    const newValueStr = newValue.format('YYYY/MM/DD');
                    if (
<<<<<<< HEAD
                        await validator.validator({
=======
                        rule.errorStyle !== DataValidationErrorStyle.STOP ||
                        (await validator.validator({
>>>>>>> 3b45f895
                            value: newValueStr,
                            unitId,
                            subUnitId,
                            row,
                            column: col,
<<<<<<< HEAD
                        }, rule)
=======
                        }, rule))
>>>>>>> 3b45f895
                    ) {
                        commandService.executeCommand(SetRangeValuesCommand.id, {
                            unitId,
                            subUnitId,
                            range: {
                                startColumn: col,
                                endColumn: col,
                                startRow: row,
                                endRow: row,
                            },
                            value: {
                                v: newValueStr,
                                p: null,
                                f: null,
                                si: null,

                            },
                        });
                    } else {
                        rejectInputController.showReject(validator.getRuleFinalError(rule));
                    }
                    hideFn();
                }}
                onPanelChange={(value) => {
                    setLocalDate(value);
                }}
            />
        </div>

    );
}<|MERGE_RESOLUTION|>--- conflicted
+++ resolved
@@ -55,22 +55,14 @@
                 onSelect={async (newValue) => {
                     const newValueStr = newValue.format('YYYY/MM/DD');
                     if (
-<<<<<<< HEAD
-                        await validator.validator({
-=======
                         rule.errorStyle !== DataValidationErrorStyle.STOP ||
                         (await validator.validator({
->>>>>>> 3b45f895
                             value: newValueStr,
                             unitId,
                             subUnitId,
                             row,
                             column: col,
-<<<<<<< HEAD
-                        }, rule)
-=======
                         }, rule))
->>>>>>> 3b45f895
                     ) {
                         commandService.executeCommand(SetRangeValuesCommand.id, {
                             unitId,
