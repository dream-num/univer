/**
 * Copyright 2023-present DreamNum Inc.
 *
 * Licensed under the Apache License, Version 2.0 (the "License");
 * you may not use this file except in compliance with the License.
 * You may obtain a copy of the License at
 *
 *     http://www.apache.org/licenses/LICENSE-2.0
 *
 * Unless required by applicable law or agreed to in writing, software
 * distributed under the License is distributed on an "AS IS" BASIS,
 * WITHOUT WARRANTIES OR CONDITIONS OF ANY KIND, either express or implied.
 * See the License for the specific language governing permissions and
 * limitations under the License.
 */

import type { DataValidationOperator, IDataValidationRuleBase, IDataValidationRuleOptions, IExecutionOptions, ISheetDataValidationRule, IUnitRange } from '@univerjs/core';
<<<<<<< HEAD
import { DataValidationType, debounce, ICommandService, isUnitRangesEqual, isValidRange, LocaleService, RedoCommand, shallowEqual, Tools, UndoCommand } from '@univerjs/core';
=======
import { createInternalEditorID, DataValidationType, debounce, ICommandService, isUnitRangesEqual, isValidRange, LocaleService, RedoCommand, shallowEqual, UndoCommand } from '@univerjs/core';
>>>>>>> fc4cc4cb
import type { IUpdateDataValidationSettingCommandParams } from '@univerjs/data-validation';
import { DataValidationModel, DataValidatorRegistryScope, DataValidatorRegistryService, getRuleOptions, getRuleSetting, RemoveDataValidationCommand, TWO_FORMULA_OPERATOR_COUNT, UpdateDataValidationOptionsCommand, UpdateDataValidationSettingCommand } from '@univerjs/data-validation';
import { Button, FormLayout, Select } from '@univerjs/design';
import { ComponentManager, RangeSelector, useEvent, useObservable } from '@univerjs/ui';
import { useDependency } from '@wendellhu/redi/react-bindings';
import React, { useEffect, useMemo, useState } from 'react';
import { serializeRange } from '@univerjs/engine-formula';
import type { IUpdateSheetDataValidationRangeCommandParams } from '../../commands/commands/data-validation.command';
import { UpdateSheetDataValidationRangeCommand } from '../../commands/commands/data-validation.command';
import { DataValidationOptions } from '../options';
import { DataValidationPanelService } from '../../services/data-validation-panel.service';
import styles from './index.module.less';

// debounce execute commands, for better redo-undo experience
const debounceExecuteFactory = (commandService: ICommandService) => debounce(
    async (id: string, params?: any, options?: IExecutionOptions | undefined,
        callback?: (success: boolean) => void
    ) => {
        const res = await commandService.executeCommand(id, params, options);
        callback?.(res);
    }
    ,
    275
);

export function DataValidationDetail() {
    const [editorId] = useState(() => Tools.generateRandomId(6));
    const [key, setKey] = useState(0);
    const dataValidationPanelService = useDependency(DataValidationPanelService);
    const activeRuleInfo = useObservable(dataValidationPanelService.activeRule$, dataValidationPanelService.activeRule)!;
    const { unitId, subUnitId, rule } = activeRuleInfo || {};
    const ruleId = rule.uid;
    const validatorService = useDependency(DataValidatorRegistryService);
    const componentManager = useDependency(ComponentManager);
    const commandService = useDependency(ICommandService);
    const dataValidationModel = useDependency(DataValidationModel);
    const localeService = useDependency(LocaleService);
    const [localRule, setLocalRule] = useState<ISheetDataValidationRule>(rule);
    const validator = validatorService.getValidatorItem(localRule.type);
    const [showError, setShowError] = useState(false);
    const validators = validatorService.getValidatorsByScope(DataValidatorRegistryScope.SHEET);
    const [localRanges, setLocalRanges] = useState<IUnitRange[]>(() => localRule.ranges.map((i) => ({ unitId: '', sheetId: '', range: i })));
    const debounceExecute = useMemo(() => debounceExecuteFactory(commandService), [commandService]);

    useEffect(() => {
        commandService.onCommandExecuted((commandInfo) => {
            if (commandInfo.id === UndoCommand.id || commandInfo.id === RedoCommand.id) {
                setTimeout(() => {
                    const activeRule = dataValidationModel.getRuleById(unitId, subUnitId, ruleId) as ISheetDataValidationRule;
                    setKey((k) => k + 1);
                    if (activeRule) {
                        setLocalRule(activeRule);
                        setLocalRanges(activeRule.ranges.map((i) => ({ unitId: '', sheetId: '', range: i })));
                    }
                }, 20);
            }
        });
    }, [commandService, dataValidationModel, ruleId, subUnitId, unitId]);

    if (!validator) {
        return null;
    }

    const operators = validator.operators;
    const operatorNames = validator.operatorNames;
    const isTwoFormula = localRule.operator ? TWO_FORMULA_OPERATOR_COUNT.includes(localRule.operator) : false;

    const handleOk = () => {
        if (validator.validatorFormula(localRule).success) {
            dataValidationPanelService.setActiveRule(null);
        } else {
            setShowError(true);
        }
    };

    const handleUpdateRuleRanges = useEvent((unitRanges: IUnitRange[]) => {
        if (isUnitRangesEqual(unitRanges, localRanges)) {
            return;
        }
        setLocalRanges(unitRanges);
        const ranges = unitRanges.filter((i) => (!i.unitId || i.unitId === unitId) && (!i.sheetId || i.sheetId === subUnitId)).map((i) => i.range);

        setLocalRule({
            ...localRule,
            ranges,
        });
        const params: IUpdateSheetDataValidationRangeCommandParams = {
            unitId,
            subUnitId,
            ruleId,
            ranges,
        };

        debounceExecute(UpdateSheetDataValidationRangeCommand.id, params);
    });

    const handleUpdateRuleSetting = (setting: IDataValidationRuleBase) => {
        if (shallowEqual(setting, getRuleSetting(localRule))) {
            return;
        }

        setLocalRule({
            ...localRule,
            ...setting,
        });
        const params: IUpdateDataValidationSettingCommandParams = {
            unitId,
            subUnitId,
            ruleId,
            setting,
        };

        debounceExecute(
            UpdateDataValidationSettingCommand.id,
            params,
            undefined
        );
    };

    const handleDelete = async () => {
        await commandService.executeCommand(RemoveDataValidationCommand.id, {
            ruleId,
            unitId,
            subUnitId,
        });
        dataValidationPanelService.setActiveRule(null);
    };

    const baseRule = {
        type: localRule.type,
        operator: localRule.operator,
        formula1: localRule.formula1,
        formula2: localRule.formula2,
        allowBlank: localRule.allowBlank,
    };

    const handleChangeType = (newType: string) => {
        const validator = validatorService.getValidatorItem(newType);
        if (!validator) {
            return;
        }

        const operators = validator.operators;

        const newRule = {
            ...localRule,
            type: newType as DataValidationType,
            operator: operators[0],
            ...(newType === DataValidationType.CHECKBOX
                ? {
                    formula1: undefined,
                    formula2: undefined,
                }
                : null),
        };
        setLocalRule(newRule);

        commandService.executeCommand(UpdateDataValidationSettingCommand.id, {
            unitId,
            subUnitId,
            ruleId: localRule.uid,
            setting: getRuleSetting(newRule),
        });
    };

    const FormulaInput = componentManager.get(validator.formulaInput);
    const rangeStr = localRanges.map((i) => serializeRange(i.range)).join(',');

    const options: IDataValidationRuleOptions = getRuleOptions(localRule);

    const handleUpdateRuleOptions = (newOptions: IDataValidationRuleOptions) => {
        if (shallowEqual(newOptions, getRuleOptions(localRule))) {
            return;
        }
        setLocalRule({
            ...localRule,
            ...newOptions,
        });

        debounceExecute(
            UpdateDataValidationOptionsCommand.id,
            {
                unitId,
                subUnitId,
                ruleId,
                options: newOptions,
            }
        );
    };
    return (
        <div>
            <FormLayout label={localeService.t('dataValidation.panel.range')}>
                <RangeSelector
                    key={key}
                    className={styles.dataValidationDetailFormItem}
                    value={rangeStr}
<<<<<<< HEAD
                    id={`dv-ranges-${editorId}`}
=======
                    id={createInternalEditorID('data-validation-detail')}
>>>>>>> fc4cc4cb
                    openForSheetUnitId={unitId}
                    openForSheetSubUnitId={subUnitId}
                    onChange={(newRange) => {
                        if (newRange.some((i) => !isValidRange(i.range) || i.range.endColumn < i.range.startColumn || i.range.endRow < i.range.startRow)) {
                            return;
                        }

                        handleUpdateRuleRanges(newRange);
                    }}

                />
            </FormLayout>
            <FormLayout label={localeService.t('dataValidation.panel.type')}>
                <Select
                    options={validators?.map((validator) => ({
                        label: localeService.t(validator.title),
                        value: validator.id,
                    }))}
                    value={localRule.type}
                    onChange={handleChangeType}
                    className={styles.dataValidationDetailFormItem}
                />
            </FormLayout>
            {operators?.length
                ? (
                    <FormLayout label={localeService.t('dataValidation.panel.operator')}>
                        <Select
                            options={operators.map((op, i) => ({
                                value: `${op}`,
                                label: operatorNames[i],
                            }))}
                            value={`${localRule.operator}`}
                            onChange={(operator) => {
                                handleUpdateRuleSetting({
                                    ...baseRule,
                                    operator: operator as DataValidationOperator,
                                });
                            }}
                            className={styles.dataValidationDetailFormItem}
                        />
                    </FormLayout>
                )
                : null}
            {FormulaInput
                ? (
                    <FormulaInput
                        key={key}
                        isTwoFormula={isTwoFormula}
                        value={{
                            formula1: localRule.formula1,
                            formula2: localRule.formula2,
                        }}
                        onChange={(value: any) => {
                            handleUpdateRuleSetting({
                                ...baseRule,
                                ...value,
                            });
                        }}
                        showError={showError}
                        validResult={validator.validatorFormula(localRule)}
                        unitId={unitId}
                        subUnitId={subUnitId}
                    />
                )
                : null}
            <DataValidationOptions value={options} onChange={handleUpdateRuleOptions} extraComponent={validator.optionsInput} />
            <div className={styles.dataValidationDetailButtons}>
                <Button className={styles.dataValidationDetailButton} onClick={handleDelete}>
                    {localeService.t('dataValidation.panel.removeRule')}
                </Button>
                <Button className={styles.dataValidationDetailButton} type="primary" onClick={handleOk}>
                    {localeService.t('dataValidation.panel.done')}
                </Button>
            </div>
        </div>
    );
}<|MERGE_RESOLUTION|>--- conflicted
+++ resolved
@@ -15,11 +15,7 @@
  */
 
 import type { DataValidationOperator, IDataValidationRuleBase, IDataValidationRuleOptions, IExecutionOptions, ISheetDataValidationRule, IUnitRange } from '@univerjs/core';
-<<<<<<< HEAD
-import { DataValidationType, debounce, ICommandService, isUnitRangesEqual, isValidRange, LocaleService, RedoCommand, shallowEqual, Tools, UndoCommand } from '@univerjs/core';
-=======
 import { createInternalEditorID, DataValidationType, debounce, ICommandService, isUnitRangesEqual, isValidRange, LocaleService, RedoCommand, shallowEqual, UndoCommand } from '@univerjs/core';
->>>>>>> fc4cc4cb
 import type { IUpdateDataValidationSettingCommandParams } from '@univerjs/data-validation';
 import { DataValidationModel, DataValidatorRegistryScope, DataValidatorRegistryService, getRuleOptions, getRuleSetting, RemoveDataValidationCommand, TWO_FORMULA_OPERATOR_COUNT, UpdateDataValidationOptionsCommand, UpdateDataValidationSettingCommand } from '@univerjs/data-validation';
 import { Button, FormLayout, Select } from '@univerjs/design';
@@ -216,11 +212,7 @@
                     key={key}
                     className={styles.dataValidationDetailFormItem}
                     value={rangeStr}
-<<<<<<< HEAD
-                    id={`dv-ranges-${editorId}`}
-=======
                     id={createInternalEditorID('data-validation-detail')}
->>>>>>> fc4cc4cb
                     openForSheetUnitId={unitId}
                     openForSheetSubUnitId={subUnitId}
                     onChange={(newRange) => {
