--- conflicted
+++ resolved
@@ -387,8 +387,6 @@
             })
         );
     }
-<<<<<<< HEAD
-=======
 
     private _drawingAddListener() {
         this.disposeWithMe(
@@ -416,5 +414,4 @@
         this._drawingManagerService.registerDrawingData(unitId, this._sheetDrawingService.getDrawingDataForUnit(unitId));
         this._drawingManagerService.initializeNotification(unitId);
     }
->>>>>>> 709e4b14
 }