--- conflicted
+++ resolved
@@ -14,28 +14,18 @@
  * limitations under the License.
  */
 
-<<<<<<< HEAD
-import type { IRange, Nullable, Workbook } from '@univerjs/core';
+import type { IAccessor, IRange, Nullable, Workbook } from '@univerjs/core';
 import type { IImageData, IImageIoServiceParam } from '@univerjs/drawing';
 import type { IRenderContext, IRenderModule } from '@univerjs/engine-render';
-import type { WorkbookSelections } from '@univerjs/sheets';
-import type { ISheetDrawing, ISheetDrawingPosition } from '@univerjs/sheets-drawing';
-import type { IInsertDrawingCommandParams, ISetDrawingCommandParams } from '../commands/commands/interfaces';
-import type { ISetDrawingArrangeCommandParams } from '../commands/commands/set-drawing-arrange.command';
-import { Disposable, FOCUSING_COMMON_DRAWINGS, ICommandService, IContextService, Inject, LocaleService } from '@univerjs/core';
-=======
-import type { IAccessor, IRange, Nullable, Workbook } from '@univerjs/core';
-import type { IImageData, IImageIoServiceParam } from '@univerjs/drawing';
 import type { ISheetLocationBase, WorkbookSelectionModel } from '@univerjs/sheets';
 import type { ISheetDrawing, ISheetDrawingPosition } from '@univerjs/sheets-drawing';
 import type { IInsertDrawingCommandParams, ISetDrawingCommandParams } from '../commands/commands/interfaces';
 import type { ISetDrawingArrangeCommandParams } from '../commands/commands/set-drawing-arrange.command';
 import { BooleanNumber, BuildTextUtils, createDocumentModelWithStyle, Disposable, DrawingTypeEnum, FOCUSING_COMMON_DRAWINGS, ICommandService, IContextService, Inject, Injector, LocaleService, ObjectRelativeFromH, ObjectRelativeFromV, PositionedObjectLayoutType, WrapTextType } from '@univerjs/core';
->>>>>>> ecc82569
 import { MessageType } from '@univerjs/design';
 import { docDrawingPositionToTransform } from '@univerjs/docs-ui';
 import { DRAWING_IMAGE_ALLOW_IMAGE_LIST, DRAWING_IMAGE_ALLOW_SIZE, DRAWING_IMAGE_COUNT_LIMIT, DRAWING_IMAGE_HEIGHT_LIMIT, DRAWING_IMAGE_WIDTH_LIMIT, getImageSize, IDrawingManagerService, IImageIoService, ImageUploadStatusType, SetDrawingSelectedOperation } from '@univerjs/drawing';
-import { type IRenderContext, IRenderManagerService, type IRenderModule } from '@univerjs/engine-render';
+import { IRenderManagerService } from '@univerjs/engine-render';
 import { SetRangeValuesCommand, SheetsSelectionsService } from '@univerjs/sheets';
 import { ISheetDrawingService } from '@univerjs/sheets-drawing';
 import { attachRangeWithCoord, ISheetSelectionRenderService, SheetSkeletonManagerService } from '@univerjs/sheets-ui';
@@ -46,8 +36,6 @@
 import { SetDrawingArrangeCommand } from '../commands/commands/set-drawing-arrange.command';
 import { SetSheetDrawingCommand } from '../commands/commands/set-sheet-drawing.command';
 import { UngroupSheetDrawingCommand } from '../commands/commands/ungroup-sheet-drawing.command';
-<<<<<<< HEAD
-=======
 
 /**
  * Calculate the bounding box after rotation
@@ -104,7 +92,6 @@
         height: originImageHeight * realScale,
     };
 }
->>>>>>> ecc82569
 
 export class SheetDrawingUpdateController extends Disposable implements IRenderModule {
     private readonly _workbookSelections: WorkbookSelectionModel;
@@ -154,9 +141,6 @@
         return true;
     }
 
-<<<<<<< HEAD
-    async insertFloatImageByFile(file: File) {
-=======
     async insertCellImage(): Promise<boolean> {
         const files = await this._fileOpenerService.openFile({
             multiple: false,
@@ -170,8 +154,7 @@
         return false;
     }
 
-    private async _insertFloatImage(file: File) {
->>>>>>> ecc82569
+    async insertFloatImageByFile(file: File) {
         let imageParam: Nullable<IImageIoServiceParam>;
 
         try {
