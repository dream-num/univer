/**
 * Copyright 2023-present DreamNum Inc.
 *
 * Licensed under the Apache License, Version 2.0 (the "License");
 * you may not use this file except in compliance with the License.
 * You may obtain a copy of the License at
 *
 *     http://www.apache.org/licenses/LICENSE-2.0
 *
 * Unless required by applicable law or agreed to in writing, software
 * distributed under the License is distributed on an "AS IS" BASIS,
 * WITHOUT WARRANTIES OR CONDITIONS OF ANY KIND, either express or implied.
 * See the License for the specific language governing permissions and
 * limitations under the License.
 */

import type { IDisposable, IPosition, ITransformState, Nullable, Serializable, Workbook, Worksheet } from '@univerjs/core';
import type { IDrawingJsonUndo1 } from '@univerjs/drawing';
import type { BaseObject, IBoundRectNoAngle, IRectProps, IRender, Scene, SpreadsheetSkeleton } from '@univerjs/engine-render';
import type { ISetFrozenMutationParams } from '@univerjs/sheets';
import type { IFloatDomData, ISheetDrawingPosition, ISheetFloatDom } from '@univerjs/sheets-drawing';
import type { IFloatDomLayout } from '@univerjs/ui';
import type { IInsertDrawingCommandParams } from '../commands/commands/interfaces';
import { Disposable, DisposableCollection, fromEventSubject, generateRandomId, ICommandService, Inject, IUniverInstanceService, UniverInstanceType } from '@univerjs/core';
import { DrawingTypeEnum, getDrawingShapeKeyByDrawingSearch, IDrawingManagerService } from '@univerjs/drawing';

import { DRAWING_OBJECT_LAYER_INDEX, IRenderManagerService, Rect, SHEET_VIEWPORT_KEY } from '@univerjs/engine-render';
import { getSheetCommandTarget, SetFrozenMutation } from '@univerjs/sheets';
import { DrawingApplyType, ISheetDrawingService, SetDrawingApplyMutation } from '@univerjs/sheets-drawing';
import { ISheetSelectionRenderService, SetZoomRatioOperation, SheetSkeletonManagerService, VIEWPORT_KEY } from '@univerjs/sheets-ui';
import { CanvasFloatDomService } from '@univerjs/ui';
import { BehaviorSubject, filter, map, Subject, switchMap } from 'rxjs';
import { InsertSheetDrawingCommand } from '../commands/commands/insert-sheet-drawing.command';

export interface ICanvasFloatDom {
    /**
     * whether allow transform float-dom
     */
    allowTransform?: boolean;
    /**
     * initial position of float-dom
     */
    initPosition: IPosition;
    componentKey: string;
    /**
     * unitId of workbook, if not set, will use current workbook
     */
    unitId?: string;
    /**
     * subUnitId of worksheet, if not set, will use current worksheet
     */
    subUnitId?: string;
    /**
     * @deprecated Please use `data`. for saving to disk, everything add to float-dom must be serializable.
     */
    props?: Record<string, any>;
    /**
     * data of component, will save to snapshot, json-like data
     */
    data?: Serializable;
    /**
     * the float-dom type
     */
    type?: DrawingTypeEnum;
}

interface ICanvasFloatDomInfo {
    position$: BehaviorSubject<IFloatDomLayout>;
    dispose: IDisposable;
    rect: Rect;
    unitId: string;
    subUnitId: string;
}

export function transformBound2DOMBound(originBound: IBoundRectNoAngle, scene: Scene, skeleton: SpreadsheetSkeleton, worksheet: Worksheet) {
    const { scaleX, scaleY } = scene.getAncestorScale();
    const viewMain = scene.getViewport(SHEET_VIEWPORT_KEY.VIEW_MAIN);
    const absolute = {
        left: true,
        top: true,
    };

    if (!viewMain) {
        return {
            ...originBound,
            absolute,
        };
    }
    const { left, right, top, bottom } = originBound;
    const freeze = worksheet.getFreeze();
    const { startColumn, startRow, xSplit, ySplit } = freeze;
    // freeze start
    const startSheetView = skeleton.getNoMergeCellPositionByIndexWithNoHeader(startRow - ySplit, startColumn - xSplit);
    //  freeze end
    const endSheetView = skeleton.getNoMergeCellPositionByIndexWithNoHeader(startRow, startColumn);
    const { rowHeaderWidth, columnHeaderHeight } = skeleton;
    const freezeWidth = endSheetView.startX - startSheetView.startX;
    const freezeHeight = endSheetView.startY - startSheetView.startY;

    const { top: freezeTop, left: freezeLeft, viewportScrollX: actualScrollX, viewportScrollY: actualScrollY } = viewMain;
    let offsetLeft: number;
    let offsetRight: number;

    // viewMain or viewTop
    if (left < freezeLeft) {
        absolute.left = true;
        offsetLeft = ((freezeWidth + rowHeaderWidth) + (left - freezeLeft)) * scaleX;
        offsetRight = Math.max(
            Math.min(
                ((freezeWidth + rowHeaderWidth) + (right - freezeLeft)) * scaleX,
                (freezeWidth + rowHeaderWidth) * scaleX
            ),
            (right - actualScrollX) * scaleX);
    } else {
        absolute.left = false;
        offsetLeft = Math.max((left - actualScrollX) * scaleX, (freezeWidth + rowHeaderWidth) * scaleX);
        offsetRight = Math.max((right - actualScrollX) * scaleX, (freezeWidth + rowHeaderWidth) * scaleX);
    }

    let offsetTop: number;
    let offsetBottom: number;
    // viewMain or viewTop
    if (top < freezeTop) {
        absolute.top = true;
        offsetTop = ((freezeHeight + columnHeaderHeight) + (top - freezeTop)) * scaleY;
        offsetBottom = Math.max(
            Math.min(
                ((freezeHeight + columnHeaderHeight) + (right - freezeTop)) * scaleY,
                (freezeHeight + columnHeaderHeight) * scaleY
            ),
            (bottom - actualScrollY) * scaleY
        );
    } else {
        absolute.top = false;
        offsetTop = Math.max((top - actualScrollY) * scaleY, (freezeHeight + columnHeaderHeight) * scaleY);
        offsetBottom = Math.max((bottom - actualScrollY) * scaleY, (freezeHeight + columnHeaderHeight) * scaleY);
    }

    return {
        left: offsetLeft,
        right: offsetRight,
        top: offsetTop,
        bottom: offsetBottom,
        absolute,
    };
}

const calcPosition = (
    targetObject: BaseObject,
    currentRender: IRender,
    skeleton: SpreadsheetSkeleton,
    worksheet: Worksheet
): IFloatDomLayout => {
    const { scene } = currentRender;
    const { left, top, width, height, angle } = targetObject;
    const bound: IBoundRectNoAngle = {
        left,
        right: left + width,
        top,
        bottom: top + height,
    };

    const offsetBound = transformBound2DOMBound(bound, scene, skeleton, worksheet);
    const { scaleX, scaleY } = scene.getAncestorScale();

    return {
        startX: offsetBound.left,
        endX: offsetBound.right,
        startY: offsetBound.top,
        endY: offsetBound.bottom,
        rotate: angle,
        width: width * scaleX,
        height: height * scaleY,
        absolute: offsetBound.absolute,
    };
};

export interface ISheetCanvasFloatDomHook {
    onGetFloatDomProps: (id: string) => Record<string, any>;
}

export class SheetCanvasFloatDomManagerService extends Disposable {
    private _domLayerMap: Map<string, Map<string, Map<string, { props?: any }>>> = new Map();
    private _domLayerInfoMap: Map<string, ICanvasFloatDomInfo> = new Map();

    private _transformChange$ = new Subject<{ id: string; value: ITransformState }>();
    transformChange$ = this._transformChange$.asObservable();

    private _add$ = new Subject<{ unitId: string; subUnitId: string; id: string }>();
    public add$ = this._add$.asObservable();

    private _remove$ = new Subject<{ unitId: string; subUnitId: string; id: string }>();
    remove$ = this._remove$.asObservable();

    private _hooks: ISheetCanvasFloatDomHook[] = [];

    constructor(
        @Inject(IRenderManagerService) private _renderManagerService: IRenderManagerService,
        @IUniverInstanceService private _univerInstanceService: IUniverInstanceService,
        @Inject(ICommandService) private _commandService: ICommandService,
        @IDrawingManagerService private _drawingManagerService: IDrawingManagerService,
        @Inject(CanvasFloatDomService) private readonly _canvasFloatDomService: CanvasFloatDomService,
        @ISheetDrawingService private readonly _sheetDrawingService: ISheetDrawingService
    ) {
        super();
        this._drawingAddListener();
        this._scrollUpdateListener();
        this._featureUpdateListener();
        this._deleteListener();
    }

    private _ensureMap(unitId: string, subUnitId: string) {
        let unitMap = this._domLayerMap.get(unitId);
        if (!unitMap) {
            unitMap = new Map();
            this._domLayerMap.set(unitId, unitMap);
        }

        let subUnitMap = unitMap.get(subUnitId);
        if (!subUnitMap) {
            subUnitMap = new Map();
            unitMap.set(subUnitId, subUnitMap);
        }

        return subUnitMap;
    }

    getFloatDomInfo(id: string) {
        return this._domLayerInfoMap.get(id);
    }

    private _getSceneAndTransformerByDrawingSearch(unitId: Nullable<string>) {
        if (unitId == null) {
            return;
        }

        const renderObject = this._renderManagerService.getRenderById(unitId);

        const scene = renderObject?.scene;

        if (renderObject == null || scene == null) {
            return null;
        }

        const transformer = scene.getTransformerByCreate();
        const canvas = renderObject.engine.getCanvasElement();

        return { scene, transformer, renderObject, canvas };
    }

    private _getFloatDomProps(id: string) {
        let props;
        this._hooks.forEach((hook) => {
            props = hook.onGetFloatDomProps(id);
        });

        return props;
    }

    // eslint-disable-next-line max-lines-per-function
    private _drawingAddListener() {
        this.disposeWithMe(
            // eslint-disable-next-line max-lines-per-function
            this._drawingManagerService.add$.subscribe((params) => {
                // eslint-disable-next-line max-lines-per-function
                (params).forEach((param) => {
                    const { unitId, subUnitId, drawingId } = param;
                    const target = getSheetCommandTarget(this._univerInstanceService, { unitId, subUnitId });
                    const floatDomParam = this._drawingManagerService.getDrawingByParam(param) as IFloatDomData;

                    if (!floatDomParam || !target) {
                        return;
                    }

                    const skeleton = this._renderManagerService.getRenderById(unitId)?.with(SheetSkeletonManagerService).getWorksheetSkeleton(subUnitId);
                    if (!skeleton) {
                        return;
                    }

                    const { transform, drawingType, data } = floatDomParam;

                    if (drawingType !== DrawingTypeEnum.DRAWING_DOM && drawingType !== DrawingTypeEnum.DRAWING_CHART) {
                        return;
                    }

                    const renderObject = this._getSceneAndTransformerByDrawingSearch(unitId);

                    if (renderObject == null) {
                        return;
                    }
                    const { scene, canvas } = renderObject;

                    if (transform == null) {
                        return true;
                    }

                    const { left, top, width, height, angle, flipX, flipY, skewX, skewY } = transform;

                    const rectShapeKey = getDrawingShapeKeyByDrawingSearch({ unitId, subUnitId, drawingId });

                    const rectShape = scene.getObject(rectShapeKey);

                    if (rectShape != null) {
                        rectShape.transformByState({ left, top, width, height, angle, flipX, flipY, skewX, skewY });
                        return;
                    }

                    const imageConfig: IRectProps = {
                        left,
                        top,
                        width,
                        height,
                        zIndex: this._drawingManagerService.getDrawingOrder(unitId, subUnitId).length - 1,
                    };

                    if (drawingType === DrawingTypeEnum.DRAWING_CHART) {
                        imageConfig.fill = 'white';
                        imageConfig.rotateEnabled = false;
                    }

                    const rect = new Rect(rectShapeKey, imageConfig);

                    scene.addObject(rect, DRAWING_OBJECT_LAYER_INDEX);
                    if (floatDomParam.allowTransform !== false) {
                        scene.attachTransformerTo(rect);
                    }
                    const map = this._ensureMap(unitId, subUnitId);
                    const disposableCollection = new DisposableCollection();
                    const initPosition = calcPosition(rect, renderObject.renderObject, skeleton.skeleton, target.worksheet);
                    const position$ = new BehaviorSubject<IFloatDomLayout>(initPosition);

                    const info: ICanvasFloatDomInfo = {
                        dispose: disposableCollection,
                        rect,
                        position$,
                        unitId,
                        subUnitId,
                    };
                    this._canvasFloatDomService.addFloatDom({
                        position$,
                        id: drawingId,
                        componentKey: floatDomParam.componentKey,
                        onPointerDown: (evt) => {
                            canvas.dispatchEvent(new PointerEvent(evt.type, evt));
                        },
                        onPointerMove: (evt: PointerEvent | MouseEvent) => {
                            canvas.dispatchEvent(new PointerEvent(evt.type, evt));
                        },
                        onPointerUp: (evt: PointerEvent | MouseEvent) => {
                            canvas.dispatchEvent(new PointerEvent(evt.type, evt));
                        },
                        onWheel: (evt: WheelEvent) => {
                            canvas.dispatchEvent(new WheelEvent(evt.type, evt));
                        },
                        props: map.get(drawingId)?.props ?? this._getFloatDomProps(drawingId),
                        data,
                        unitId,
                    });

                    const listener = rect.onTransformChange$.subscribeEvent(() => {
                        const newPosition = calcPosition(rect, renderObject.renderObject, skeleton.skeleton, target.worksheet);
                        position$.next(
                            newPosition
                        );
                    });

                    disposableCollection.add(() => {
                        this._canvasFloatDomService.removeFloatDom(drawingId);
                    });
                    listener && disposableCollection.add(listener);
                    this._domLayerInfoMap.set(drawingId, info);
                    map.set(drawingId, {
                        ...map.get(drawingId),
                    });
                });
            })
        );
    }

    private _scrollUpdateListener() {
        const updateSheet = (unitId: string, subUnitId: string) => {
            const renderObject = this._getSceneAndTransformerByDrawingSearch(unitId);
            const map = this._ensureMap(unitId, subUnitId);
            const ids = Array.from(map.keys());
            const target = getSheetCommandTarget(this._univerInstanceService, { unitId, subUnitId });
            const skeleton = this._renderManagerService.getRenderById(unitId)?.with(SheetSkeletonManagerService).getWorksheetSkeleton(subUnitId);
            if (!renderObject || !target || !skeleton) {
                return;
            }
            ids.forEach((id) => {
                const info = this._domLayerInfoMap.get(id);
                if (info) {
                    const position = calcPosition(info.rect, renderObject.renderObject, skeleton.skeleton, target.worksheet);
                    info.position$.next(position);
                }
            });
        };

        this.disposeWithMe(
            this._univerInstanceService.getCurrentTypeOfUnit$<Workbook>(UniverInstanceType.UNIVER_SHEET)
                .pipe(
                    filter((sheet) => !!sheet),
                    map((sheet) => {
                        const render = this._renderManagerService.getRenderById(sheet.getUnitId());
                        return render ? { render, unitId: sheet.getUnitId(), subUnitId: sheet.getActiveSheet().getSheetId() } : null;
                    }),
                    filter((render) => !!render),
                    switchMap((render) =>
                        fromEventSubject(render.render.scene.getViewport(VIEWPORT_KEY.VIEW_MAIN)!.onScrollAfter$)
                            .pipe(map(() => ({ unitId: render.unitId, subUnitId: render.subUnitId })))
                    )
                )
                .subscribe(({ unitId, subUnitId }) => {
                    updateSheet(unitId, subUnitId);
                })
        );
        this.disposeWithMe(this._commandService.onCommandExecuted((commandInfo) => {
            if (commandInfo.id === SetZoomRatioOperation.id) {
                const params = (commandInfo.params) as any;
                const { unitId } = params;
                const subUnitIds = Array.from(this._domLayerMap.get(unitId)?.keys() ?? []);
                subUnitIds.forEach((subUnitId) => {
                    updateSheet(unitId, subUnitId);
                });
            } else if (commandInfo.id === SetFrozenMutation.id) {
                const { unitId, subUnitId } = commandInfo.params as ISetFrozenMutationParams;
                updateSheet(unitId, subUnitId);
            }
        }));
    }

    private _getPosition(position: IPosition, unitId: string): Nullable<ISheetDrawingPosition> {
        const { startX, endX, startY, endY } = position;
        const selectionRenderService = this._renderManagerService.getRenderById(unitId)?.with(ISheetSelectionRenderService);
        if (selectionRenderService == null) {
            return;
        }
        const start = selectionRenderService.getSelectionCellByPosition(startX, startY);
        if (start == null) {
            return;
        }

        const from = {
            column: start.actualColumn,
            columnOffset: startX - start.startX,
            row: start.actualRow,
            rowOffset: startY - start.startY,
        };

        const end = selectionRenderService.getSelectionCellByPosition(endX, endY);

        if (end == null) {
            return;
        }

        const to = {
            column: end.actualColumn,
            columnOffset: endX - end.startX,
            row: end.actualRow,
            rowOffset: endY - end.startY,
        };

        return {
            from,
            to,
        };
    }

    private _featureUpdateListener() {
        this.disposeWithMe(
            this._drawingManagerService.update$.subscribe((params) => {
                (params).forEach((data) => {
                    const sheetDrawing = this._drawingManagerService.getDrawingByParam(data);

                    if (!sheetDrawing) {
                        return;
                    }

                    if (sheetDrawing.drawingType !== DrawingTypeEnum.DRAWING_DOM && sheetDrawing.drawingType !== DrawingTypeEnum.DRAWING_CHART) {
                        return;
                    }

                    const newValue = {
                        ...sheetDrawing.transform,
                    };
                    this._transformChange$.next({ id: data.drawingId, value: newValue });
                });
            })
        );
    }

    private _deleteListener() {
        this.disposeWithMe(
            this._drawingManagerService.remove$.subscribe((params) => {
                params.forEach((param) => {
                    this._removeDom(param.drawingId);
                });
            })
        );
    }

    addFloatDomToPosition(layer: ICanvasFloatDom, propId?: string, executeCommand = true) {
        const target = getSheetCommandTarget(this._univerInstanceService, {
            unitId: layer.unitId,
            subUnitId: layer.subUnitId,
        });
        if (!target) {
            throw new Error('cannot find current target!');
        }

        const { unitId, subUnitId } = target;
        const { initPosition, componentKey, data, allowTransform = true } = layer;
        const id = propId ?? generateRandomId();

        const sheetTransform = this._getPosition(initPosition, unitId);
        if (sheetTransform == null) {
            return;
        }
        const map = this._ensureMap(unitId, subUnitId);
        map.set(id, layer);

        const sheetDrawingParam: ISheetFloatDom = {
            unitId,
            subUnitId,
            drawingId: id,
            drawingType: layer.type || DrawingTypeEnum.DRAWING_DOM,
            componentKey,
            sheetTransform,
            transform: {
                left: initPosition.startX,
                top: initPosition.startY,
                width: initPosition.endX - initPosition.startX,
                height: initPosition.endY - initPosition.startY,
            },
            data,
            allowTransform,
        };
<<<<<<< HEAD

        this._commandService.executeCommand(InsertSheetDrawingCommand.id, {
            unitId,
            drawings: [sheetDrawingParam],
        } as IInsertDrawingCommandParams);

        this._add$.next({ unitId, subUnitId, id });

=======
        if (executeCommand) {
            this._commandService.executeCommand(InsertSheetDrawingCommand.id, {
                unitId,
                drawings: [sheetDrawingParam],
            } as IInsertDrawingCommandParams);
        }
>>>>>>> e95449ed
        return {
            id,
            dispose: () => {
                this._removeDom(id, true);
            },
            sheetDrawingParam,
        };
    }

    private _removeDom(id: string, removeDrawing = false) {
        const info = this._domLayerInfoMap.get(id);
        if (!info) {
            return;
        }
        const { unitId, subUnitId } = info;
        this._domLayerInfoMap.delete(id);

        info.dispose.dispose();
        const renderObject = this._getSceneAndTransformerByDrawingSearch(unitId);
        if (renderObject) {
            renderObject.scene.removeObject(info.rect);
        }

        if (removeDrawing) {
            const map = this._ensureMap(unitId, subUnitId);
            map.delete(id);
            const param = this._drawingManagerService.getDrawingByParam({ unitId, subUnitId, drawingId: id });
            if (!param) {
                return;
            }
            const jsonOp = this._sheetDrawingService.getBatchRemoveOp([param]) as IDrawingJsonUndo1;

            const { redo, objects } = jsonOp;
            this._commandService.syncExecuteCommand(SetDrawingApplyMutation.id, { unitId, subUnitId, op: redo, objects, type: DrawingApplyType.REMOVE });
        }
    }

    addHook(hook: ISheetCanvasFloatDomHook): IDisposable {
        this._hooks.push(hook);

        return {
            dispose: () => {
                const index = this._hooks.findIndex((h) => h === hook);
                this._hooks.splice(index, 1);
            },
        };
    }
}<|MERGE_RESOLUTION|>--- conflicted
+++ resolved
@@ -535,23 +535,15 @@
             data,
             allowTransform,
         };
-<<<<<<< HEAD
-
-        this._commandService.executeCommand(InsertSheetDrawingCommand.id, {
-            unitId,
-            drawings: [sheetDrawingParam],
-        } as IInsertDrawingCommandParams);
-
-        this._add$.next({ unitId, subUnitId, id });
-
-=======
         if (executeCommand) {
             this._commandService.executeCommand(InsertSheetDrawingCommand.id, {
                 unitId,
                 drawings: [sheetDrawingParam],
             } as IInsertDrawingCommandParams);
         }
->>>>>>> e95449ed
+
+        this._add$.next({ unitId, subUnitId, id });
+
         return {
             id,
             dispose: () => {
