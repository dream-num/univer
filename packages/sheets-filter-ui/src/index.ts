/**
 * Copyright 2023-present DreamNum Inc.
 *
 * Licensed under the Apache License, Version 2.0 (the "License");
 * you may not use this file except in compliance with the License.
 * You may obtain a copy of the License at
 *
 *     http://www.apache.org/licenses/LICENSE-2.0
 *
 * Unless required by applicable law or agreed to in writing, software
 * distributed under the License is distributed on an "AS IS" BASIS,
 * WITHOUT WARRANTIES OR CONDITIONS OF ANY KIND, either express or implied.
 * See the License for the specific language governing permissions and
 * limitations under the License.
 */

export { UniverSheetsFilterUIPlugin } from './plugin';
<<<<<<< HEAD
export { UniverSheetsFilterMobileUIPlugin } from './mobile-plugin';
export * as zhCN from './locale/zh-CN';
export * as enUS from './locale/en-US';
export * as ruRU from './locale/ru-RU';

=======
>>>>>>> 6dd8bbee
export { OpenFilterPanelOperation } from './commands/sheets-filter.operation';
export type { IOpenFilterPanelOperationParams } from './commands/sheets-filter.operation';
export { SmartToggleSheetsFilterCommand } from './commands/sheets-filter.command';<|MERGE_RESOLUTION|>--- conflicted
+++ resolved
@@ -15,14 +15,6 @@
  */
 
 export { UniverSheetsFilterUIPlugin } from './plugin';
-<<<<<<< HEAD
-export { UniverSheetsFilterMobileUIPlugin } from './mobile-plugin';
-export * as zhCN from './locale/zh-CN';
-export * as enUS from './locale/en-US';
-export * as ruRU from './locale/ru-RU';
-
-=======
->>>>>>> 6dd8bbee
 export { OpenFilterPanelOperation } from './commands/sheets-filter.operation';
 export type { IOpenFilterPanelOperationParams } from './commands/sheets-filter.operation';
 export { SmartToggleSheetsFilterCommand } from './commands/sheets-filter.command';