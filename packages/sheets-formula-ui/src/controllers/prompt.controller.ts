--- conflicted
+++ resolved
@@ -1073,11 +1073,7 @@
         // selectionWithStyle.push(lastRange);
         // }
         if (selectionWithStyle.length) {
-<<<<<<< HEAD
-            this._refSelectionsService.addSelections(unitId, currSheetId, selectionWithStyle);
-=======
             this._refSelectionsService.setSelections(unitId, currSheetId, selectionWithStyle, SelectionMoveType.ONLY_SET);
->>>>>>> 22facae1
         }
     }
 
