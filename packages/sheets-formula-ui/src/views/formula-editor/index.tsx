/**
 * Copyright 2023-present DreamNum Inc.
 *
 * Licensed under the Apache License, Version 2.0 (the "License");
 * you may not use this file except in compliance with the License.
 * You may obtain a copy of the License at
 *
 *     http://www.apache.org/licenses/LICENSE-2.0
 *
 * Unless required by applicable law or agreed to in writing, software
 * distributed under the License is distributed on an "AS IS" BASIS,
 * WITHOUT WARRANTIES OR CONDITIONS OF ANY KIND, either express or implied.
 * See the License for the specific language governing permissions and
 * limitations under the License.
 */

import type { DocumentDataModel, IDisposable } from '@univerjs/core';
import type { Editor } from '@univerjs/docs-ui';
import type { KeyCode, MetaKeys } from '@univerjs/ui';
import type { ReactNode } from 'react';
<<<<<<< HEAD
import type { IRefSelection } from '../range-selector/hooks/useHighlight';
import type { IKeyboardEventConfig } from '../range-selector/hooks/useKeyboardEvent';
import type { FormulaSelectingType } from './hooks/useFormulaSelection';
import { BuildTextUtils, createInternalEditorID, generateRandomId, IUniverInstanceService, UniverInstanceType, useDependency, useObservable } from '@univerjs/core';
import { DocBackScrollRenderController, DocSelectionRenderService, IEditorService } from '@univerjs/docs-ui';
import { IRenderManagerService } from '@univerjs/engine-render';
=======
import { createInternalEditorID, generateRandomId, useDependency } from '@univerjs/core';
import { DocBackScrollRenderController, IEditorService } from '@univerjs/docs-ui';
import { deserializeRangeWithSheet, LexerTreeBuilder, operatorToken, sequenceNodeType } from '@univerjs/engine-formula';
>>>>>>> 32f1d309
import { EMBEDDING_FORMULA_EDITOR } from '@univerjs/sheets-ui';
import { useEvent, useUpdateEffect } from '@univerjs/ui';
import clsx from 'clsx';
import React, { useEffect, useLayoutEffect, useMemo, useRef, useState } from 'react';
import { useFocus } from '../range-selector/hooks/useFocus';
import { useFormulaToken } from '../range-selector/hooks/useFormulaToken';
import { useDocHight, useSheetHighlight } from '../range-selector/hooks/useHighlight';
import { useKeyboardEvent } from '../range-selector/hooks/useKeyboardEvent';
import { useLeftAndRightArrow } from '../range-selector/hooks/useLeftAndRightArrow';
import { useRefactorEffect } from '../range-selector/hooks/useRefactorEffect';
import { useResetSelection } from '../range-selector/hooks/useResetSelection';
import { useResize } from '../range-selector/hooks/useResize';
import { useSwitchSheet } from '../range-selector/hooks/useSwitchSheet';
import { rangePreProcess } from '../range-selector/utils/rangePreProcess';
import { sequenceNodeToText } from '../range-selector/utils/sequenceNodeToText';
import { unitRangesToText } from '../range-selector/utils/unitRangesToText';
import { HelpFunction } from './help-function/HelpFunction';
import { useFormulaSelecting } from './hooks/useFormulaSelection';
import { useSheetSelectionChange } from './hooks/useSheetSelectionChange';
import { useVerify } from './hooks/useVerify';
import { getFocusingReference } from './hooks/util';
import styles from './index.module.less';
import { SearchFunction } from './search-function/SearchFunction';
import { getFormulaText } from './utils/getFormulaText';

export interface IFormulaEditorProps {
    unitId: string;
    subUnitId: string;
    initValue: `=${string}`;
    onChange: (text: string) => void;
    errorText?: string | ReactNode;
    onVerify?: (res: boolean, result: string) => void;
    isFocus?: boolean;
    onFocus?: () => void;
    onBlur?: () => void;
    isSupportAcrossSheet?: boolean;
    actions?: {
        handleOutClick?: (e: MouseEvent, cb: () => void) => void;
    };
    className?: string;
    editorId?: string;
    moveCursor?: boolean;
    onFormulaSelectingChange?: (isSelecting: FormulaSelectingType) => void;
    keyboradEventConfig?: IKeyboardEventConfig;
    onMoveInEditor?: (keyCode: KeyCode, metaKey?: MetaKeys) => void;
    resetSelectionOnBlur?: boolean;
    isSingle?: boolean;
    autoScrollbar?: boolean;
}

const noop = () => { };
export function FormulaEditor(props: IFormulaEditorProps) {
    const {
        errorText,
        initValue,
        unitId,
        subUnitId,
        isFocus: _isFocus = true,
        isSupportAcrossSheet = false,
        onFocus = noop,
        onBlur = noop,
        onChange: propOnChange,
        onVerify,
        actions,
        className,
        editorId: propEditorId,
        moveCursor = true,
        onFormulaSelectingChange: propOnFormulaSelectingChange,
        keyboradEventConfig,
        onMoveInEditor,
        resetSelectionOnBlur = true,
        autoScrollbar = true,
        isSingle = true,
    } = props;

    const editorService = useDependency(IEditorService);
<<<<<<< HEAD
=======
    const lexerTreeBuilder = useDependency(LexerTreeBuilder);

>>>>>>> 32f1d309
    const sheetEmbeddingRef = useRef<HTMLDivElement>(null);
    const onChange = useEvent(propOnChange);
    // init actions
    if (actions) {
        actions.handleOutClick = (e: MouseEvent, cb: () => void) => {
            if (sheetEmbeddingRef.current) {
                const isContain = sheetEmbeddingRef.current.contains(e.target as Node);
                !isContain && cb();
            }
        };
    }

    const onFormulaSelectingChange = useEvent(propOnFormulaSelectingChange);
    const searchFunctionRef = useRef<HTMLElement>(null);
    const editorRef = useRef<Editor>();
    const editor = editorRef.current;
    const [isFocus, isFocusSet] = useState(_isFocus);
    const formulaEditorContainerRef = useRef(null);
    const editorId = useMemo(() => propEditorId ?? createInternalEditorID(`${EMBEDDING_FORMULA_EDITOR}-${generateRandomId(4)}`), []);
    const isError = useMemo(() => errorText !== undefined, [errorText]);
    const univerInstanceService = useDependency(IUniverInstanceService);
    const document = univerInstanceService.getUnit<DocumentDataModel>(editorId);
    useObservable(document?.change$);
    const getFormulaToken = useFormulaToken();
    const formulaText = BuildTextUtils.transform.getPlainText(document?.getBody()?.dataStream ?? '');
    const formulaWithoutEqualSymbol = useMemo(() => getFormulaText(formulaText), [formulaText]);
    const sequenceNodes = useMemo(() => getFormulaToken(formulaWithoutEqualSymbol), [formulaWithoutEqualSymbol, getFormulaToken]);
    const { isSelecting } = useFormulaSelecting(editorId, isFocus, sequenceNodes);
    const highTextRef = useRef('');
    const renderManagerService = useDependency(IRenderManagerService);
    const renderer = renderManagerService.getRenderById(editorId);
    const docSelectionRenderService = renderer?.with(DocSelectionRenderService);
    const isFocusing = docSelectionRenderService?.isFocusing;
    const currentDoc$ = useMemo(() => univerInstanceService.getCurrentTypeOfUnit$(UniverInstanceType.UNIVER_DOC), [univerInstanceService]);
    const currentDoc = useObservable(currentDoc$);
    const docFocusing = currentDoc?.getUnitId() === editorId;
    const refSelections = useRef([] as IRefSelection[]);
    const selectingMode = isSelecting;

<<<<<<< HEAD
    useUpdateEffect(() => {
        onChange(formulaText);
    }, [formulaText, onChange]);
=======
    const needEmit = useEmitChange(sequenceNodes, (text: string) => {
        const nodes = lexerTreeBuilder.sequenceNodesBuilder(text);
        if (nodes) {
            const preNodes = nodes.map((node) => {
                if (typeof node === 'string') {
                    return node;
                } else if (node.nodeType === sequenceNodeType.REFERENCE) {
                    // The 'sequenceNodesBuilder' will cache the results.
                    // You Can't modify the reference here. This will cause a cache error
                    const cloneNode = { ...node };
                    const unitRange = deserializeRangeWithSheet(node.token);
                    unitRange.range = rangePreProcess(unitRange.range);
                    if (!isSupportAcrossSheet) {
                        unitRange.sheetName = '';
                        unitRange.unitId = '';
                    }
                    cloneNode.token = unitRangesToText([unitRange], isSupportAcrossSheet)[0];
                    return cloneNode;
                }
                return node;
            });
            const result = sequenceNodeToText(preNodes);
            onChange(`=${result}`);
        }
    }, editor);
>>>>>>> 32f1d309

    const highlightDoc = useDocHight('=');
    const highlightSheet = useSheetHighlight(unitId);
    const highlight = useEvent((text: string, isNeedResetSelection: boolean = true, isEnd?: boolean) => {
        if (!editorRef.current) {
            return;
        }
        const preText = highTextRef.current;
        highTextRef.current = text;
        const sequenceNodes = getFormulaToken(text[0] === '=' ? text.slice(1) : '');
        const ranges = highlightDoc(
            editorRef.current,
            sequenceNodes,
            isNeedResetSelection,
            // remove equals need to remove highlight style
            preText.slice(1) === text && preText[0] === '='
        );
        refSelections.current = ranges;

        if (isEnd) {
            highlightSheet(isFocus ? ranges : [], getFocusingReference(editorRef.current, ranges));
        }
    });

    useEffect(() => {
        if (isFocus) {
            highlight(formulaText, false, true);
        }
    }, [isFocus]);

    useEffect(() => {
        const sub = docSelectionRenderService?.onChangeByEvent$.subscribe((e) => {
            const formulaText = BuildTextUtils.transform.getPlainText(document?.getBody()?.dataStream ?? '');
            highlight(formulaText, false, true);
        });

        return () => sub?.unsubscribe();
    }, [docSelectionRenderService?.onChangeByEvent$, document, highlight]);

    useVerify(isFocus, onVerify, formulaText);
    const focus = useFocus(editor);

    const resetSelection = useResetSelection(isFocus, unitId, subUnitId);

    useEffect(() => {
        onFormulaSelectingChange(isSelecting);
    }, [onFormulaSelectingChange, isSelecting]);

    useKeyboardEvent(isFocus, keyboradEventConfig, editor);

    useLayoutEffect(() => {
        let dispose: IDisposable;
        if (formulaEditorContainerRef.current) {
            dispose = editorService.register({
                autofocus: true,
                editorUnitId: editorId,
                initialSnapshot: {
                    id: editorId,
                    body: {
                        dataStream: `${initValue}\r\n`,
                        textRuns: [],
                        customBlocks: [],
                        customDecorations: [],
                        customRanges: [],
                    },
                    documentStyle: {},
                },
            }, formulaEditorContainerRef.current);
            const editor = editorService.getEditor(editorId)! as Editor;
            editorRef.current = editor;
            highlight(initValue, false, true);
        }

        return () => {
            dispose?.dispose();
        };
    }, []);

    useLayoutEffect(() => {
        if (_isFocus) {
            isFocusSet(_isFocus);
            focus();
        } else {
            if (resetSelectionOnBlur) {
                editor?.blur();
                resetSelection();
            }
            isFocusSet(_isFocus);
        }
    }, [_isFocus, editor, focus, resetSelection, resetSelectionOnBlur]);

    const { checkScrollBar } = useResize(editor, isSingle, autoScrollbar);
    useRefactorEffect(isFocus, Boolean(isSelecting && docFocusing), unitId);
    useLeftAndRightArrow(isFocus && moveCursor, selectingMode, editor, onMoveInEditor);

    const handleSelectionChange = useEvent((refString: string, offset: number, isEnd: boolean) => {
        if (!isFocusing) {
            return;
        }
        highlight(`=${refString}`, true, isEnd);
        if (isEnd) {
            focus();
            if (offset !== -1) {
                // 在渲染结束之后再设置选区
                setTimeout(() => {
                    const range = { startOffset: offset + 1, endOffset: offset + 1 };
                    editor?.setSelectionRanges([range]);
                    const docBackScrollRenderController = editor?.render.with(DocBackScrollRenderController);
                    docBackScrollRenderController?.scrollToRange({ ...range, collapsed: true });
                }, 50);
            }
            checkScrollBar();
        }
    });

    useSheetSelectionChange(
        isFocus && Boolean(isSelecting && docFocusing),
        unitId,
        subUnitId,
        sequenceNodes,
        refSelections,
        isSupportAcrossSheet,
        Boolean(selectingMode),
        editor,
        handleSelectionChange
    );
    useSwitchSheet(isFocus && Boolean(isSelecting && docFocusing), unitId, isSupportAcrossSheet, isFocusSet, onBlur, noop);

    const handleFunctionSelect = (res: { text: string; offset: number }) => {
        if (res) {
            const selections = editor?.getSelectionRanges();
            if (selections && selections.length === 1) {
                const range = selections[0];
                if (range.collapsed) {
                    const offset = res.offset;
                    setTimeout(() => {
                        editor?.setSelectionRanges([{ startOffset: range.startOffset - offset, endOffset: range.endOffset - offset }]);
                    }, 30);
                }
            }
            focus();
            highlight(`=${res.text}`);
        }
    };

    const handleMouseUp = () => {
        isFocusSet(true);
        onFocus();
        focus();
    };
    return (
        <div className={clsx(styles.sheetEmbeddingFormulaEditor, className)}>
            <div
                className={clsx(styles.sheetEmbeddingFormulaEditorWrap, {
                    [styles.sheetEmbeddingFormulaEditorActive]: isFocus,
                    [styles.sheetEmbeddingFormulaEditorError]: isError,
                })}
                ref={sheetEmbeddingRef}
            >
                <div
                    className={styles.sheetEmbeddingFormulaEditorText}
                    ref={formulaEditorContainerRef}
                    onMouseUp={handleMouseUp}
                >
                </div>
            </div>
            {errorText !== undefined ? <div className={styles.sheetEmbeddingFormulaEditorErrorWrap}>{errorText}</div> : null}
            {editor
                ? (
                    <HelpFunction
                        editor={editor}
                        isFocus={isFocus}
                        formulaText={formulaText}
                        onClose={() => focus()}
                    />
                )
                : null}
            {editor
                ? (
                    <SearchFunction
                        isFocus={isFocus}
                        sequenceNodes={sequenceNodes}
                        onSelect={handleFunctionSelect}
                        ref={searchFunctionRef}
                        editor={editor}
                    />
                )
                : null}
        </div>
    )
    ;
}<|MERGE_RESOLUTION|>--- conflicted
+++ resolved
@@ -18,18 +18,13 @@
 import type { Editor } from '@univerjs/docs-ui';
 import type { KeyCode, MetaKeys } from '@univerjs/ui';
 import type { ReactNode } from 'react';
-<<<<<<< HEAD
 import type { IRefSelection } from '../range-selector/hooks/useHighlight';
 import type { IKeyboardEventConfig } from '../range-selector/hooks/useKeyboardEvent';
 import type { FormulaSelectingType } from './hooks/useFormulaSelection';
 import { BuildTextUtils, createInternalEditorID, generateRandomId, IUniverInstanceService, UniverInstanceType, useDependency, useObservable } from '@univerjs/core';
 import { DocBackScrollRenderController, DocSelectionRenderService, IEditorService } from '@univerjs/docs-ui';
+import { LexerTreeBuilder } from '@univerjs/engine-formula';
 import { IRenderManagerService } from '@univerjs/engine-render';
-=======
-import { createInternalEditorID, generateRandomId, useDependency } from '@univerjs/core';
-import { DocBackScrollRenderController, IEditorService } from '@univerjs/docs-ui';
-import { deserializeRangeWithSheet, LexerTreeBuilder, operatorToken, sequenceNodeType } from '@univerjs/engine-formula';
->>>>>>> 32f1d309
 import { EMBEDDING_FORMULA_EDITOR } from '@univerjs/sheets-ui';
 import { useEvent, useUpdateEffect } from '@univerjs/ui';
 import clsx from 'clsx';
@@ -43,9 +38,6 @@
 import { useResetSelection } from '../range-selector/hooks/useResetSelection';
 import { useResize } from '../range-selector/hooks/useResize';
 import { useSwitchSheet } from '../range-selector/hooks/useSwitchSheet';
-import { rangePreProcess } from '../range-selector/utils/rangePreProcess';
-import { sequenceNodeToText } from '../range-selector/utils/sequenceNodeToText';
-import { unitRangesToText } from '../range-selector/utils/unitRangesToText';
 import { HelpFunction } from './help-function/HelpFunction';
 import { useFormulaSelecting } from './hooks/useFormulaSelection';
 import { useSheetSelectionChange } from './hooks/useSheetSelectionChange';
@@ -106,11 +98,8 @@
     } = props;
 
     const editorService = useDependency(IEditorService);
-<<<<<<< HEAD
-=======
     const lexerTreeBuilder = useDependency(LexerTreeBuilder);
 
->>>>>>> 32f1d309
     const sheetEmbeddingRef = useRef<HTMLDivElement>(null);
     const onChange = useEvent(propOnChange);
     // init actions
@@ -150,37 +139,9 @@
     const refSelections = useRef([] as IRefSelection[]);
     const selectingMode = isSelecting;
 
-<<<<<<< HEAD
     useUpdateEffect(() => {
         onChange(formulaText);
     }, [formulaText, onChange]);
-=======
-    const needEmit = useEmitChange(sequenceNodes, (text: string) => {
-        const nodes = lexerTreeBuilder.sequenceNodesBuilder(text);
-        if (nodes) {
-            const preNodes = nodes.map((node) => {
-                if (typeof node === 'string') {
-                    return node;
-                } else if (node.nodeType === sequenceNodeType.REFERENCE) {
-                    // The 'sequenceNodesBuilder' will cache the results.
-                    // You Can't modify the reference here. This will cause a cache error
-                    const cloneNode = { ...node };
-                    const unitRange = deserializeRangeWithSheet(node.token);
-                    unitRange.range = rangePreProcess(unitRange.range);
-                    if (!isSupportAcrossSheet) {
-                        unitRange.sheetName = '';
-                        unitRange.unitId = '';
-                    }
-                    cloneNode.token = unitRangesToText([unitRange], isSupportAcrossSheet)[0];
-                    return cloneNode;
-                }
-                return node;
-            });
-            const result = sequenceNodeToText(preNodes);
-            onChange(`=${result}`);
-        }
-    }, editor);
->>>>>>> 32f1d309
 
     const highlightDoc = useDocHight('=');
     const highlightSheet = useSheetHighlight(unitId);
