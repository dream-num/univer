{
    "name": "@univerjs/sheets-formula",
    "version": "0.4.2",
    "private": false,
    "author": "DreamNum <developer@univer.ai>",
    "license": "Apache-2.0",
    "funding": {
        "type": "opencollective",
        "url": "https://opencollective.com/univer"
    },
    "homepage": "https://univer.ai",
    "repository": {
        "type": "git",
        "url": "https://github.com/dream-num/univer"
    },
    "bugs": {
        "url": "https://github.com/dream-num/univer/issues"
    },
    "keywords": [
        "univer"
    ],
    "exports": {
        ".": "./src/index.ts",
        "./*": "./src/*",
        "./facade": "./src/facade/index.ts",
        "./locale/*": "./src/locale/*.ts"
    },
    "main": "./src/index.ts",
    "types": "./lib/types/index.d.ts",
    "publishConfig": {
        "access": "public",
        "main": "./lib/es/index.js",
        "module": "./lib/es/index.js",
        "exports": {
            ".": {
                "import": "./lib/es/index.js",
                "require": "./lib/cjs/index.js",
                "types": "./lib/types/index.d.ts"
            },
            "./*": {
                "import": "./lib/es/*",
                "require": "./lib/cjs/*",
                "types": "./lib/types/index.d.ts"
            },
            "./facade": {
                "import": "./lib/es/facade.js",
                "require": "./lib/cjs/facade.js",
                "types": "./lib/types/facade/index.d.ts"
            },
<<<<<<< HEAD
            "./locale/*": {
                "import": "./lib/locale/*.js",
                "types": "./lib/types/locale/*.d.ts"
            }
=======
            "./lib/*": "./lib/*"
>>>>>>> 6721d8d4
        }
    },
    "directories": {
        "lib": "lib"
    },
    "files": [
        "lib"
    ],
    "scripts": {
        "test": "vitest run",
        "test:watch": "vitest",
        "coverage": "vitest run --coverage",
        "lint:types": "tsc --noEmit",
        "build": "tsx build.ts"
    },
    "peerDependencies": {
        "rxjs": ">=7.0.0"
    },
    "dependencies": {
        "@univerjs/core": "workspace:*",
        "@univerjs/docs": "workspace:*",
        "@univerjs/engine-formula": "workspace:*",
        "@univerjs/rpc": "workspace:*",
        "@univerjs/sheets": "workspace:*",
        "@univerjs/sheets-numfmt": "workspace:*",
        "@vitejs/plugin-react": "4.3.3"
    },
    "devDependencies": {
        "@univerjs-infra/shared": "workspace:*",
        "rxjs": "^7.8.1",
        "typescript": "^5.6.3",
        "vite": "^5.4.10",
        "vitest": "^2.1.4"
    },
    "space": {
        ".": {
            "import": "./lib/es/index.js",
            "require": "./lib/cjs/index.js",
            "types": "./lib/types/index.d.ts"
        },
        "./*": {
            "import": "./lib/es/*",
            "require": "./lib/cjs/*",
            "types": "./lib/types/index.d.ts"
        },
        "./facade": {
            "import": "./lib/es/facade.js",
            "require": "./lib/cjs/facade.js",
            "types": "./lib/types/facade/index.d.ts"
        },
<<<<<<< HEAD
        "./locale/*": {
            "import": "./lib/locale/*.js",
            "types": "./lib/types/locale/*.d.ts"
        }
=======
        "./lib/*": "./lib/*"
>>>>>>> 6721d8d4
    }
}<|MERGE_RESOLUTION|>--- conflicted
+++ resolved
@@ -42,19 +42,16 @@
                 "require": "./lib/cjs/*",
                 "types": "./lib/types/index.d.ts"
             },
+            "./lib/*": "./lib/*",
             "./facade": {
                 "import": "./lib/es/facade.js",
                 "require": "./lib/cjs/facade.js",
                 "types": "./lib/types/facade/index.d.ts"
             },
-<<<<<<< HEAD
             "./locale/*": {
                 "import": "./lib/locale/*.js",
                 "types": "./lib/types/locale/*.d.ts"
             }
-=======
-            "./lib/*": "./lib/*"
->>>>>>> 6721d8d4
         }
     },
     "directories": {
@@ -100,18 +97,15 @@
             "require": "./lib/cjs/*",
             "types": "./lib/types/index.d.ts"
         },
+        "./lib/*": "./lib/*",
         "./facade": {
             "import": "./lib/es/facade.js",
             "require": "./lib/cjs/facade.js",
             "types": "./lib/types/facade/index.d.ts"
         },
-<<<<<<< HEAD
         "./locale/*": {
             "import": "./lib/locale/*.js",
             "types": "./lib/types/locale/*.d.ts"
         }
-=======
-        "./lib/*": "./lib/*"
->>>>>>> 6721d8d4
     }
 }