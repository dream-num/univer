{
    "name": "@univerjs/sheets-formula",
    "version": "0.4.0-alpha.1",
    "private": false,
    "author": "DreamNum <developer@univer.ai>",
    "license": "Apache-2.0",
    "funding": {
        "type": "opencollective",
        "url": "https://opencollective.com/univer"
    },
    "homepage": "https://univer.ai",
    "repository": {
        "type": "git",
        "url": "https://github.com/dream-num/univer"
    },
    "bugs": {
        "url": "https://github.com/dream-num/univer/issues"
    },
    "keywords": [
        "univer"
    ],
    "exports": {
        ".": "./src/index.ts",
        "./*": "./src/*",
        "./facade": "./src/facade/index.ts"
    },
    "main": "./lib/cjs/index.js",
    "module": "./lib/es/index.js",
    "types": "./lib/types/index.d.ts",
    "publishConfig": {
        "access": "public",
        "main": "./lib/cjs/index.js",
        "module": "./lib/es/index.js",
        "exports": {
            ".": {
                "import": "./lib/es/index.js",
                "require": "./lib/cjs/index.js",
                "types": "./lib/types/index.d.ts"
            },
            "./*": {
                "import": "./lib/es/*",
                "require": "./lib/cjs/*",
                "types": "./lib/types/index.d.ts"
            },
            "./lib/*": "./lib/*"
        }
    },
    "directories": {
        "lib": "lib"
    },
    "files": [
        "lib"
    ],
    "scripts": {
        "test": "vitest run",
        "test:watch": "vitest",
        "coverage": "vitest run --coverage",
        "lint:types": "tsc --noEmit",
        "build": "tsc && vite build"
    },
    "peerDependencies": {
        "rxjs": ">=7.0.0"
    },
    "dependencies": {
        "@univerjs/core": "workspace:*",
        "@univerjs/design": "workspace:*",
        "@univerjs/docs": "workspace:*",
        "@univerjs/engine-formula": "workspace:*",
        "@univerjs/icons": "^0.1.79",
        "@univerjs/rpc": "workspace:*",
        "@univerjs/sheets": "workspace:*",
<<<<<<< HEAD
        "@univerjs/sheets-numfmt-ui": "workspace:*",
        "@univerjs/sheets-ui": "workspace:*",
        "@univerjs/ui": "workspace:*"
=======
        "@univerjs/sheets-numfmt": "workspace:*"
>>>>>>> e16ead32
    },
    "devDependencies": {
        "@univerjs-infra/shared": "workspace:*",
        "less": "^4.2.0",
        "rxjs": "^7.8.1",
        "typescript": "^5.6.3",
        "vite": "^5.4.8",
        "vitest": "^2.1.2"
    },
    "univerSpace": {
        ".": {
            "import": "./lib/es/index.js",
            "require": "./lib/cjs/index.js",
            "types": "./lib/types/index.d.ts"
        },
        "./*": {
            "import": "./lib/es/*",
            "require": "./lib/cjs/*",
            "types": "./lib/types/index.d.ts"
        },
        "./lib/*": "./lib/*"
    }
}<|MERGE_RESOLUTION|>--- conflicted
+++ resolved
@@ -69,13 +69,7 @@
         "@univerjs/icons": "^0.1.79",
         "@univerjs/rpc": "workspace:*",
         "@univerjs/sheets": "workspace:*",
-<<<<<<< HEAD
-        "@univerjs/sheets-numfmt-ui": "workspace:*",
-        "@univerjs/sheets-ui": "workspace:*",
-        "@univerjs/ui": "workspace:*"
-=======
         "@univerjs/sheets-numfmt": "workspace:*"
->>>>>>> e16ead32
     },
     "devDependencies": {
         "@univerjs-infra/shared": "workspace:*",
