--- conflicted
+++ resolved
@@ -16,11 +16,7 @@
 
 import type { ICellDataForSheetInterceptor, ICommandInfo, IObjectMatrixPrimitiveType, IRange, IRowAutoHeightInfo, Nullable, Workbook, Worksheet } from '@univerjs/core';
 import type { IRenderContext, IRenderModule, SpreadsheetSkeleton } from '@univerjs/engine-render';
-<<<<<<< HEAD
-import type { ISetColHiddenMutationParams, ISetColVisibleMutationParams, ISetRowHiddenMutationParams, ISetRowVisibleMutationParams, ISetWorksheetColWidthMutationParams, ISetWorksheetRowAutoHeightMutationParams, ISetWorksheetRowHeightMutationParams } from '@univerjs/sheets';
-=======
 import type { ISetWorksheetRowAutoHeightMutationParams } from '@univerjs/sheets';
->>>>>>> 71229b38
 import {
     ColorKit, Disposable,
     ICommandService,
@@ -45,22 +41,6 @@
     SelectionShape,
     SheetSkeletonManagerService,
 } from '@univerjs/sheets-ui';
-<<<<<<< HEAD
-
-const REFRESH_ARRAY_SHAPE_MUTATIONS = [
-    SetWorksheetRowHeightMutation.id,
-    SetWorksheetColWidthMutation.id,
-    SetColHiddenMutation.id,
-    SetColVisibleMutation.id,
-    SetRowHiddenMutation.id,
-    SetRowVisibleMutation.id,
-    SetSheetsFilterRangeMutation.id,
-    SetSheetsFilterCriteriaMutation.id,
-    RemoveSheetsFilterMutation.id,
-    ReCalcSheetsFilterMutation.id,
-];
-=======
->>>>>>> 71229b38
 
 export class FormulaEditorShowController extends Disposable implements IRenderModule {
     private _previousShape: Nullable<SelectionShape>;
