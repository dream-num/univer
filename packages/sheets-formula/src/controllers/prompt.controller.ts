--- conflicted
+++ resolved
@@ -573,14 +573,8 @@
                     selectionIndex += 1;
                 }
 
-<<<<<<< HEAD
-                this._syncToEditor(lastSequenceNodes, selectionIndex, undefined, false, false);
+                this._syncToEditor(lastSequenceNodes, selectionIndex, undefined, true, false);
             })
-=======
-                    this._syncToEditor(lastSequenceNodes, selectionIndex, undefined, true, false);
-                })
-            )
->>>>>>> 0a6d4d19
         );
     }
 
