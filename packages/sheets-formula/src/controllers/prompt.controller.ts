/**
 * Copyright 2023-present DreamNum Inc.
 *
 * Licensed under the Apache License, Version 2.0 (the "License");
 * you may not use this file except in compliance with the License.
 * You may obtain a copy of the License at
 *
 *     http://www.apache.org/licenses/LICENSE-2.0
 *
 * Unless required by applicable law or agreed to in writing, software
 * distributed under the License is distributed on an "AS IS" BASIS,
 * WITHOUT WARRANTIES OR CONDITIONS OF ANY KIND, either express or implied.
 * See the License for the specific language governing permissions and
 * limitations under the License.
 */

// FIXME: why so many calling to close the editor here?

import {
    AbsoluteRefType,
    Direction,
    Disposable,
    DisposableCollection,
    DOCS_FORMULA_BAR_EDITOR_UNIT_ID_KEY,
    DOCS_NORMAL_EDITOR_UNIT_ID_KEY,
    FOCUSING_EDITOR_INPUT_FORMULA,
    FORMULA_EDITOR_ACTIVATED,
    getCellInfoInMergeData,
    ICommandService,
    IContextService,
    Inject,
    isFormulaString,
    IUniverInstanceService,
    LifecycleStages,
    OnLifecycle,
    RANGE_TYPE,
    Rectangle,
    ThemeService,
    Tools,
    UniverInstanceType,
} from '@univerjs/core';
import {
    DocSelectionManagerService,
    DocSkeletonManagerService,
} from '@univerjs/docs';
import { DocSelectionRenderService, MoveCursorOperation, ReplaceContentCommand } from '@univerjs/docs-ui';
import {
    compareToken,
    deserializeRangeWithSheet,
    generateStringWithSequence,
    getAbsoluteRefTypeWitString,
    LexerTreeBuilder,
    matchRefDrawToken,
    matchToken,
    normalizeSheetName,
    sequenceNodeType,
    serializeRange,
    serializeRangeToRefString,
} from '@univerjs/engine-formula';
import {
    DeviceInputEventType,
    IRenderManagerService,
} from '@univerjs/engine-render';
import {
    convertSelectionDataToRange,

    DISABLE_NORMAL_SELECTIONS,
    getPrimaryForRange,
    IRefSelectionsService,
    setEndForRange,
    SheetsSelectionsService,
} from '@univerjs/sheets';
import {
    ExpandSelectionCommand,
    getEditorObject,
    IEditorBridgeService,
    JumpOver,
    MoveSelectionCommand,
    SheetSkeletonManagerService,
} from '@univerjs/sheets-ui';
<<<<<<< HEAD
import type { Editor } from '@univerjs/ui';
import { IContextMenuService, IEditorService, ILayoutService, KeyCode, MetaKeys, SetEditorResizeOperation, UNI_DISABLE_CHANGING_FOCUS_KEY } from '@univerjs/ui';

import { distinctUntilChanged, distinctUntilKeyChanged } from 'rxjs';
import { DocSelectionRenderService, MoveCursorOperation, ReplaceContentCommand } from '@univerjs/docs-ui';
import type { ISelectEditorFormulaOperationParam } from '../commands/operations/editor-formula.operation';
=======
import { IContextMenuService, IEditorService, ILayoutService, KeyCode, MetaKeys, SetEditorResizeOperation, UNI_DISABLE_CHANGING_FOCUS_KEY } from '@univerjs/ui';
import { distinctUntilChanged, distinctUntilKeyChanged } from 'rxjs';
import type {
    DocumentDataModel,
    ICommandInfo,
    IDisposable,
    IRange,
    IRangeWithCoord,
    ITextRun,
    Nullable,
    Workbook,
} from '@univerjs/core';
import type { IAbsoluteRefTypeForRange, ISequenceNode } from '@univerjs/engine-formula';
import type {
    ISelectionWithStyle,
} from '@univerjs/sheets';

import type { EditorBridgeService, SelectionShape } from '@univerjs/sheets-ui';
import type { Editor } from '@univerjs/ui';
>>>>>>> 8b42b450
import { SelectEditorFormulaOperation } from '../commands/operations/editor-formula.operation';
import { HelpFunctionOperation } from '../commands/operations/help-function.operation';
import { ReferenceAbsoluteOperation } from '../commands/operations/reference-absolute.operation';
import { SearchFunctionOperation } from '../commands/operations/search-function.operation';
import { META_KEY_CTRL_AND_SHIFT } from '../common/prompt';
import { getFormulaRefSelectionStyle } from '../common/selection';
import { IDescriptionService } from '../services/description.service';
import { IFormulaPromptService } from '../services/prompt.service';
import { RefSelectionsRenderService } from '../services/render-services/ref-selections.render-service';
import type { ISelectEditorFormulaOperationParam } from '../commands/operations/editor-formula.operation';

interface IRefSelection {
    refIndex: number;
    themeColor: string;
    token: string;
}

enum ArrowMoveAction {
    InitialState,
    moveCursor,
    moveRefReady,
    movingRef,
    exitInput,
}

enum InputPanelState {
    InitialState,
    keyNormal,
    keyArrow,
    mouse,
}

const sheetEditorUnitIds = [DOCS_FORMULA_BAR_EDITOR_UNIT_ID_KEY, DOCS_NORMAL_EDITOR_UNIT_ID_KEY];

@OnLifecycle(LifecycleStages.Steady, PromptController)
export class PromptController extends Disposable {
    private _listenInputCache: Set<string> = new Set();
    private _formulaRefColors: string[] = [];

    private _previousSequenceNodes: Nullable<Array<string | ISequenceNode>>;

    private _previousRangesCount: number = 0;

    private _previousInsertRefStringIndex: Nullable<number>;
    private _currentInsertRefStringIndex: number = -1;

    private _arrowMoveActionState: ArrowMoveAction = ArrowMoveAction.InitialState;

    private _isSelectionMovingRefSelections: IRefSelection[] = [];

    private _stringColor = '';

    private _numberColor = '';

    private _insertSelections: ISelectionWithStyle[] = [];

    private _inputPanelState: InputPanelState = InputPanelState.InitialState;

    private _userCursorMove: boolean = false;

    private _previousEditorUnitId: Nullable<string>;

    private _existsSequenceNode = false;

    // TODO@wzhudev: selection render service would be a render unit, we we cannot
    // easily access it here.
    private get _selectionRenderService(): RefSelectionsRenderService {
        return this._renderManagerService.getRenderById(
            this._univerInstanceService.getCurrentUnitForType(UniverInstanceType.UNIVER_SHEET)!.getUnitId()
        )!.with(RefSelectionsRenderService);
    }

    /**
     * For multiple sheet instances.
     */
    private get _allSelectionRenderServices(): RefSelectionsRenderService[] {
        return this._renderManagerService.getAllRenderersOfType(UniverInstanceType.UNIVER_SHEET)
            .map((renderer) => renderer.with(RefSelectionsRenderService));
    }

    constructor(
        @ICommandService private readonly _commandService: ICommandService,
        @IContextService private readonly _contextService: IContextService,
        @Inject(IEditorBridgeService) private readonly _editorBridgeService: EditorBridgeService,
        @Inject(IFormulaPromptService) private readonly _formulaPromptService: IFormulaPromptService,
        @Inject(LexerTreeBuilder) private readonly _lexerTreeBuilder: LexerTreeBuilder,
        @IRenderManagerService private readonly _renderManagerService: IRenderManagerService,
        @Inject(ThemeService) private readonly _themeService: ThemeService,
        @Inject(SheetsSelectionsService) private readonly _sheetsSelectionsService: SheetsSelectionsService,
        @IRefSelectionsService private readonly _refSelectionsService: SheetsSelectionsService,
        @IUniverInstanceService private readonly _univerInstanceService: IUniverInstanceService,
        @Inject(IDescriptionService) private readonly _descriptionService: IDescriptionService,
<<<<<<< HEAD
        @Inject(DocSelectionManagerService) private readonly _textSelectionManagerService: DocSelectionManagerService,
=======
        @Inject(DocSelectionManagerService) private readonly _docSelectionManagerService: DocSelectionManagerService,
>>>>>>> 8b42b450
        @IContextMenuService private readonly _contextMenuService: IContextMenuService,
        @IEditorService private readonly _editorService: IEditorService,
        @ILayoutService private readonly _layoutService: ILayoutService
    ) {
        super();

        this._initialize();
    }

    override dispose(): void {
        this._formulaRefColors = [];
        this._resetTemp();
    }

    private _resetTemp() {
        this._previousSequenceNodes = null;

        this._previousInsertRefStringIndex = null;

        this._isSelectionMovingRefSelections = [];

        this._previousRangesCount = 0;

        this._currentInsertRefStringIndex = -1;
    }

    private _initialize(): void {
        this._initialCursorSync();
        this._initAcceptFormula();
        this._initialFormulaTheme();
        this._initSelectionsEndListener();
        this._closeRangePromptWhenEditorInvisible();
        this._initialEditorInputChange();
        this._commandExecutedListener();
        this._cursorStateListener();
        this._inputFormulaListener();
        this._userMouseListener();
        this._initialChangeEditor();
    }

    private _initialFormulaTheme() {
        const style = this._themeService.getCurrentTheme();

        this._formulaRefColors = [
            style.loopColor1,
            style.loopColor2,
            style.loopColor3,
            style.loopColor4,
            style.loopColor5,
            style.loopColor6,
            style.loopColor7,
            style.loopColor8,
            style.loopColor9,
            style.loopColor10,
            style.loopColor11,
            style.loopColor12,
        ];

        this._numberColor = style.hyacinth700;

        this._stringColor = style.verdancy800;
    }

    private _initialCursorSync() {
        this.disposeWithMe(
            this._docSelectionManagerService.textSelection$.subscribe((params) => {
                if (params?.unitId == null) {
                    return;
                }

                const editor = this._editorService.getEditor(params.unitId);
                if (!editor
                    || editor.onlyInputContent()
                    || (editor.isSheetEditor() && !this._isFormulaEditorActivated())
                ) {
                    return;
                }

                const onlyInputRange = editor.onlyInputRange();

                // @ts-ignore
                if (params?.options?.fromSelection) {
                    return;
                } else {
                    this._quitSelectingMode();
                }

                this._contextSwitch();
                this._checkShouldEnterSelectingMode(onlyInputRange);

                if (this._formulaPromptService.isLockedSelectionChange()) {
                    return;
                }

                this._highlightFormula();

                if (onlyInputRange) {
                    return;
                }

                // TODO@Dushusir: use real text info
                this._changeFunctionPanelState();
            })
        );
    }

    private _initialEditorInputChange() {
        const arrows = [KeyCode.ARROW_DOWN, KeyCode.ARROW_UP, KeyCode.ARROW_LEFT, KeyCode.ARROW_RIGHT, KeyCode.CTRL, KeyCode.SHIFT];
        // TODO: @runzhe Should there be a registration mechanism, rather than a unified process here?
        this._univerInstanceService.getCurrentTypeOfUnit$<DocumentDataModel>(UniverInstanceType.UNIVER_DOC).subscribe((documentDataModel) => {
            const unitId = documentDataModel?.getUnitId();

<<<<<<< HEAD
        // FIXME: Which editors need to be listened to?
        this._editorService.getAllEditor().forEach((editor) => {
            const editorId = editor.editorUnitId;

            if (editor.isSheetEditor() || editor.isFormulaEditor()) {
                const docSelectionRenderService = this._renderManagerService.getRenderById(editorId)?.with(DocSelectionRenderService);

                if (docSelectionRenderService) {
                    this.disposeWithMe(
                        docSelectionRenderService.onInputBefore$.subscribe((param) => {
                            this._previousSequenceNodes = null;
                            this._previousInsertRefStringIndex = null;

                            this._selectionRenderService.setSkipLastEnabled(true);

                            const event = param?.event as KeyboardEvent;
                            if (!event) return;

                            if (!arrows.includes(event.which)) {
                                if (this._arrowMoveActionState !== ArrowMoveAction.moveCursor) {
                                    this._arrowMoveActionState = ArrowMoveAction.moveRefReady;
                                }

                                this._inputPanelState = InputPanelState.keyNormal;
                            } else {
                                this._inputPanelState = InputPanelState.keyArrow;
                            }

                            if (event.which !== KeyCode.F4) {
                                this._userCursorMove = false;
                            }
                        })
                    );
                }
            }
=======
            if (unitId == null) {
                return;
            }

            if (this._listenInputCache.has(unitId)) {
                return;
            }

            const editor = this._editorService.getEditor(unitId);

            if (editor == null) {
                return;
            }

            const docSelectionRenderService = this._renderManagerService.getRenderById(unitId)?.with(DocSelectionRenderService);

            if (docSelectionRenderService) {
                this.disposeWithMe(
                    docSelectionRenderService.onInputBefore$.subscribe((param) => {
                        this._previousSequenceNodes = null;
                        this._previousInsertRefStringIndex = null;

                        this._selectionRenderService.setSkipLastEnabled(true);

                        const event = param?.event as KeyboardEvent;
                        if (!event) return;

                        if (!arrows.includes(event.which)) {
                            if (this._arrowMoveActionState !== ArrowMoveAction.moveCursor) {
                                this._arrowMoveActionState = ArrowMoveAction.moveRefReady;
                            }

                            this._inputPanelState = InputPanelState.keyNormal;
                        } else {
                            this._inputPanelState = InputPanelState.keyArrow;
                        }

                        if (event.which !== KeyCode.F4) {
                            this._userCursorMove = false;
                        }
                    })
                );
            }

            this._listenInputCache.add(unitId);
>>>>>>> 8b42b450
        });
    }

    private _closeRangePromptWhenEditorInvisible() {
        // NOTE: to be refactored

        this.disposeWithMe(this._editorBridgeService.afterVisible$
            .pipe(distinctUntilKeyChanged('visible'))
            .subscribe((visibleParam) => {
                if (!visibleParam.visible) this._closeRangePrompt();
            })

        );

        this.disposeWithMe(this._contextService.subscribeContextValue$(FORMULA_EDITOR_ACTIVATED)
            .pipe(distinctUntilChanged())
            .subscribe((activated) => {
                if (!activated) this._closeRangePrompt();
            }));
    }

    private _initialChangeEditor() {
        this.disposeWithMe(
            this._univerInstanceService.getCurrentTypeOfUnit$<DocumentDataModel>(UniverInstanceType.UNIVER_DOC).subscribe((documentDataModel) => {
                if (documentDataModel == null) {
                    return;
                }

                const editorId = documentDataModel.getUnitId();

                if (!this._editorService.isEditor(editorId) || this._previousEditorUnitId === editorId) {
                    return;
                }

                if (!this._editorService.isSheetEditor(editorId)) {
                    this._closeRangePrompt(editorId);
                    this._previousEditorUnitId = editorId;
                }
            })
        );

        this.disposeWithMe(
            this._editorService.closeRangePrompt$.subscribe(() => {
                if (!this._editorService.getSpreadsheetFocusState() || !this._formulaPromptService.isLockedSelectionInsert()) {
                    this._closeRangePrompt();
                }
            })
        );
    }

    private _closeRangePrompt(editorId: Nullable<string>) {
        this._insertSelections = [];
        this._refSelectionsService.clear();

        if (editorId && this._editorService.isSheetEditor(editorId)) {
            this._updateEditorModel('\r\n', []);
        }

        this._contextService.setContextValue(FOCUSING_EDITOR_INPUT_FORMULA, false);
        this._contextService.setContextValue(DISABLE_NORMAL_SELECTIONS, false);
        this._contextService.setContextValue(UNI_DISABLE_CHANGING_FOCUS_KEY, false);

        this._quitSelectingMode();

        this._resetTemp();

        this._hideFunctionPanel();
    }

    private _initSelectionsEndListener() {
        const d = new DisposableCollection();

        this.disposeWithMe(this._refSelectionsService.selectionMoveEnd$.subscribe((selections) => {
            d.dispose();

            if (selections.length === 0) return;
            // Theme color should be set when SelectionControl is created, it's too late to set theme color at selecitonEnd(pointerup).
            // The logic below has been moved to syncToEditor.
            // this._allSelectionRenderServices.forEach((r) => this._updateRefSelectionStyle(r, this._isSelectionMovingRefSelections));

            const selectionControls = this._allSelectionRenderServices.map((s) => s.getSelectionControls()).flat();
            selectionControls.forEach((c) => {
                c.disableHelperSelection();
                d.add(c.selectionMoving$.subscribe((toRange) => this._onSelectionControlChange(toRange, c)));
                d.add(c.selectionScaling$.subscribe((toRange) => this._onSelectionControlChange(toRange, c)));
                d.add(c.selectionMoved$.subscribe(() => this._formulaPromptService.disableLockedSelectionChange()));
                d.add(c.selectionScaled$.subscribe(() => this._formulaPromptService.disableLockedSelectionChange()));
            });
        }));
    }

    /**
     * For interaction with mouse & keyboard shortcuts on spreadsheet. Not in formula editor.
     */
    private _updateSelecting(selectionsWithStyles: ISelectionWithStyle[], performInsertion: boolean = false) {
        if (selectionsWithStyles.length === 0) return;
        if (this._editorService.selectionChangingState() && !this._formulaPromptService.isLockedSelectionInsert()) return;

        this._insertControlSelections(selectionsWithStyles);

        if (performInsertion) {
            const currentSelection = selectionsWithStyles[selectionsWithStyles.length - 1];
            this._insertControlSelectionReplace(currentSelection);
        }
    }

    private _currentlyWorkingRefRenderer: Nullable<RefSelectionsRenderService> = null;
    private _selectionsChangeDisposables: Nullable<IDisposable>;
    private _enableRefSelectionsRenderService() {
        const d = this._selectionsChangeDisposables = new DisposableCollection();
        this._allSelectionRenderServices.forEach((renderer) => {
            d.add(renderer.enableSelectionChanging());

            // When the current selections change, the ref string is updated without touch `IRefSelectionsService`.
            d.add(renderer.selectionMoving$.subscribe((selections) => {
                this._updateSelecting(selections.map((s) => convertSelectionDataToRange(s)));
            }));

            // When the selection change begins, if other render service has last selection,
            // it should be removed.
            d.add(renderer.selectionMoveStart$.subscribe((selections) => {
                const performInsertion = this._checkClearingLastSelection(renderer);
                this._currentlyWorkingRefRenderer = renderer;
                this._updateSelecting(selections.map((s) => convertSelectionDataToRange(s)), performInsertion);
            }));
        });
    }

    private _checkClearingLastSelection(renderer: RefSelectionsRenderService): boolean {
        if (this._currentlyWorkingRefRenderer && this._currentlyWorkingRefRenderer !== renderer) {
            this._currentlyWorkingRefRenderer.clearLastSelection();
            return false;
        }

        return true;
    }

    private _disposeSelectionsChangeListeners(): void {
        this._selectionsChangeDisposables?.dispose();
        this._selectionsChangeDisposables = null;
    }

    private _insertControlSelections(selections: ISelectionWithStyle[]) {
        const currentSelection = selections[selections.length - 1];

        this._resetSequenceNodes(selections.length);

        if (
            (selections.length === this._previousRangesCount || this._previousRangesCount === 0) &&
            this._previousSequenceNodes != null
        ) {
            this._insertControlSelectionReplace(currentSelection);
        } else {
            // Holding down ctrl causes an addition, requiring the ref string to be increased.
            let insertNodes = this._formulaPromptService.getSequenceNodes()!;
            const char = this._getCurrentChar()!;

            // To reset the cursor position when resetting the editor's content.
            if (insertNodes.length === 0 && this._currentInsertRefStringIndex > 0) {
                this._currentInsertRefStringIndex = -1;
            }

            this._previousInsertRefStringIndex = this._currentInsertRefStringIndex;

            if (!matchRefDrawToken(char) && this._focusIsOnlyRange(selections.length)) {
                this._formulaPromptService.insertSequenceString(this._currentInsertRefStringIndex, matchToken.COMMA);
                insertNodes = this._formulaPromptService.getSequenceNodes();
                this._previousInsertRefStringIndex += 1;
            }

            this._previousSequenceNodes = Tools.deepClone(insertNodes);
            this._formulaPromptService.setSequenceNodes(insertNodes);

            const refString = this._generateRefString(currentSelection);
            this._formulaPromptService.insertSequenceRef(this._previousInsertRefStringIndex, refString);

            this._selectionRenderService.setSkipLastEnabled(false);
        }

        this._arrowMoveActionState = ArrowMoveAction.moveRefReady;
        this._previousRangesCount = selections.length;
    }

    private _initAcceptFormula() {
        this.disposeWithMe(
            this._formulaPromptService.acceptFormulaName$.subscribe((formulaString: string) => {
<<<<<<< HEAD
                const activeRange = this._textSelectionManagerService.getActiveTextRange();
=======
                const activeRange = this._docSelectionManagerService.getActiveTextRange();
>>>>>>> 8b42b450

                if (activeRange == null) {
                    this._hideFunctionPanel();
                    return;
                }

                const { startOffset } = activeRange;

                const lastSequenceNodes = this._formulaPromptService.getSequenceNodes();

                const nodeIndex = this._formulaPromptService.getCurrentSequenceNodeIndex(startOffset - 2);

                const node = lastSequenceNodes[nodeIndex];

                if (node == null || typeof node === 'string') {
                    this._hideFunctionPanel();
                    return;
                }

                const difference = formulaString.length - node.token.length;
                const newNode = { ...node };

                newNode.token = formulaString;

                newNode.endIndex += difference;

                lastSequenceNodes[nodeIndex] = newNode;

                const isDefinedName = this._descriptionService.hasDefinedNameDescription(formulaString);

                const isFormulaDefinedName = this._descriptionService.isFormulaDefinedName(formulaString);

                const formulaStringCount = formulaString.length + 1;

                const mustAddBracket = !isDefinedName || isFormulaDefinedName;

                if (mustAddBracket) {
                    lastSequenceNodes.splice(nodeIndex + 1, 0, matchToken.OPEN_BRACKET);
                }

                for (let i = nodeIndex + 2, len = lastSequenceNodes.length; i < len; i++) {
                    const node = lastSequenceNodes[i];
                    if (typeof node === 'string') {
                        continue;
                    }

                    const newNode = { ...node };

                    newNode.startIndex += formulaStringCount;
                    newNode.endIndex += formulaStringCount;

                    lastSequenceNodes[i] = newNode;
                }

                let selectionIndex = newNode.endIndex + 1;
                if (mustAddBracket) {
                    selectionIndex += 1;
                }

                this._syncToEditor(lastSequenceNodes, selectionIndex, undefined, true, false);
            })
        );
    }

    private _changeFunctionPanelState() {
<<<<<<< HEAD
        const activeRange = this._textSelectionManagerService.getActiveTextRange();
=======
        const activeRange = this._docSelectionManagerService.getActiveTextRange();
>>>>>>> 8b42b450

        if (activeRange == null) {
            this._hideFunctionPanel();
            return;
        }

        const { startOffset } = activeRange;

        const currentSequenceNode = this._formulaPromptService.getCurrentSequenceNode(startOffset - 2);

        if (currentSequenceNode == null) {
            this._hideFunctionPanel();
            return;
        }

        if (typeof currentSequenceNode !== 'string' && currentSequenceNode.nodeType === sequenceNodeType.FUNCTION && !this._descriptionService.hasDefinedNameDescription(currentSequenceNode.token.trim())) {
            const token = currentSequenceNode.token.toUpperCase();

            if (this._inputPanelState === InputPanelState.keyNormal) {
                // show search function panel
                const searchList = this._descriptionService.getSearchListByNameFirstLetter(token);
                this._hideFunctionPanel();
                if (searchList == null || searchList.length === 0) {
                    return;
                }
                this._commandService.executeCommand(SearchFunctionOperation.id, {
                    visible: true,
                    searchText: token,
                    searchList,
                });
            } else {
                // show help function panel
                this._changeHelpFunctionPanelState(token, -1);
            }

            return;
        }

        const config = this._getCurrentBodyDataStreamAndOffset();

        const functionAndParameter = this._lexerTreeBuilder.getFunctionAndParameter(config?.dataStream || '', startOffset - 1 + (config?.offset || 0));

        if (!functionAndParameter) {
            this._hideFunctionPanel();
            return;
        }

        const { functionName, paramIndex } = functionAndParameter;

        this._changeHelpFunctionPanelState(functionName.toUpperCase(), paramIndex);
    }

    private _changeHelpFunctionPanelState(token: string, paramIndex: number) {
        const functionInfo = this._descriptionService.getFunctionInfo(token);
        this._hideFunctionPanel();
        if (functionInfo == null) {
            return;
        }

        // show help function panel
        this._commandService.executeCommand(HelpFunctionOperation.id, {
            visible: true,
            paramIndex,
            functionInfo,
        });
    }

    private _hideFunctionPanel() {
        this._commandService.executeCommand(SearchFunctionOperation.id, {
            visible: false,
            searchText: '',
        });
        this._commandService.executeCommand(HelpFunctionOperation.id, {
            visible: false,
            paramIndex: -1,
        });
    }

    private _checkShouldEnterSelectingMode(isOnlyInputRangeEditor = false): void {
        if (isOnlyInputRangeEditor) {
            this._enterSelectingMode();
            return;
        }

        const char = this._getCurrentChar();
        const dataStream = this._getCurrentDataStream();
        if (dataStream?.substring(0, 1) === '=' && char && matchRefDrawToken(char)) {
            this._enterSelectingMode();
        } else {
            this._quitSelectingMode();
        }
    }

    /**
     *
     * @returns Return the character under the current cursor in the editor.
     */
    private _getCurrentChar() {
<<<<<<< HEAD
        const activeRange = this._textSelectionManagerService.getActiveTextRange();
=======
        const activeRange = this._docSelectionManagerService.getActiveTextRange();
>>>>>>> 8b42b450

        if (activeRange == null) {
            return;
        }

        const { startOffset } = activeRange;

        const config = this._getCurrentBodyDataStreamAndOffset();

        if (config == null || startOffset == null) {
            return;
        }

        const dataStream = config.dataStream;

        return dataStream[startOffset - 1 + config.offset];
    }

    private _getCurrentDataStream() {
        const config = this._getCurrentBodyDataStreamAndOffset();
        return config?.dataStream;
    }

    private _isSelectingMode = false;
    private _enterSelectingMode() {
        if (this._isSelectingMode) {
            return;
        }

        this._editorBridgeService.enableForceKeepVisible();
        this._contextMenuService.disable();
        this._formulaPromptService.enableLockedSelectionInsert();
        this._selectionRenderService.setRemainLastEnabled(true);

        // Maybe `enterSelectingMode` should be merged with `_enableRefSelectionsRenderService`.
        this._enableRefSelectionsRenderService();
        this._currentlyWorkingRefRenderer = null;

        // TODO: remain last
        if (this._arrowMoveActionState !== ArrowMoveAction.moveCursor) {
            this._arrowMoveActionState = ArrowMoveAction.moveRefReady;
        }

        this._isSelectingMode = true;
    }

    /**
     * Disable the ref string generation mode. In the ref string generation mode,
     * users can select a certain area using the mouse and arrow keys, and convert the area into a ref string.
     */
    private _quitSelectingMode() {
        if (!this._isSelectingMode) {
            return;
        }

        this._editorBridgeService.disableForceKeepVisible();
        this._contextMenuService.enable();
        this._formulaPromptService.disableLockedSelectionInsert();
        this._currentInsertRefStringIndex = -1;

        this._disposeSelectionsChangeListeners();

        if (this._arrowMoveActionState === ArrowMoveAction.moveRefReady) {
            this._arrowMoveActionState = ArrowMoveAction.exitInput;
        }

        this._isSelectingMode = false;
    }

    private _getCurrentBodyDataStreamAndOffset() {
        const documentModel = this._univerInstanceService.getCurrentUniverDocInstance();

        if (!documentModel?.getBody()) {
            return;
        }

        const unitId = documentModel.getUnitId();

        const editor = this._editorService.getEditor(unitId);

        const dataStream = documentModel.getBody()?.dataStream ?? '';

        if (!editor || !editor.onlyInputRange()) {
            return { dataStream, offset: 0 };
        }

        return { dataStream: compareToken.EQUALS + dataStream, offset: 1 };
    }

    private _getFormulaAndCellEditorBody(unitIds: string[]) {
        return unitIds.map((unitId) => {
            const dataModel = this._univerInstanceService.getUniverDocInstance(unitId);

            return dataModel?.getBody();
        });
    }

    private _editorModelUnitIds() {
        const currentDocumentDataModel = this._univerInstanceService.getCurrentUniverDocInstance()!;
        const unitId = currentDocumentDataModel.getUnitId();

        if (this._editorService.isEditor(unitId) && !this._editorService.isSheetEditor(unitId)) {
            return [unitId];
        }

        return sheetEditorUnitIds;
    }

    /**
     * Detect whether the user's input content is a formula. If it is a formula,
     * serialize the current input content into a sequenceNode;
     * otherwise, close the formula panel.
     * @param currentInputValue The text content entered by the user in the editor.
     */
    private _contextSwitch() {
        const config = this._getCurrentBodyDataStreamAndOffset();

        if (config && isFormulaString(config.dataStream)) {
            this._contextService.setContextValue(FOCUSING_EDITOR_INPUT_FORMULA, true);
            this._contextService.setContextValue(DISABLE_NORMAL_SELECTIONS, true);
            this._contextService.setContextValue(UNI_DISABLE_CHANGING_FOCUS_KEY, true);

            const lastSequenceNodes =
                this._lexerTreeBuilder.sequenceNodesBuilder(config.dataStream) ||
                [];

            this._formulaPromptService.setSequenceNodes(lastSequenceNodes);

<<<<<<< HEAD
            const activeRange = this._textSelectionManagerService.getActiveTextRange();
=======
            const activeRange = this._docSelectionManagerService.getActiveTextRange();
>>>>>>> 8b42b450

            if (activeRange == null) {
                return;
            }

            const { startOffset } = activeRange;

            this._currentInsertRefStringIndex = startOffset - 1 + config.offset;

            return;
        }

        this._contextService.setContextValue(FOCUSING_EDITOR_INPUT_FORMULA, false);
        this._contextService.setContextValue(DISABLE_NORMAL_SELECTIONS, false);
        this._contextService.setContextValue(UNI_DISABLE_CHANGING_FOCUS_KEY, false);

        this._formulaPromptService.disableLockedSelectionChange();

        this._formulaPromptService.disableLockedSelectionInsert();

        // this._lastSequenceNodes = [];

        this._formulaPromptService.clearSequenceNodes();

        this._hideFunctionPanel();
    }

    private _getContextState() {
        return this._contextService.getContextValue(FOCUSING_EDITOR_INPUT_FORMULA);
    }

    /**
     * Highlight cell editor and formula bar editor.
     */
    private _highlightFormula() {
        if (this._getContextState() === false) {
            return;
        }

        const sequenceNodes = this._formulaPromptService.getSequenceNodes();

        const unitIds = this._editorModelUnitIds();

        const bodyList = this._getFormulaAndCellEditorBody(unitIds).filter((b) => !!b);

        this._refSelectionsService.clear();

        if (sequenceNodes == null || sequenceNodes.length === 0) {
            this._existsSequenceNode = false;
            bodyList.forEach((body) => (body!.textRuns = []));
        } else {
            // this._lastSequenceNodes = sequenceNodes;
            this._existsSequenceNode = true;
            const { textRuns, refSelections } = this._buildTextRuns(sequenceNodes);
            bodyList.forEach((body) => (body!.textRuns = textRuns));
            this._allSelectionRenderServices.forEach((r) => this._refreshSelectionForReference(r, refSelections));

            // No need set refSelection styles here. this._syncToEditor has same effect.
            // this._allSelectionRenderServices.forEach((r) => this._updateRefSelectionStyle(r, this._isSelectionMovingRefSelections));
        }

        this._refreshFormulaAndCellEditor(unitIds);
    }

    /**
     * :
     * #
     * Generate styles for formula text, highlighting references, text, numbers, and arrays.
     */
    private _buildTextRuns(sequenceNodes: Array<ISequenceNode | string>) {
        const textRuns: ITextRun[] = [];
        const refSelections: IRefSelection[] = [];
        const themeColorMap = new Map<string, string>();
        let refColorIndex = 0;

        const offset = this._getCurrentBodyDataStreamAndOffset()?.offset || 0;

        for (let i = 0, len = sequenceNodes.length; i < len; i++) {
            const node = sequenceNodes[i];
            if (typeof node === 'string' || this._descriptionService.hasDefinedNameDescription(node.token.trim())) {
                continue;
            }

            const { startIndex, endIndex, nodeType, token } = node;
            let themeColor = '';
            if (nodeType === sequenceNodeType.REFERENCE) {
                if (themeColorMap.has(token)) {
                    themeColor = themeColorMap.get(token)!;
                } else {
                    const colorIndex = refColorIndex % this._formulaRefColors.length;
                    themeColor = this._formulaRefColors[colorIndex];
                    themeColorMap.set(token, themeColor);
                    refColorIndex++;
                }

                refSelections.push({
                    refIndex: i,
                    themeColor,
                    token,
                });
            } else if (nodeType === sequenceNodeType.NUMBER) {
                themeColor = this._numberColor;
            } else if (nodeType === sequenceNodeType.STRING) {
                themeColor = this._stringColor;
            } else if (nodeType === sequenceNodeType.ARRAY) {
                themeColor = this._stringColor;
            }

            if (themeColor && themeColor.length > 0) {
                textRuns.push({
                    st: startIndex + 1 - offset,
                    ed: endIndex + 2 - offset,
                    ts: {
                        cl: {
                            rgb: themeColor,
                        },
                    },
                });
            }
        }

        return { textRuns, refSelections };
    }

    private _exceedCurrentRange(range: IRange, rowCount: number, columnCount: number) {
        const { endRow, endColumn } = range;
        if (endRow > rowCount) {
            return true;
        }

        if (endColumn > columnCount) {
            return true;
        }

        return false;
    }

    /**
     * Draw the referenced selection text based on the style and token.
     * @param refSelections
     */
    private _refreshSelectionForReference(refSelectionRenderService: RefSelectionsRenderService, refSelections: IRefSelection[]) {
        // const [unitId, sheetId] = refSelectionRenderService.getLocation();
        const { unitId, sheetId } = this._editorBridgeService.getEditCellState()!;
        const { unitId: selfUnitId, sheetId: selfSheetId } = this._getCurrentUnitIdAndSheetId();

        const isSelfSheet = sheetId === selfSheetId;

        const workbook = this._univerInstanceService.getUniverSheetInstance(unitId)!;
        const worksheet = workbook.getSheetBySheetId(sheetId)!;

        let lastRange: Nullable<ISelectionWithStyle> = null;

        const selectionWithStyle: ISelectionWithStyle[] = [];
        for (let i = 0, len = refSelections.length; i < len; i++) {
            const refSelection = refSelections[i];
            const { themeColor, token, refIndex } = refSelection;

            const gridRange = deserializeRangeWithSheet(token);
            const { unitId: refUnitId, sheetName, range: rawRange } = gridRange;

            /**
             * pro/issues/436
             * When the range is an entire row or column, NaN values need to be corrected.
             */
            const range = setEndForRange(rawRange, worksheet.getRowCount(), worksheet.getColumnCount());

            if (refUnitId != null && refUnitId.length > 0 && unitId !== refUnitId) {
                continue;
            }

            // sheet name is designed to be unique.
            const refSheetId = this._getSheetIdByName(unitId, sheetName.trim());

            if (!isSelfSheet && refSheetId !== selfSheetId) { // Cross sheet operation
                continue;
            }

            if (isSelfSheet && sheetName.length !== 0 && refSheetId !== sheetId) { // Current sheet operation
                continue;
            }

            if (this._exceedCurrentRange(range, worksheet.getRowCount(), worksheet.getColumnCount())) {
                continue;
            }

            const lastRangeCopy = this._getPrimary(range, themeColor, refIndex);
            if (lastRangeCopy) {
                lastRange = lastRangeCopy;
                continue;
            }

            const primary = getPrimaryForRange(range, worksheet);

            if (
                !Rectangle.equals(primary, range) &&
                range.startRow === range.endRow &&
                range.startColumn === range.endColumn
            ) {
                range.startRow = primary.startRow;
                range.endRow = primary.endRow;
                range.startColumn = primary.startColumn;
                range.endColumn = primary.endColumn;
            }

            selectionWithStyle.push({
                range,
                primary,
                style: getFormulaRefSelectionStyle(this._themeService, themeColor, refIndex.toString()),
            });
        }

        if (lastRange) {
            selectionWithStyle.push(lastRange);
        }

        if (selectionWithStyle.length) {
            this._refSelectionsService.addSelections(unitId, sheetId, selectionWithStyle);
        }
    }

    private _getPrimary(range: IRange, themeColor: string, refIndex: number) {
        const primary = this._insertSelections.find((selection) => {
            const { startRow, startColumn, endRow, endColumn } = selection.range;
            if (
                startRow === range.startRow &&
                startColumn === range.startColumn &&
                endRow === range.endRow &&
                endColumn === range.endColumn
            ) {
                return true;
            }
            if (
                startRow === range.startRow &&
                startColumn === range.startColumn &&
                range.startRow === range.endRow &&
                range.startColumn === range.endColumn
            ) {
                return true;
            }

            return false;
        })?.primary;

        if (primary == null) {
            return;
        }

        const {
            isMerged,
            isMergedMainCell,
            startRow: mergeStartRow,
            endRow: mergeEndRow,
            startColumn: mergeStartColumn,
            endColumn: mergeEndColumn,
        } = primary;

        if (
            (isMerged || isMergedMainCell) &&
            mergeStartRow === range.startRow &&
            mergeStartColumn === range.startColumn &&
            range.startRow === range.endRow &&
            range.startColumn === range.endColumn
        ) {
            range.endRow = mergeEndRow;
            range.endColumn = mergeEndColumn;
        }

        return {
            range,
            primary,
            style: getFormulaRefSelectionStyle(this._themeService, themeColor, refIndex.toString()),
        };
    }

    private _getSheetIdByName(unitId: string, sheetName: string) {
        const workbook = this._univerInstanceService.getUniverSheetInstance(unitId);
        return workbook?.getSheetBySheetName(normalizeSheetName(sheetName))?.getSheetId();
    }

    private _getSheetNameById(unitId: string, sheetId: string) {
        const workbook = this._univerInstanceService.getUniverSheetInstance(unitId);
        const sheetName = workbook?.getSheetBySheetId(sheetId)?.getName() || '';
        return sheetName;
    }

    private _getCurrentUnitIdAndSheetId() {
        const workbook = this._univerInstanceService.getCurrentUnitForType<Workbook>(UniverInstanceType.UNIVER_SHEET)!;
        const worksheet = workbook.getActiveSheet();
        const skeleton = this._renderManagerService.getRenderById(workbook.getUnitId())?.with(SheetSkeletonManagerService)?.getCurrentSkeleton();

        return {
            unitId: workbook.getUnitId(),
            sheetId: worksheet?.getSheetId() || '',
            skeleton,
        };
    }

    // FIXME@Jocs: this internal implementations should be exposed to callers.
    // This method should be moved to EditorService.
    private _getEditorOpenedForSheet() {
        const documentDataModel = this._univerInstanceService.getCurrentUniverDocInstance()!;
        const editorUnitId = documentDataModel.getUnitId();
        const editor = this._editorService.getEditor(editorUnitId);
        if (!editor) {
            return {
                openUnitId: null,
                openSheetId: null,
            };
        }

        return {
            openUnitId: editor.getOpenForSheetUnitId(),
            openSheetId: editor.getOpenForSheetSubUnitId(),
        };
    }

    /**
     * Convert the selection range to a ref string for the formula engine, such as A1:B1
     * @param currentSelection
     */
    private _generateRefString(currentSelection: ISelectionWithStyle) {
        let refUnitId = '';
        let refSheetName = '';

        const { unitId, sheetId } = currentSelection.range;
        const { openUnitId, openSheetId } = this._getEditorOpenedForSheet();

        if (unitId !== openUnitId && unitId) {
            refUnitId = unitId;
        }

        if (sheetId !== openSheetId && unitId && sheetId) {
            refSheetName = this._getSheetNameById(unitId, sheetId);
        }

        const { range, primary } = currentSelection;
        let { startRow, endRow, startColumn, endColumn } = range;
        const { startAbsoluteRefType, endAbsoluteRefType, rangeType } = range;

        if (primary) {
            const {
                isMerged,
                isMergedMainCell,
                startRow: mergeStartRow,
                endRow: mergeEndRow,
                startColumn: mergeStartColumn,
                endColumn: mergeEndColumn,
            } = primary;

            if (
                (isMerged || isMergedMainCell) &&
                mergeStartRow === startRow &&
                mergeStartColumn === startColumn &&
                mergeEndRow === endRow &&
                mergeEndColumn === endColumn
            ) {
                startRow = mergeStartRow;
                startColumn = mergeStartColumn;
                endRow = mergeStartRow;
                endColumn = mergeStartColumn;
            }
        }

        return serializeRangeToRefString({
            sheetName: refSheetName,
            unitId: refUnitId,
            range: {
                startRow,
                endRow,
                startColumn,
                endColumn,
                rangeType,
                startAbsoluteRefType,
                endAbsoluteRefType,
            },
        });
    }

    /**
     * Update Editor formula text in prompt editor by current selection in spreadsheet.
     * Restore the sequenceNode generated by the lexer to the text in the editor, and set the cursor position.
     *
     * @param sequenceNodes
     * @param textSelectionOffset
     */
    // eslint-disable-next-line max-lines-per-function
    private _syncToEditor(
        sequenceNodes: Array<string | ISequenceNode>,
        textSelectionOffset: number,
        editorUnitId?: string,
        canUndo: boolean = true,
        fromSelection = true
    ) {
        let dataStream = generateStringWithSequence(sequenceNodes);
        const { textRuns, refSelections } = this._buildTextRuns(sequenceNodes);
        this._isSelectionMovingRefSelections = refSelections;

        // Get theme color from prompt formula editor when creating a new selection.
        this._allSelectionRenderServices.forEach((r) => this._updateRefSelectionStyle(r, this._isSelectionMovingRefSelections));

<<<<<<< HEAD
        const activeRange = this._textSelectionManagerService.getActiveTextRange();
=======
        const activeRange = this._docSelectionManagerService.getActiveTextRange();
>>>>>>> 8b42b450
        if (activeRange == null) {
            return;
        }

        this._currentInsertRefStringIndex = textSelectionOffset;

        if (editorUnitId == null) {
            editorUnitId = this._univerInstanceService.getCurrentUniverDocInstance()!.getUnitId();
        }

        this._fitEditorSize();

        const editor = this._editorService.getEditor(editorUnitId);

        // You need to set a mode for single selection area or multiple selection areas, adapting to a rangeSelector that only has a single selection area.
        if (editor?.isSingleChoice()) {
            dataStream = dataStream.split(',')[0];
            this._selectionRenderService.setSingleSelectionEnabled(true);
        } else {
            this._selectionRenderService.setSingleSelectionEnabled(false);
        }

        let formulaString = dataStream;
        let offset = 1;

        if (!editor || !editor.onlyInputRange()) {
            formulaString = `${compareToken.EQUALS}${dataStream}`;
            offset = 0;
        }

        const { collapsed, style } = activeRange;
        if (canUndo) {
            this._commandService.executeCommand(ReplaceContentCommand.id, {
                unitId: editorUnitId,
                body: {
                    dataStream: formulaString,
                    textRuns,
                },
                textRanges: [
                    {
                        startOffset: textSelectionOffset + 1 - offset,
                        endOffset: textSelectionOffset + 1 - offset,
                        collapsed,
                        style,
                    },
                ],
                segmentId: null,
                options: { fromSelection },
            });
            // The ReplaceContentCommand has canceled the selection operation, so it needs to be triggered externally once.
            this._docSelectionManagerService.replaceTextRanges([
                {
                    startOffset: textSelectionOffset + 1 - offset,
                    endOffset: textSelectionOffset + 1 - offset,
                    style,
                },
            ], true, { fromSelection });
        } else {
            this._updateEditorModel(`${formulaString}\r\n`, textRuns);
            this._docSelectionManagerService.replaceTextRanges([
                {
                    startOffset: textSelectionOffset + 1 - offset,
                    endOffset: textSelectionOffset + 1 - offset,
                    style,
                },
            ], true, { fromSelection });
        }

        /**
         * After selecting the formula, allow the editor to continue entering content.
         */
<<<<<<< HEAD
        setTimeout(() => {
            this._layoutService.focus();
        }, 0);
=======
        this._layoutService.focus();
>>>>>>> 8b42b450
    }

    private _fitEditorSize() {
        const currentDocumentDataModel = this._univerInstanceService.getCurrentUniverDocInstance();
        const editorUnitId = currentDocumentDataModel!.getUnitId();
        if (this._editorService.isEditor(editorUnitId) && !this._editorService.isSheetEditor(editorUnitId)) {
            return;
        }

        this._commandService.executeCommand(SetEditorResizeOperation.id, {
            unitId: editorUnitId,
        });
    }

    /**
     * Update the editor's model value to facilitate formula updates.
     * @param dataStream
     * @param textRuns
     */
    private _updateEditorModel(dataStream: string, textRuns: ITextRun[]) {
        const documentDataModel = this._univerInstanceService.getCurrentUniverDocInstance();

        const editorUnitId = documentDataModel!.getUnitId();
        if (!this._editorService.isEditor(editorUnitId)) {
            return;
        }

        const docViewModel = this._renderManagerService.getRenderById(editorUnitId)?.with(DocSkeletonManagerService).getViewModel();
        if (docViewModel == null || documentDataModel == null) {
            return;
        }

        const snapshot = documentDataModel?.getSnapshot();

        if (snapshot == null) {
            return;
        }

        const newBody = {
            dataStream,
            textRuns,
        };

        snapshot.body = newBody;

        docViewModel.reset(documentDataModel);
    }

    private _insertControlSelectionReplace(currentSelection: ISelectionWithStyle) {
        if (this._previousSequenceNodes == null) {
            this._previousSequenceNodes = this._formulaPromptService.getSequenceNodes();
        }

        if (this._previousInsertRefStringIndex == null) {
            this._previousInsertRefStringIndex = this._currentInsertRefStringIndex;
        }

        // No new control is added, the current ref string is still modified.
        const insertNodes = Tools.deepClone(this._previousSequenceNodes);
        if (insertNodes == null) {
            return;
        }

        const refString = this._generateRefString(currentSelection);

        this._formulaPromptService.setSequenceNodes(insertNodes);

        this._formulaPromptService.insertSequenceRef(this._previousInsertRefStringIndex, refString);

        this._syncToEditor(insertNodes, this._previousInsertRefStringIndex + refString.length);

        const selectionDatas = this._selectionRenderService.getSelectionDataWithStyle();

        this._insertSelections = [];

        selectionDatas.forEach((currentSelection) => {
            const range = convertSelectionDataToRange(currentSelection);
            this._insertSelections.push(range);
        });
    }

    /**
     * pro/issues/450
     * In range selection mode, certain measures are implemented to ensure that the selection behavior is processed correctly.
     */
    private _focusIsOnlyRange(selectionCount: number) {
        const currentEditor = this._editorService.getFocusEditor();
        if (!currentEditor) {
            return true;
        }

        if (!currentEditor.onlyInputRange()) {
            return true;
        }

        if (this._existsSequenceNode) {
            return true;
        }

        if (selectionCount > 1 || (this._previousSequenceNodes != null && this._previousSequenceNodes.length > 0)) {
            return true;
        }

        if (this._previousInsertRefStringIndex != null) {
            this._previousInsertRefStringIndex += 1;
        }

        return false;
    }

    /**
     * pro/issues/450
     * In range selection mode, certain measures are implemented to ensure that the selection behavior is processed correctly.
     */
    private _resetSequenceNodes(selectionCount: number) {
        const currentEditor = this._editorService.getFocusEditor();
        if (!currentEditor) {
            return;
        }

        if (!currentEditor.onlyInputRange()) {
            return;
        }

        if (selectionCount > 1) {
            return;
        }

        if (this._existsSequenceNode) {
            this._formulaPromptService.clearSequenceNodes();
            this._previousRangesCount = 0;
            this._existsSequenceNode = false;
        }
    }

    // FIXME: @wzhudev: this method could be merged with `_refreshSelectionForReference`.

    private _updateRefSelectionStyle(refSelectionRenderService: RefSelectionsRenderService, refSelections: IRefSelection[]) {
        const controls = refSelectionRenderService.getSelectionControls();
        const [unitId, sheetId] = refSelectionRenderService.getLocation();

        const matchedControls = new Set<SelectionShape>();
        for (let i = 0, len = refSelections.length; i < len; i++) {
            const refSelection = refSelections[i];
            const { refIndex, themeColor, token } = refSelection;
            const rangeWithSheet = deserializeRangeWithSheet(token);
            const { unitId: refUnitId, sheetName, range } = rangeWithSheet;

            if (!refUnitId && refUnitId.length > 0 && unitId !== refUnitId) {
                continue;
            }

            const refSheetId = this._getSheetIdByName(unitId, sheetName.trim());
            if (refSheetId && refSheetId !== sheetId) {
                continue;
            }

            const control = controls.find((c) => {
                // 范围相等方法又写一遍！
                const { startRow, startColumn, endRow, endColumn, rangeType } = c.getRange();
                if (
                    rangeType === RANGE_TYPE.COLUMN &&
                    startColumn === range.startColumn &&
                    endColumn === range.endColumn
                ) {
                    return true;
                }

                if (rangeType === RANGE_TYPE.ROW && startRow === range.startRow && endRow === range.endRow) {
                    return true;
                }

                if (
                    startRow === range.startRow &&
                    startColumn === range.startColumn &&
                    endRow === range.endRow &&
                    endColumn === range.endColumn
                ) {
                    return true;
                }
                if (
                    startRow === range.startRow &&
                    startColumn === range.startColumn &&
                    range.startRow === range.endRow &&
                    range.startColumn === range.endColumn
                ) {
                    return true;
                }

                return false;
            });

            if (control) {
                const style = getFormulaRefSelectionStyle(this._themeService, themeColor, refIndex.toString());
                control.updateStyle(style);
                matchedControls.add(control);
            }
        }
    }

    private _onSelectionControlChange(toRange: IRangeWithCoord, selectionControl: SelectionShape) {
        // FIXME: change here
        const { skeleton } = this._getCurrentUnitIdAndSheetId();
        // const { unitId, sheetId } = toRange;
        this._formulaPromptService.enableLockedSelectionChange();

        const id = selectionControl.currentStyle?.id;
        if (!id || !Tools.isStringNumber(id)) {
            return;
        }

        let { startRow, endRow, startColumn, endColumn } = toRange;
        const primary = getCellInfoInMergeData(startRow, startColumn, skeleton?.mergeData);

        if (primary) {
            const {
                isMerged,
                isMergedMainCell,
                startRow: mergeStartRow,
                endRow: mergeEndRow,
                startColumn: mergeStartColumn,
                endColumn: mergeEndColumn,
            } = primary;

            if (
                (isMerged || isMergedMainCell) && mergeStartRow === startRow && mergeStartColumn === startColumn &&
                mergeEndRow === endRow && mergeEndColumn === endColumn
            ) {
                startRow = mergeStartRow;
                startColumn = mergeStartColumn;
                endRow = mergeStartRow;
                endColumn = mergeStartColumn;
            }
        }

        const nodeIndex = Number(id);

        const currentNode = this._formulaPromptService.getCurrentSequenceNodeByIndex(nodeIndex);

        let refType: IAbsoluteRefTypeForRange = { startAbsoluteRefType: AbsoluteRefType.NONE };
        if (typeof currentNode !== 'string') {
            const token = (currentNode as ISequenceNode).token;

            refType = getAbsoluteRefTypeWitString(token) as IAbsoluteRefTypeForRange;

            if (refType.endAbsoluteRefType == null) {
                refType.endAbsoluteRefType = refType.startAbsoluteRefType;
            }
        }

        const unitId = skeleton?.worksheet.getUnitId();
        const sheetId = skeleton?.worksheet.getSheetId();
        const refString = this._generateRefString({
            range: {
                startRow: Math.min(startRow, endRow),
                endRow: Math.max(startRow, endRow),
                startColumn: Math.min(startColumn, endColumn),
                endColumn: Math.max(startColumn, endColumn),
                ...refType,
                sheetId,
                unitId,
            },
            primary,
            style: null,
        });

        this._formulaPromptService.updateSequenceRef(nodeIndex, refString);
        const sequenceNodes = this._formulaPromptService.getSequenceNodes();
        const node = sequenceNodes[nodeIndex];

        if (typeof node === 'string') {
            return;
        }

        this._syncToEditor(sequenceNodes, node.endIndex + 1);
        selectionControl.update(toRange, undefined, undefined, undefined, this._selectionRenderService.attachPrimaryWithCoord(primary));
    }

    private _refreshFormulaAndCellEditor(unitIds: string[]) {
        for (const unitId of unitIds) {
            const editorObject = getEditorObject(unitId, this._renderManagerService);

            const documentComponent = editorObject?.document;

            if (documentComponent == null) {
                continue;
            }

            documentComponent.getSkeleton()?.calculate();
            documentComponent.makeDirty();
        }
    }

    private _cursorStateListener() {
        /**
         * The user's operations follow the sequence of opening the editor and then moving the cursor.
         * The logic here predicts the user's first cursor movement behavior based on this rule
         */

        const editorObject = this._getEditorObject();

        if (editorObject == null) {
            return;
        }

        const { mainComponent: documentComponent } = editorObject;
        if (documentComponent) {
            this.disposeWithMe(documentComponent.onPointerDown$.subscribeEvent(() => {
                this._arrowMoveActionState = ArrowMoveAction.moveCursor;
                this._inputPanelState = InputPanelState.mouse;
            }));
        }
    }

    private _pressEnter(params: ISelectEditorFormulaOperationParam) {
        const { keycode, isSingleEditor = false } = params;

        if (this._formulaPromptService.isSearching()) {
            this._formulaPromptService.accept(true);
            return;
        }

        if (isSingleEditor === true) {
            return;
        }

        // FIXME: @Jocs: lots of code duplications here

        this._editorBridgeService.changeVisible({
            visible: false,
            eventType: DeviceInputEventType.Keyboard,
            keycode,
            unitId: '',
        });
    }

    private _pressTab(params: ISelectEditorFormulaOperationParam) {
        const { keycode, isSingleEditor = false } = params;
        if (this._formulaPromptService.isSearching()) {
            this._formulaPromptService.accept(true);
            return;
        }

        if (isSingleEditor === true) {
            return;
        }

        this._editorBridgeService.changeVisible({
            visible: false,
            eventType: DeviceInputEventType.Keyboard,
            keycode,
            unitId: '',
        });
    }

    private _pressEsc(params: ISelectEditorFormulaOperationParam) {
        const { keycode } = params;
        const focusEditor = this._editorService.getFocusEditor();
        if (!focusEditor || focusEditor?.isSheetEditor() === true) {
            this._editorBridgeService.changeVisible({
                visible: false,
                eventType: DeviceInputEventType.Keyboard,
                keycode,
                unitId: '',
            });
        }
    }

    private _pressArrowKey(params: ISelectEditorFormulaOperationParam) {
        const { keycode, metaKey } = params;
        let direction = Direction.DOWN;
        if (keycode === KeyCode.ARROW_DOWN) {
            direction = Direction.DOWN;
        } else if (keycode === KeyCode.ARROW_UP) {
            direction = Direction.UP;
        } else if (keycode === KeyCode.ARROW_LEFT) {
            direction = Direction.LEFT;
        } else if (keycode === KeyCode.ARROW_RIGHT) {
            direction = Direction.RIGHT;
        }

        if (metaKey === MetaKeys.CTRL_COMMAND) {
            this._commandService.executeCommand(MoveSelectionCommand.id, {
                direction,
                jumpOver: JumpOver.moveGap,
            });
        } else if (metaKey === MetaKeys.SHIFT) {
            this._commandService.executeCommand(ExpandSelectionCommand.id, {
                direction,
            });
        } else if (metaKey === META_KEY_CTRL_AND_SHIFT) {
            this._commandService.executeCommand(ExpandSelectionCommand.id, {
                direction,
                jumpOver: JumpOver.moveGap,
            });
        } else {
            this._commandService.executeCommand(MoveSelectionCommand.id, {
                direction,
            });
        }
    }

    // eslint-disable-next-line max-lines-per-function
    private _commandExecutedListener() {
        // Listen to document edits to refresh the size of the editor.
        const updateCommandList = [SelectEditorFormulaOperation.id];

        this.disposeWithMe(
            this._commandService.onCommandExecuted((command: ICommandInfo) => {
                if (command.id === ReferenceAbsoluteOperation.id) {
                    this._changeRefString();
                } else if (updateCommandList.includes(command.id)) {
                    const params = command.params as ISelectEditorFormulaOperationParam;
                    const { keycode, isSingleEditor = false } = params;

                    if (keycode === KeyCode.ENTER) {
                        this._pressEnter(params);
                        return;
                    }

                    if (keycode === KeyCode.TAB) {
                        this._pressTab(params);
                        return;
                    }

                    if (keycode === KeyCode.ESC) {
                        this._pressEsc(params);
                        return;
                    }

                    if (this._formulaPromptService.isSearching()) {
                        if (keycode === KeyCode.ARROW_DOWN) {
                            this._formulaPromptService.navigate({ direction: Direction.DOWN });
                            return;
                        }
                        if (keycode === KeyCode.ARROW_UP) {
                            this._formulaPromptService.navigate({ direction: Direction.UP });
                            return;
                        }
                    }

                    if (isSingleEditor === true) {
                        return;
                    }

                    if (this._arrowMoveActionState === ArrowMoveAction.moveCursor) {
                        this._moveInEditor(keycode);
                        return;
                    }
                    if (this._arrowMoveActionState === ArrowMoveAction.exitInput) {
                        this._editorBridgeService.changeVisible({
                            visible: false,
                            eventType: DeviceInputEventType.Keyboard,
                            keycode,
                            unitId: '',
                        });
                        return;
                    }

                    if (this._arrowMoveActionState === ArrowMoveAction.moveRefReady) {
                        this._arrowMoveActionState = ArrowMoveAction.movingRef;
                    }

                    // If there's no current selections in the ref selections service, we should copy for
                    // normal selection.
                    const previousRanges = this._refSelectionsService.getCurrentSelections();
                    if (previousRanges.length === 0) {
                        const selectionData = this._sheetsSelectionsService.getCurrentLastSelection();
                        if (selectionData != null) {
                            const selectionDataNew = Tools.deepClone(selectionData);
                            this._refSelectionsService.addSelections([selectionDataNew]);
                        }
                    }

                    this._pressArrowKey(params);

                    const selectionWithStyles = this._refSelectionsService.getCurrentSelections();
                    const currentSelection = selectionWithStyles[selectionWithStyles.length - 1];

                    this._insertControlSelectionReplace(currentSelection);
                    this._highlightFormula();
                }
            })
        );
    }

    private _moveInEditor(keycode: Nullable<KeyCode>) {
        if (keycode == null) {
            return;
        }
        let direction = Direction.LEFT;
        if (keycode === KeyCode.ARROW_DOWN) {
            direction = Direction.DOWN;
        } else if (keycode === KeyCode.ARROW_UP) {
            direction = Direction.UP;
        } else if (keycode === KeyCode.ARROW_RIGHT) {
            direction = Direction.RIGHT;
        }

        this._commandService.executeCommand(MoveCursorOperation.id, {
            direction,
        });
    }

    private _userMouseListener() {
        const editorObject = this._getEditorObject();

        if (editorObject == null) {
            return;
        }

        const { mainComponent: documentComponent } = editorObject;
        if (documentComponent) {
            this.disposeWithMe(documentComponent?.onPointerDown$.subscribeEvent(() => {
                this._userCursorMove = true;
            }));
        }
    }

    private _inputFormulaListener() {
        this.disposeWithMe(
            this._editorService.inputFormula$.subscribe((param) => {
                const { formulaString, editorUnitId } = param;

                if (formulaString.substring(0, 1) !== compareToken.EQUALS) {
                    return;
                }
                const { unitId } = this._getCurrentUnitIdAndSheetId();
                const visibleState = this._editorBridgeService.isVisible();
                if (visibleState.visible === false) {
                    this._editorBridgeService.changeVisible({
                        visible: true,
                        eventType: DeviceInputEventType.Dblclick,
                        unitId,
                    });
                }

                const lastSequenceNodes = this._lexerTreeBuilder.sequenceNodesBuilder(formulaString) || [];

                this._formulaPromptService.setSequenceNodes(lastSequenceNodes);

                this._syncToEditor(lastSequenceNodes, formulaString.length - 1, editorUnitId, true, false);
            })
        );
    }

    /**
     * Absolute range, triggered by F4
     */
    private _changeRefString() {
<<<<<<< HEAD
        const activeRange = this._textSelectionManagerService.getActiveTextRange();
=======
        const activeRange = this._docSelectionManagerService.getActiveTextRange();
>>>>>>> 8b42b450

        if (activeRange == null) {
            return;
        }

        const { startOffset } = activeRange;

        const strIndex = startOffset - 2;

        const nodeIndex = this._formulaPromptService.getCurrentSequenceNodeIndex(strIndex);

        const node = this._formulaPromptService.getCurrentSequenceNodeByIndex(nodeIndex);

        if (node == null || typeof node === 'string' || node.nodeType !== sequenceNodeType.REFERENCE) {
            return;
        }

        const tokenArray = node.token.split('!');

        let token = node.token;

        if (tokenArray.length > 1) {
            token = tokenArray[tokenArray.length - 1];
        }

        let unitIDAndSheetName = '';

        for (let i = 0, len = tokenArray.length; i < len - 1; i++) {
            unitIDAndSheetName += tokenArray[i];
        }

        let finalToken = token;
        if (token.indexOf(matchToken.COLON) > -1) {
            if (!this._userCursorMove) {
                finalToken = this._changeRangeRef(token);
            } else {
                const refStringSplit = token.split(matchToken.COLON);
                const prefix = refStringSplit[0];
                const suffix = refStringSplit[1];
                const relativeIndex = strIndex - node.startIndex;

                if (relativeIndex <= prefix.length) {
                    finalToken = this._changeSingleRef(prefix) + matchToken.COLON + suffix;
                } else {
                    finalToken = prefix + matchToken.COLON + this._changeSingleRef(suffix);
                }
            }
        } else {
            finalToken = this._changeSingleRef(token);
        }

        finalToken = unitIDAndSheetName + finalToken;

        const difference = finalToken.length - node.token.length;

        this._formulaPromptService.updateSequenceRef(nodeIndex, finalToken);

        this._syncToEditor(this._formulaPromptService.getSequenceNodes(), strIndex + difference + 1);
    }

    private _changeRangeRef(token: string) {
        const range = deserializeRangeWithSheet(token).range;
        let resultToken = '';
        if (range.startAbsoluteRefType === AbsoluteRefType.NONE || range.startAbsoluteRefType == null) {
            range.startAbsoluteRefType = AbsoluteRefType.ALL;
            range.endAbsoluteRefType = AbsoluteRefType.ALL;
        } else {
            range.startAbsoluteRefType = AbsoluteRefType.NONE;
            range.endAbsoluteRefType = AbsoluteRefType.NONE;
        }
        resultToken = serializeRange(range);
        return resultToken;
    }

    private _changeSingleRef(token: string) {
        const range = deserializeRangeWithSheet(token).range;
        const type = range.startAbsoluteRefType;
        let resultToken = '';
        if (type === AbsoluteRefType.NONE || type == null) {
            range.startAbsoluteRefType = AbsoluteRefType.ALL;
            range.endAbsoluteRefType = AbsoluteRefType.ALL;
        } else if (type === AbsoluteRefType.ALL) {
            range.startAbsoluteRefType = AbsoluteRefType.ROW;
            range.endAbsoluteRefType = AbsoluteRefType.ROW;
        } else if (type === AbsoluteRefType.ROW) {
            range.startAbsoluteRefType = AbsoluteRefType.COLUMN;
            range.endAbsoluteRefType = AbsoluteRefType.COLUMN;
        } else {
            range.startAbsoluteRefType = AbsoluteRefType.NONE;
            range.endAbsoluteRefType = AbsoluteRefType.NONE;
        }

        resultToken = serializeRange(range);
        return resultToken;
    }

    private _getEditorObject() {
        const editorUnitId = this._univerInstanceService.getCurrentUniverDocInstance()!.getUnitId();
        const editor = this._editorService.getEditor(editorUnitId);
        return editor?.render;
    }

    private _isFormulaEditorActivated(): boolean {
        // TODO: Finally we will remove 'this._editorBridgeService.isVisible().visible === true' to
        // just the the context value.
        return this._editorBridgeService.isVisible().visible === true || this._contextService.getContextValue(FORMULA_EDITOR_ACTIVATED);
    }

    private _isSheetOrFormulaEditor(editor: Editor): boolean {
        return editor.isSheetEditor() || editor.isFormulaEditor();
    }
}<|MERGE_RESOLUTION|>--- conflicted
+++ resolved
@@ -78,14 +78,6 @@
     MoveSelectionCommand,
     SheetSkeletonManagerService,
 } from '@univerjs/sheets-ui';
-<<<<<<< HEAD
-import type { Editor } from '@univerjs/ui';
-import { IContextMenuService, IEditorService, ILayoutService, KeyCode, MetaKeys, SetEditorResizeOperation, UNI_DISABLE_CHANGING_FOCUS_KEY } from '@univerjs/ui';
-
-import { distinctUntilChanged, distinctUntilKeyChanged } from 'rxjs';
-import { DocSelectionRenderService, MoveCursorOperation, ReplaceContentCommand } from '@univerjs/docs-ui';
-import type { ISelectEditorFormulaOperationParam } from '../commands/operations/editor-formula.operation';
-=======
 import { IContextMenuService, IEditorService, ILayoutService, KeyCode, MetaKeys, SetEditorResizeOperation, UNI_DISABLE_CHANGING_FOCUS_KEY } from '@univerjs/ui';
 import { distinctUntilChanged, distinctUntilKeyChanged } from 'rxjs';
 import type {
@@ -105,7 +97,6 @@
 
 import type { EditorBridgeService, SelectionShape } from '@univerjs/sheets-ui';
 import type { Editor } from '@univerjs/ui';
->>>>>>> 8b42b450
 import { SelectEditorFormulaOperation } from '../commands/operations/editor-formula.operation';
 import { HelpFunctionOperation } from '../commands/operations/help-function.operation';
 import { ReferenceAbsoluteOperation } from '../commands/operations/reference-absolute.operation';
@@ -198,11 +189,7 @@
         @IRefSelectionsService private readonly _refSelectionsService: SheetsSelectionsService,
         @IUniverInstanceService private readonly _univerInstanceService: IUniverInstanceService,
         @Inject(IDescriptionService) private readonly _descriptionService: IDescriptionService,
-<<<<<<< HEAD
-        @Inject(DocSelectionManagerService) private readonly _textSelectionManagerService: DocSelectionManagerService,
-=======
         @Inject(DocSelectionManagerService) private readonly _docSelectionManagerService: DocSelectionManagerService,
->>>>>>> 8b42b450
         @IContextMenuService private readonly _contextMenuService: IContextMenuService,
         @IEditorService private readonly _editorService: IEditorService,
         @ILayoutService private readonly _layoutService: ILayoutService
@@ -315,43 +302,6 @@
         this._univerInstanceService.getCurrentTypeOfUnit$<DocumentDataModel>(UniverInstanceType.UNIVER_DOC).subscribe((documentDataModel) => {
             const unitId = documentDataModel?.getUnitId();
 
-<<<<<<< HEAD
-        // FIXME: Which editors need to be listened to?
-        this._editorService.getAllEditor().forEach((editor) => {
-            const editorId = editor.editorUnitId;
-
-            if (editor.isSheetEditor() || editor.isFormulaEditor()) {
-                const docSelectionRenderService = this._renderManagerService.getRenderById(editorId)?.with(DocSelectionRenderService);
-
-                if (docSelectionRenderService) {
-                    this.disposeWithMe(
-                        docSelectionRenderService.onInputBefore$.subscribe((param) => {
-                            this._previousSequenceNodes = null;
-                            this._previousInsertRefStringIndex = null;
-
-                            this._selectionRenderService.setSkipLastEnabled(true);
-
-                            const event = param?.event as KeyboardEvent;
-                            if (!event) return;
-
-                            if (!arrows.includes(event.which)) {
-                                if (this._arrowMoveActionState !== ArrowMoveAction.moveCursor) {
-                                    this._arrowMoveActionState = ArrowMoveAction.moveRefReady;
-                                }
-
-                                this._inputPanelState = InputPanelState.keyNormal;
-                            } else {
-                                this._inputPanelState = InputPanelState.keyArrow;
-                            }
-
-                            if (event.which !== KeyCode.F4) {
-                                this._userCursorMove = false;
-                            }
-                        })
-                    );
-                }
-            }
-=======
             if (unitId == null) {
                 return;
             }
@@ -397,7 +347,6 @@
             }
 
             this._listenInputCache.add(unitId);
->>>>>>> 8b42b450
         });
     }
 
@@ -584,11 +533,7 @@
     private _initAcceptFormula() {
         this.disposeWithMe(
             this._formulaPromptService.acceptFormulaName$.subscribe((formulaString: string) => {
-<<<<<<< HEAD
-                const activeRange = this._textSelectionManagerService.getActiveTextRange();
-=======
                 const activeRange = this._docSelectionManagerService.getActiveTextRange();
->>>>>>> 8b42b450
 
                 if (activeRange == null) {
                     this._hideFunctionPanel();
@@ -654,11 +599,7 @@
     }
 
     private _changeFunctionPanelState() {
-<<<<<<< HEAD
-        const activeRange = this._textSelectionManagerService.getActiveTextRange();
-=======
         const activeRange = this._docSelectionManagerService.getActiveTextRange();
->>>>>>> 8b42b450
 
         if (activeRange == null) {
             this._hideFunctionPanel();
@@ -757,11 +698,7 @@
      * @returns Return the character under the current cursor in the editor.
      */
     private _getCurrentChar() {
-<<<<<<< HEAD
-        const activeRange = this._textSelectionManagerService.getActiveTextRange();
-=======
         const activeRange = this._docSelectionManagerService.getActiveTextRange();
->>>>>>> 8b42b450
 
         if (activeRange == null) {
             return;
@@ -890,11 +827,7 @@
 
             this._formulaPromptService.setSequenceNodes(lastSequenceNodes);
 
-<<<<<<< HEAD
-            const activeRange = this._textSelectionManagerService.getActiveTextRange();
-=======
             const activeRange = this._docSelectionManagerService.getActiveTextRange();
->>>>>>> 8b42b450
 
             if (activeRange == null) {
                 return;
@@ -1296,11 +1229,7 @@
         // Get theme color from prompt formula editor when creating a new selection.
         this._allSelectionRenderServices.forEach((r) => this._updateRefSelectionStyle(r, this._isSelectionMovingRefSelections));
 
-<<<<<<< HEAD
-        const activeRange = this._textSelectionManagerService.getActiveTextRange();
-=======
         const activeRange = this._docSelectionManagerService.getActiveTextRange();
->>>>>>> 8b42b450
         if (activeRange == null) {
             return;
         }
@@ -1372,13 +1301,7 @@
         /**
          * After selecting the formula, allow the editor to continue entering content.
          */
-<<<<<<< HEAD
-        setTimeout(() => {
-            this._layoutService.focus();
-        }, 0);
-=======
         this._layoutService.focus();
->>>>>>> 8b42b450
     }
 
     private _fitEditorSize() {
@@ -1929,11 +1852,7 @@
      * Absolute range, triggered by F4
      */
     private _changeRefString() {
-<<<<<<< HEAD
-        const activeRange = this._textSelectionManagerService.getActiveTextRange();
-=======
         const activeRange = this._docSelectionManagerService.getActiveTextRange();
->>>>>>> 8b42b450
 
         if (activeRange == null) {
             return;
