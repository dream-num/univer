/**
 * Copyright 2023-present DreamNum Inc.
 *
 * Licensed under the Apache License, Version 2.0 (the "License");
 * you may not use this file except in compliance with the License.
 * You may obtain a copy of the License at
 *
 *     http://www.apache.org/licenses/LICENSE-2.0
 *
 * Unless required by applicable law or agreed to in writing, software
 * distributed under the License is distributed on an "AS IS" BASIS,
 * WITHOUT WARRANTIES OR CONDITIONS OF ANY KIND, either express or implied.
 * See the License for the specific language governing permissions and
 * limitations under the License.
 */

import type { ICommandInfo, IUnitRange, Nullable } from '@univerjs/core';
import type {
    IDirtyUnitFeatureMap,
    IDirtyUnitOtherFormulaMap,
    IDirtyUnitSheetNameMap,
    IExecutionInProgressParams,
    IFormulaDirtyData,
    ISetFormulaCalculationNotificationMutation,
    ISetFormulaCalculationStartMutation } from '@univerjs/engine-formula';
import type { ISetRangeValuesMutationParams } from '@univerjs/sheets';
<<<<<<< HEAD
import { Disposable, ICommandService, ILogService } from '@univerjs/core';
=======
import type { IUniverSheetsFormulaBaseConfig } from './config.schema';
import { Disposable, ICommandService, IConfigService, ILogService, Inject, LocaleService } from '@univerjs/core';
>>>>>>> 9040e5f9
import {
    FormulaDataModel,
    FormulaExecutedStateType,
    FormulaExecuteStageType,
    IActiveDirtyManagerService,
    SetFormulaCalculationNotificationMutation,
    SetFormulaCalculationStartMutation,
    SetFormulaCalculationStopMutation } from '@univerjs/engine-formula';
import {
    ClearSelectionFormatCommand,
    SetBorderCommand,
    SetRangeValuesMutation,
    SetStyleCommand,
} from '@univerjs/sheets';
import { BehaviorSubject } from 'rxjs';
import { CalculationMode, PLUGIN_CONFIG_KEY_BASE } from './config.schema';

/**
 * This interface is for the progress bar to display the calculation progress.
 */
export interface ICalculationProgress {
    /** Task that already completed. */
    done: number;
    /** The total number of formulas need to calculate. */
    count: number;
    /** The label of the calculation progress. */
    label?: string;
}

const NilProgress: ICalculationProgress = { done: 0, count: 0 };

const lo = { onlyLocal: true };

export class TriggerCalculationController extends Disposable {
    private _waitingCommandQueue: ICommandInfo[] = [];

    private _executingDirtyData: IFormulaDirtyData = {
        forceCalculation: false,
        dirtyRanges: [],
        dirtyNameMap: {},
        dirtyDefinedNameMap: {},
        dirtyUnitFeatureMap: {},
        dirtyUnitOtherFormulaMap: {},
        clearDependencyTreeCache: {},
    };

    private _setTimeoutKey: NodeJS.Timeout | number = -1;

    private _startExecutionTime: number = 0;

    private _totalCalculationTaskCount: number = 0;

    private _doneCalculationTaskCount: number = 0;

    private _executionInProgressParams: Nullable<IExecutionInProgressParams> = null;

    private _restartCalculation = false;

    private _calculationMode: CalculationMode = CalculationMode.WHEN_EMPTY;

    /**
     * The mark of forced calculation. If a new mutation triggers dirty area calculation during the forced calculation process, forced calculation is still required.
     */
    private _forceCalculating = false;

    private readonly _progress$ = new BehaviorSubject<ICalculationProgress>(NilProgress);

    readonly progress$ = this._progress$.asObservable();

    private _emitProgress(label?: string): void {
        this._progress$.next({ done: this._doneCalculationTaskCount, count: this._totalCalculationTaskCount, label });
    }

    private _startProgress(): void {
        this._doneCalculationTaskCount = 0;
        this._totalCalculationTaskCount = 1;

<<<<<<< HEAD
        this._emitProgress('Analyzing dependencies');
    }

    private _calculateProgress(): void {
=======
        const analyzing = this._localeService.t('formula.progress.analyzing');
        this._emitProgress(analyzing);
    }

    private _calculateProgress(label: string): void {
>>>>>>> 9040e5f9
        if (this._executionInProgressParams) {
            const { totalFormulasToCalculate, completedFormulasCount, totalArrayFormulasToCalculate, completedArrayFormulasCount } = this._executionInProgressParams;
            this._doneCalculationTaskCount = completedFormulasCount + completedArrayFormulasCount;
            this._totalCalculationTaskCount = totalFormulasToCalculate + totalArrayFormulasToCalculate;

<<<<<<< HEAD
            this._emitProgress('Start calculating');
=======
            if (this._totalCalculationTaskCount === 0) {
                return;
            }

            this._emitProgress(label);
>>>>>>> 9040e5f9
        }
    }

    private _completeProgress(): void {
<<<<<<< HEAD
        this._doneCalculationTaskCount = this._totalCalculationTaskCount;
        this._emitProgress('Complete calculation');
=======
        this._doneCalculationTaskCount = this._totalCalculationTaskCount = 1;

        const done = this._localeService.t('formula.progress.done');
        this._emitProgress(done);
>>>>>>> 9040e5f9
    }

    clearProgress(): void {
        this._doneCalculationTaskCount = 0;
        this._totalCalculationTaskCount = 0;
        this._emitProgress();
    }

    constructor(
        @ICommandService private readonly _commandService: ICommandService,
        @IActiveDirtyManagerService private readonly _activeDirtyManagerService: IActiveDirtyManagerService,
<<<<<<< HEAD
        @ILogService private readonly _logService: ILogService
=======
        @ILogService private readonly _logService: ILogService,
        @IConfigService private readonly _configService: IConfigService,
        @Inject(FormulaDataModel) private readonly _formulaDataModel: FormulaDataModel,
        @Inject(LocaleService) private readonly _localeService: LocaleService
>>>>>>> 9040e5f9
    ) {
        super();

        const config = this._configService.getConfig<IUniverSheetsFormulaBaseConfig>(PLUGIN_CONFIG_KEY_BASE);
        this._calculationMode = config?.initialFormulaComputing ?? CalculationMode.WHEN_EMPTY;

        this._commandExecutedListener();
        this._initialExecuteFormulaProcessListener();
        this._initialExecuteFormula();
    }

    override dispose(): void {
        super.dispose();

        this._progress$.next(NilProgress);
        this._progress$.complete();
    }

    private _commandExecutedListener() {
        this.disposeWithMe(
            this._commandService.onCommandExecuted((command: ICommandInfo, options) => {
                if (!this._activeDirtyManagerService.get(command.id)) {
                    return;
                }

                if (command.id === SetRangeValuesMutation.id) {
                    const params = command.params as ISetRangeValuesMutationParams;

                    if (
                        (options && options.onlyLocal === true) ||
                        params.trigger === SetStyleCommand.id ||
                        params.trigger === SetBorderCommand.id ||
                        params.trigger === ClearSelectionFormatCommand.id
                    ) {
                        return;
                    }
                }

                this._waitingCommandQueue.push(command);

                clearTimeout(this._setTimeoutKey);

                this._setTimeoutKey = setTimeout(() => {
                    const dirtyData = this._generateDirty(this._waitingCommandQueue);
                    this._executingDirtyData = this._mergeDirty(this._executingDirtyData, dirtyData);

                    if (this._executionInProgressParams == null) {
                        this._commandService.executeCommand(SetFormulaCalculationStartMutation.id, { ...this._executingDirtyData }, lo);
                    } else {
                        this._restartCalculation = true;
                        this._commandService.executeCommand(SetFormulaCalculationStopMutation.id, {});
                    }

                    this._waitingCommandQueue = [];
                }, 100);
            })
        );
    }

    private _generateDirty(commands: ICommandInfo[]) {
        const allDirtyRanges: IUnitRange[] = [];
        const allDirtyNameMap: IDirtyUnitSheetNameMap = {};
        const allDirtyDefinedNameMap: IDirtyUnitSheetNameMap = {};
        const allDirtyUnitFeatureMap: IDirtyUnitFeatureMap = {};
        const allDirtyUnitOtherFormulaMap: IDirtyUnitOtherFormulaMap = {};
        const allClearDependencyTreeCache: IDirtyUnitSheetNameMap = {};

        // const numfmtItemMap: INumfmtItemMap = Tools.deepClone(this._formulaDataModel.getNumfmtItemMap());

        for (const command of commands) {
            const conversion = this._activeDirtyManagerService.get(command.id);

            if (conversion == null) {
                continue;
            }

            const params = conversion.getDirtyData(command);

            const { dirtyRanges, dirtyNameMap, dirtyDefinedNameMap, dirtyUnitFeatureMap, dirtyUnitOtherFormulaMap, clearDependencyTreeCache } = params;

            if (dirtyRanges != null) {
                this._mergeDirtyRanges(allDirtyRanges, dirtyRanges);
            }

            if (dirtyNameMap != null) {
                this._mergeDirtyNameMap(allDirtyNameMap, dirtyNameMap);
            }

            if (dirtyDefinedNameMap != null) {
                this._mergeDirtyNameMap(allDirtyDefinedNameMap, dirtyDefinedNameMap);
            }

            if (dirtyUnitFeatureMap != null) {
                this._mergeDirtyUnitFeatureOrOtherFormulaMap(allDirtyUnitFeatureMap, dirtyUnitFeatureMap);
            }

            if (dirtyUnitOtherFormulaMap != null) {
                this._mergeDirtyUnitFeatureOrOtherFormulaMap(allDirtyUnitOtherFormulaMap, dirtyUnitOtherFormulaMap);
            }

            if (clearDependencyTreeCache != null) {
                this._mergeDirtyNameMap(allClearDependencyTreeCache, clearDependencyTreeCache);
            }
        }

        return {
            dirtyRanges: allDirtyRanges,
            dirtyNameMap: allDirtyNameMap,
            dirtyDefinedNameMap: allDirtyDefinedNameMap,
            dirtyUnitFeatureMap: allDirtyUnitFeatureMap,
            dirtyUnitOtherFormulaMap: allDirtyUnitOtherFormulaMap,
            forceCalculation: false,
            clearDependencyTreeCache: allClearDependencyTreeCache,
            // numfmtItemMap,
        };
    }

    private _mergeDirty(dirtyData1: IFormulaDirtyData, dirtyData2: IFormulaDirtyData) {
        const allDirtyRanges: IUnitRange[] = [...dirtyData1.dirtyRanges, ...dirtyData2.dirtyRanges];
        const allDirtyNameMap: IDirtyUnitSheetNameMap = { ...dirtyData1.dirtyNameMap };
        const allDirtyDefinedNameMap: IDirtyUnitSheetNameMap = { ...dirtyData1.dirtyDefinedNameMap };
        const allDirtyUnitFeatureMap: IDirtyUnitFeatureMap = { ...dirtyData1.dirtyUnitFeatureMap };
        const allDirtyUnitOtherFormulaMap: IDirtyUnitOtherFormulaMap = { ...dirtyData1.dirtyUnitOtherFormulaMap };
        const allClearDependencyTreeCache: IDirtyUnitSheetNameMap = { ...dirtyData1.clearDependencyTreeCache };

        this._mergeDirtyNameMap(allDirtyNameMap, dirtyData2.dirtyNameMap);
        this._mergeDirtyNameMap(allDirtyDefinedNameMap, dirtyData2.dirtyDefinedNameMap);
        this._mergeDirtyUnitFeatureOrOtherFormulaMap(allDirtyUnitFeatureMap, dirtyData2.dirtyUnitFeatureMap);
        this._mergeDirtyUnitFeatureOrOtherFormulaMap(allDirtyUnitOtherFormulaMap, dirtyData2.dirtyUnitOtherFormulaMap);
        this._mergeDirtyNameMap(allClearDependencyTreeCache, dirtyData2.clearDependencyTreeCache);

        return {
            dirtyRanges: allDirtyRanges,
            dirtyNameMap: allDirtyNameMap,
            dirtyDefinedNameMap: allDirtyDefinedNameMap,
            dirtyUnitFeatureMap: allDirtyUnitFeatureMap,
            dirtyUnitOtherFormulaMap: allDirtyUnitOtherFormulaMap,
            forceCalculation: !!this._forceCalculating,
            clearDependencyTreeCache: allClearDependencyTreeCache,
        };
    }

    /**
     * dirtyRanges may overlap with the ranges in allDirtyRanges and need to be deduplicated
     * @param allDirtyRanges
     * @param dirtyRanges
     */
    private _mergeDirtyRanges(allDirtyRanges: IUnitRange[], dirtyRanges: IUnitRange[]) {
        for (const range of dirtyRanges) {
            let isDuplicate = false;
            for (const existingRange of allDirtyRanges) {
                // Check if the ranges are in the same unit and sheet
                if (range.unitId === existingRange.unitId && range.sheetId === existingRange.sheetId) {
                    // Check if the ranges overlap
                    const { startRow, startColumn, endRow, endColumn } = range.range;
                    const { startRow: existingStartRow, startColumn: existingStartColumn, endRow: existingEndRow, endColumn: existingEndColumn } = existingRange.range;
                    if (
                        startRow === existingStartRow &&
                    startColumn === existingStartColumn &&
                    endRow === existingEndRow &&
                    endColumn === existingEndColumn
                    ) {
                        isDuplicate = true;
                        break;
                    }
                }
            }
            if (!isDuplicate) {
                allDirtyRanges.push(range);
            }
        }
    }

    private _mergeDirtyNameMap(allDirtyNameMap: IDirtyUnitSheetNameMap, dirtyNameMap: IDirtyUnitSheetNameMap) {
        Object.keys(dirtyNameMap).forEach((unitId) => {
            if (allDirtyNameMap[unitId] == null) {
                allDirtyNameMap[unitId] = {};
            }

            Object.keys(dirtyNameMap[unitId]!).forEach((sheetId) => {
                if (dirtyNameMap[unitId]?.[sheetId]) {
                    allDirtyNameMap[unitId]![sheetId] = dirtyNameMap[unitId]![sheetId];
                }
            });
        });
    }

    private _mergeDirtyUnitFeatureOrOtherFormulaMap(
        allDirtyUnitFeatureOrOtherFormulaMap: IDirtyUnitFeatureMap | IDirtyUnitOtherFormulaMap,
        dirtyUnitFeatureOrOtherFormulaMap: IDirtyUnitFeatureMap | IDirtyUnitOtherFormulaMap
    ) {
        Object.keys(dirtyUnitFeatureOrOtherFormulaMap).forEach((unitId) => {
            if (allDirtyUnitFeatureOrOtherFormulaMap[unitId] == null) {
                allDirtyUnitFeatureOrOtherFormulaMap[unitId] = {};
            }
            Object.keys(dirtyUnitFeatureOrOtherFormulaMap[unitId]!).forEach((sheetId) => {
                if (allDirtyUnitFeatureOrOtherFormulaMap[unitId]![sheetId] == null) {
                    allDirtyUnitFeatureOrOtherFormulaMap[unitId]![sheetId] = {};
                }
                Object.keys(dirtyUnitFeatureOrOtherFormulaMap[unitId]![sheetId]).forEach((featureIdOrFormulaId) => {
                    allDirtyUnitFeatureOrOtherFormulaMap[unitId]![sheetId][featureIdOrFormulaId] =
                        dirtyUnitFeatureOrOtherFormulaMap[unitId]![sheetId]![featureIdOrFormulaId] || false;
                });
            });
        });
    }

    // eslint-disable-next-line max-lines-per-function
    private _initialExecuteFormulaProcessListener() {
        // Assignment operation after formula calculation.
        let startDependencyTimer: NodeJS.Timeout | null = null;
        let calculationProcessCount = 0; // Multiple calculations are performed in parallel, but only one progress bar is displayed, and the progress is only closed after the last calculation is completed.

        this.disposeWithMe(

            // eslint-disable-next-line max-lines-per-function, complexity
            this._commandService.onCommandExecuted((command: ICommandInfo) => {
                if (command.id === SetFormulaCalculationStartMutation.id) {
                    const { forceCalculation = false } = command.params as ISetFormulaCalculationStartMutation;

                    if (forceCalculation) {
                        this._forceCalculating = true;
                    }

                    // In NO_CALCULATION mode, the following processes will not be triggered, so there is no need to start
                    if (this._calculationMode === CalculationMode.NO_CALCULATION) {
                        return;
                    }

                    // When calculations are started multiple times in succession, only the first time is recognized
                    if (calculationProcessCount === 0) {
                        this._startExecutionTime = performance.now();
                    }

                    // Increment the calculation process count and assign a new ID
                    calculationProcessCount++;

                    // Clear any existing timer to prevent duplicate executions
                    if (startDependencyTimer !== null) {
                        clearTimeout(startDependencyTimer);
                        startDependencyTimer = null;
                    }

                    // If the total calculation time exceeds 1s, a progress bar is displayed.
                    startDependencyTimer = setTimeout(() => {
                        startDependencyTimer = null;
                        this._startProgress();
                    }, 1000);
                } else if (command.id === SetFormulaCalculationStopMutation.id) {
                    this.clearProgress();
                }

                if (command.id !== SetFormulaCalculationNotificationMutation.id) {
                    return;
                }

                const params = command.params as ISetFormulaCalculationNotificationMutation;

                if (params.stageInfo != null) {
                    const {
                        stage,
                    } = params.stageInfo;

                    if (stage === FormulaExecuteStageType.CURRENTLY_CALCULATING) {
                        this._executionInProgressParams = params.stageInfo;

                        if (startDependencyTimer === null) {
                            const calculating = this._localeService.t('formula.progress.calculating');
                            this._calculateProgress(calculating);
                        }
                    } else if (stage === FormulaExecuteStageType.START_DEPENDENCY_ARRAY_FORMULA) {
                        this._executionInProgressParams = params.stageInfo;

<<<<<<< HEAD
                        // If the total calculation time exceeds 1s, a progress bar is displayed.
                        startDependencyTimer = setTimeout(() => {
                            startDependencyTimer = null;
                            this._startProgress();
                        }, 1000);
                    } else if (stage === FormulaExecuteStageType.CURRENTLY_CALCULATING || stage === FormulaExecuteStageType.CURRENTLY_CALCULATING_ARRAY_FORMULA) {
                        this._executionInProgressParams = params.stageInfo;

                        if (startDependencyTimer === null) {
                            this._calculateProgress();
=======
                        if (startDependencyTimer === null) {
                            const arrayAnalysis = this._localeService.t('formula.progress.array-analysis');
                            this._calculateProgress(arrayAnalysis);
                        }
                    } else if (stage === FormulaExecuteStageType.CURRENTLY_CALCULATING_ARRAY_FORMULA) {
                        this._executionInProgressParams = params.stageInfo;

                        if (startDependencyTimer === null) {
                            const arrayCalculation = this._localeService.t('formula.progress.array-calculation');
                            this._calculateProgress(arrayCalculation);
>>>>>>> 9040e5f9
                        }
                    }
                } else {
                    const state = params.functionsExecutedState;
                    let result = '';

                    // Decrement the calculation process count
                    calculationProcessCount--;

                    switch (state) {
                        case FormulaExecutedStateType.NOT_EXECUTED:
                            result = 'No tasks are being executed anymore';
                            this._resetExecutingDirtyData();
                            break;
                        case FormulaExecutedStateType.STOP_EXECUTION:
                            result = 'The execution of the formula has been stopped';
                            calculationProcessCount = 0;
                            break;
                        case FormulaExecutedStateType.SUCCESS:
                            result = 'Formula calculation succeeded';

                            // When the calculation is stopped and then a successful calculation is triggered, the value is -1
                            if (calculationProcessCount === 0 || calculationProcessCount === -1) {
                                result += `. Total time consumed: ${performance.now() - this._startExecutionTime} ms`;
                            }

                            this._resetExecutingDirtyData();
                            break;
                        case FormulaExecutedStateType.INITIAL:
                            result = 'Waiting for calculation';
                            this._resetExecutingDirtyData();
                            break;
                    }

                    // When the calculation is stopped and then a successful calculation is triggered, the value is -1
                    if (calculationProcessCount === 0 || calculationProcessCount === -1) {
                        if (startDependencyTimer) {
                            // The total calculation time does not exceed 1s, and the progress bar is not displayed.
                            clearTimeout(startDependencyTimer);
                            startDependencyTimer = null;
                            this.clearProgress();
                        } else {
                            // Manually hide the progress bar only if no other calculations are in process
                            this._completeProgress();
                        }

                        calculationProcessCount = 0;
                        this._doneCalculationTaskCount = 0;
                        this._totalCalculationTaskCount = 0;
                        this._forceCalculating = false;
                    }

                    if (state === FormulaExecutedStateType.STOP_EXECUTION && this._restartCalculation) {
                        this._restartCalculation = false;
                        this._commandService.executeCommand(
                            SetFormulaCalculationStartMutation.id,
                            {
                                ...this._executingDirtyData,
                            },
                            lo
                        );
                    } else {
                        this._executionInProgressParams = null;
                    }

                    this._logService.debug('[TriggerCalculationController]', result);
                }
            })
        );
    }

    private _resetExecutingDirtyData() {
        this._executingDirtyData = {
            dirtyRanges: [],
            dirtyNameMap: {},
            dirtyDefinedNameMap: {},
            dirtyUnitFeatureMap: {},
            dirtyUnitOtherFormulaMap: {},
            forceCalculation: false,
            clearDependencyTreeCache: {},
        };
    }

    private _initialExecuteFormula() {
        const params = this._getDiryDataByCalculationMode(this._calculationMode);
        this._commandService.executeCommand(SetFormulaCalculationStartMutation.id, params, lo);
    }

    private _getDiryDataByCalculationMode(calculationMode: CalculationMode): IFormulaDirtyData {
        const forceCalculation = calculationMode === CalculationMode.FORCED;

        // loop all sheets cell data, and get the dirty data
        const dirtyRanges: IUnitRange[] = calculationMode === CalculationMode.WHEN_EMPTY ? this._formulaDataModel.getFormulaDirtyRanges() : [];

        const dirtyNameMap: IDirtyUnitSheetNameMap = {};
        const dirtyDefinedNameMap: IDirtyUnitSheetNameMap = {};
        const dirtyUnitFeatureMap: IDirtyUnitFeatureMap = {};
        const dirtyUnitOtherFormulaMap: IDirtyUnitOtherFormulaMap = {};
        const clearDependencyTreeCache: IDirtyUnitSheetNameMap = {};

        return {
            forceCalculation,
            dirtyRanges,
            dirtyNameMap,
            dirtyDefinedNameMap,
            dirtyUnitFeatureMap,
            dirtyUnitOtherFormulaMap,
            clearDependencyTreeCache,
        };
    }
}<|MERGE_RESOLUTION|>--- conflicted
+++ resolved
@@ -24,12 +24,8 @@
     ISetFormulaCalculationNotificationMutation,
     ISetFormulaCalculationStartMutation } from '@univerjs/engine-formula';
 import type { ISetRangeValuesMutationParams } from '@univerjs/sheets';
-<<<<<<< HEAD
-import { Disposable, ICommandService, ILogService } from '@univerjs/core';
-=======
 import type { IUniverSheetsFormulaBaseConfig } from './config.schema';
 import { Disposable, ICommandService, IConfigService, ILogService, Inject, LocaleService } from '@univerjs/core';
->>>>>>> 9040e5f9
 import {
     FormulaDataModel,
     FormulaExecutedStateType,
@@ -107,45 +103,29 @@
         this._doneCalculationTaskCount = 0;
         this._totalCalculationTaskCount = 1;
 
-<<<<<<< HEAD
-        this._emitProgress('Analyzing dependencies');
-    }
-
-    private _calculateProgress(): void {
-=======
         const analyzing = this._localeService.t('formula.progress.analyzing');
         this._emitProgress(analyzing);
     }
 
     private _calculateProgress(label: string): void {
->>>>>>> 9040e5f9
         if (this._executionInProgressParams) {
             const { totalFormulasToCalculate, completedFormulasCount, totalArrayFormulasToCalculate, completedArrayFormulasCount } = this._executionInProgressParams;
             this._doneCalculationTaskCount = completedFormulasCount + completedArrayFormulasCount;
             this._totalCalculationTaskCount = totalFormulasToCalculate + totalArrayFormulasToCalculate;
 
-<<<<<<< HEAD
-            this._emitProgress('Start calculating');
-=======
             if (this._totalCalculationTaskCount === 0) {
                 return;
             }
 
             this._emitProgress(label);
->>>>>>> 9040e5f9
         }
     }
 
     private _completeProgress(): void {
-<<<<<<< HEAD
-        this._doneCalculationTaskCount = this._totalCalculationTaskCount;
-        this._emitProgress('Complete calculation');
-=======
         this._doneCalculationTaskCount = this._totalCalculationTaskCount = 1;
 
         const done = this._localeService.t('formula.progress.done');
         this._emitProgress(done);
->>>>>>> 9040e5f9
     }
 
     clearProgress(): void {
@@ -157,14 +137,10 @@
     constructor(
         @ICommandService private readonly _commandService: ICommandService,
         @IActiveDirtyManagerService private readonly _activeDirtyManagerService: IActiveDirtyManagerService,
-<<<<<<< HEAD
-        @ILogService private readonly _logService: ILogService
-=======
         @ILogService private readonly _logService: ILogService,
         @IConfigService private readonly _configService: IConfigService,
         @Inject(FormulaDataModel) private readonly _formulaDataModel: FormulaDataModel,
         @Inject(LocaleService) private readonly _localeService: LocaleService
->>>>>>> 9040e5f9
     ) {
         super();
 
@@ -438,18 +414,6 @@
                     } else if (stage === FormulaExecuteStageType.START_DEPENDENCY_ARRAY_FORMULA) {
                         this._executionInProgressParams = params.stageInfo;
 
-<<<<<<< HEAD
-                        // If the total calculation time exceeds 1s, a progress bar is displayed.
-                        startDependencyTimer = setTimeout(() => {
-                            startDependencyTimer = null;
-                            this._startProgress();
-                        }, 1000);
-                    } else if (stage === FormulaExecuteStageType.CURRENTLY_CALCULATING || stage === FormulaExecuteStageType.CURRENTLY_CALCULATING_ARRAY_FORMULA) {
-                        this._executionInProgressParams = params.stageInfo;
-
-                        if (startDependencyTimer === null) {
-                            this._calculateProgress();
-=======
                         if (startDependencyTimer === null) {
                             const arrayAnalysis = this._localeService.t('formula.progress.array-analysis');
                             this._calculateProgress(arrayAnalysis);
@@ -460,7 +424,6 @@
                         if (startDependencyTimer === null) {
                             const arrayCalculation = this._localeService.t('formula.progress.array-calculation');
                             this._calculateProgress(arrayCalculation);
->>>>>>> 9040e5f9
                         }
                     }
                 } else {
