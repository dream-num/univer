--- conflicted
+++ resolved
@@ -14,11 +14,7 @@
  * limitations under the License.
  */
 
-<<<<<<< HEAD
-import { LocaleService, Plugin, PluginType } from '@univerjs/core';
-=======
 import { LocaleService, Plugin, UniverInstanceType } from '@univerjs/core';
->>>>>>> 00b30e56
 import type { BaseFunction, IFunctionInfo, IFunctionNames } from '@univerjs/engine-formula';
 import type { Ctor, Dependency } from '@wendellhu/redi';
 import { Inject, Injector } from '@wendellhu/redi';
