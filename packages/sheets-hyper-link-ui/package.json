--- conflicted
+++ resolved
@@ -79,13 +79,6 @@
         "rxjs": ">=7.0.0"
     },
     "dependencies": {
-<<<<<<< HEAD
-        "@univerjs/icons": "^0.1.78",
-        "@univerjs/sheets-hyper-link": "workspace:*"
-    },
-    "devDependencies": {
-=======
->>>>>>> c11c324b
         "@univerjs/core": "workspace:*",
         "@univerjs/docs": "workspace:*",
         "@univerjs/engine-formula": "workspace:*",
