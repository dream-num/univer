--- conflicted
+++ resolved
@@ -68,10 +68,7 @@
         "@univerjs/core": "workspace:*",
         "@univerjs/design": "workspace:*",
         "@univerjs/docs": "workspace:*",
-<<<<<<< HEAD
-=======
         "@univerjs/docs-hyper-link": "workspace:*",
->>>>>>> 8b42b450
         "@univerjs/docs-ui": "workspace:*",
         "@univerjs/engine-formula": "workspace:*",
         "@univerjs/engine-render": "workspace:*",
@@ -86,10 +83,7 @@
     "dependencies": {
         "@univerjs/core": "workspace:*",
         "@univerjs/docs": "workspace:*",
-<<<<<<< HEAD
-=======
         "@univerjs/docs-hyper-link": "workspace:*",
->>>>>>> 8b42b450
         "@univerjs/docs-ui": "workspace:*",
         "@univerjs/engine-formula": "workspace:*",
         "@univerjs/engine-render": "workspace:*",
