--- conflicted
+++ resolved
@@ -17,17 +17,11 @@
 import { CustomRangeType, DOCS_ZEN_EDITOR_UNIT_ID_KEY, IUniverInstanceService, UniverInstanceType } from '@univerjs/core';
 import type { IMenuItem, IShortcutItem } from '@univerjs/ui';
 import { getMenuHiddenObservable, KeyCode, MenuGroup, MenuItemType, MenuPosition, MetaKeys } from '@univerjs/ui';
-<<<<<<< HEAD
 import type { DocumentDataModel, IAccessor, ITextRange, Workbook } from '@univerjs/core';
 import { getCurrentRangeDisable$, whenSheetEditorFocused } from '@univerjs/sheets-ui';
 import { RangeProtectionPermissionEditPoint, SheetsSelectionsService, WorkbookEditablePermission, WorksheetEditPermission, WorksheetInsertHyperlinkPermission, WorksheetSetCellValuePermission } from '@univerjs/sheets';
 import { map, mergeMap, Observable } from 'rxjs';
 import { getCustomRangesInterestsWithRange, TextSelectionManagerService } from '@univerjs/docs';
-=======
-import type { IAccessor } from '@univerjs/core';
-import { getCurrentRangeDisable$, getObservableWithExclusiveRange$, whenSheetEditorFocused } from '@univerjs/sheets-ui';
-import { RangeProtectionPermissionEditPoint, WorkbookEditablePermission, WorksheetEditPermission, WorksheetInsertHyperlinkPermission, WorksheetSetCellValuePermission } from '@univerjs/sheets';
->>>>>>> 3f18a4f6
 import { InsertHyperLinkOperation, InsertHyperLinkToolbarOperation } from '../commands/operations/sidebar.operations';
 
 const getLinkDisable$ = (accessor: IAccessor) => {
@@ -139,8 +133,8 @@
         ...linkMenu,
         id: linkMenu.commandId,
         hidden$: getMenuHiddenObservable(accessor, UniverInstanceType.UNIVER_SHEET),
-<<<<<<< HEAD
         disabled$: getLinkDisable$(accessor),
+        // disabled$: getObservableWithExclusiveRange$(accessor, getCurrentRangeDisable$(accessor, { workbookTypes: [WorkbookEditablePermission], worksheetTypes: [WorksheetEditPermission, WorksheetSetCellValuePermission, WorksheetInsertHyperlinkPermission], rangeTypes: [RangeProtectionPermissionEditPoint] })),
     } as IMenuItem;
 };
 
@@ -150,10 +144,6 @@
         id: `${linkMenu.commandId}-zen-editor`,
         hidden$: getMenuHiddenObservable(accessor, UniverInstanceType.UNIVER_DOC, DOCS_ZEN_EDITOR_UNIT_ID_KEY),
         disabled$: getZenLinkDisable$(accessor),
-=======
-        icon: 'LinkSingle',
-        disabled$: getObservableWithExclusiveRange$(accessor, getCurrentRangeDisable$(accessor, { workbookTypes: [WorkbookEditablePermission], worksheetTypes: [WorksheetEditPermission, WorksheetSetCellValuePermission, WorksheetInsertHyperlinkPermission], rangeTypes: [RangeProtectionPermissionEditPoint] })),
->>>>>>> 3f18a4f6
     } as IMenuItem;
 };
 
@@ -171,13 +161,9 @@
         ...linkToolbarMenu,
         id: linkToolbarMenu.commandId,
         hidden$: getMenuHiddenObservable(accessor, UniverInstanceType.UNIVER_SHEET),
-<<<<<<< HEAD
         disabled$: getLinkDisable$(accessor),
     };
 };
-=======
-        disabled$: getObservableWithExclusiveRange$(accessor, getCurrentRangeDisable$(accessor, { workbookTypes: [WorkbookEditablePermission], worksheetTypes: [WorksheetEditPermission, WorksheetSetCellValuePermission, WorksheetInsertHyperlinkPermission], rangeTypes: [RangeProtectionPermissionEditPoint] })),
->>>>>>> 3f18a4f6
 
 export const zenEditorInsertLinkMenuToolbarFactory = (accessor: IAccessor) => {
     return {
