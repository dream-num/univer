/**
 * Copyright 2023-present DreamNum Inc.
 *
 * Licensed under the Apache License, Version 2.0 (the "License");
 * you may not use this file except in compliance with the License.
 * You may obtain a copy of the License at
 *
 *     http://www.apache.org/licenses/LICENSE-2.0
 *
 * Unless required by applicable law or agreed to in writing, software
 * distributed under the License is distributed on an "AS IS" BASIS,
 * WITHOUT WARRANTIES OR CONDITIONS OF ANY KIND, either express or implied.
 * See the License for the specific language governing permissions and
 * limitations under the License.
 */

import type { IAccessor, Nullable, Workbook } from '@univerjs/core';
import type { IEditorBridgeServiceVisibleParam } from '@univerjs/sheets-ui';
import type { IMenuItem, IShortcutItem } from '@univerjs/ui';
import { DOCS_NORMAL_EDITOR_UNIT_ID_KEY, DOCS_ZEN_EDITOR_UNIT_ID_KEY, FOCUSING_FX_BAR_EDITOR, IContextService, IUniverInstanceService, UniverInstanceType } from '@univerjs/core';
import { DocSelectionRenderService } from '@univerjs/docs-ui';
import { IRenderManagerService } from '@univerjs/engine-render';
import { getSheetCommandTarget, RangeProtectionPermissionEditPoint, SheetsSelectionsService, WorkbookEditablePermission, WorksheetEditPermission, WorksheetInsertHyperlinkPermission, WorksheetSetCellValuePermission } from '@univerjs/sheets';
import { getCurrentRangeDisable$, IEditorBridgeService, whenSheetEditorFocused } from '@univerjs/sheets-ui';
import { getMenuHiddenObservable, KeyCode, MenuItemType, MetaKeys } from '@univerjs/ui';
import { combineLatest, distinctUntilChanged, filter, map, of, switchMap } from 'rxjs';
import { InsertHyperLinkOperation, InsertHyperLinkToolbarOperation } from '../commands/operations/popup.operations';
import { DisableLinkType, getShouldDisableCellLink, shouldDisableAddLink } from '../utils';

const getEditingLinkDisable$ = (accessor: IAccessor, unitId = DOCS_ZEN_EDITOR_UNIT_ID_KEY) => {
    const univerInstanceService = accessor.get(IUniverInstanceService);
    const docSelctionService = accessor.get(IRenderManagerService).getRenderById(unitId)?.with(DocSelectionRenderService);
    if (!docSelctionService) {
        return of(true);
    }

    return docSelctionService.textSelectionInner$.pipe(map(() => {
        const editorBridgeService = accessor.get(IEditorBridgeService);
        const state = editorBridgeService.getEditCellState();
        if (!state) {
            return true;
        }
        const target = getSheetCommandTarget(univerInstanceService, { unitId: state.unitId, subUnitId: state.sheetId });
        if (!target?.worksheet) {
            return true;
        }

<<<<<<< HEAD
        if (getShouldDisableCellLink(target.worksheet, state.row, state.column) === 1) {
=======
        if (getShouldDisableCellLink(accessor, target.worksheet, state.row, state.column)) {
>>>>>>> a5041d24
            return true;
        }

        return shouldDisableAddLink(accessor);
    }));
};

const getLinkDisable$ = (accessor: IAccessor) => {
    const disableRange$ = getCurrentRangeDisable$(accessor, { workbookTypes: [WorkbookEditablePermission], worksheetTypes: [WorksheetEditPermission, WorksheetSetCellValuePermission, WorksheetInsertHyperlinkPermission], rangeTypes: [RangeProtectionPermissionEditPoint] }, true);
    const univerInstanceService = accessor.get(IUniverInstanceService);
    const sheetSelectionService = accessor.get(SheetsSelectionsService);
    const editorBridgeService = accessor.has(IEditorBridgeService) ? accessor.get(IEditorBridgeService) : null;

    const disableCell$ = univerInstanceService.focused$.pipe(
        filter((focused) => Boolean(focused)),
        map((focused) => univerInstanceService.getUnit<Workbook>(focused!, UniverInstanceType.UNIVER_SHEET)),
        filter((unit) => Boolean(unit)),
        switchMap((unit) => unit!.activeSheet$),
        switchMap((sheet) => sheetSelectionService.selectionMoveEnd$.pipe(map((selections) => sheet && { selections, sheet }))),
        map((sheetWithSelection) => {
            if (!sheetWithSelection) {
                return DisableLinkType.DISABLED_BY_CELL;
            }
            const { selections, sheet } = sheetWithSelection;
            if (!selections.length) {
                return DisableLinkType.DISABLED_BY_CELL;
            }
            const row = selections[0].range.startRow;
            const col = selections[0].range.startColumn;

<<<<<<< HEAD
            return getShouldDisableCellLink(sheet, row, col);
=======
            if (getShouldDisableCellLink(accessor, sheet, row, col)) {
                return true;
            }
>>>>>>> a5041d24
        }),
        switchMap((disableCell) => {
            if (disableCell === DisableLinkType.DISABLED_BY_CELL) {
                return of(true);
            }

            const isEditing$ = (editorBridgeService ? editorBridgeService.visible$ : of<Nullable<IEditorBridgeServiceVisibleParam>>(null))
                .pipe(map((visible) => visible?.visible ? DOCS_NORMAL_EDITOR_UNIT_ID_KEY : undefined));
            const focusingFxBarEditor$ = accessor.get(IContextService).subscribeContextValue$(FOCUSING_FX_BAR_EDITOR);

            return combineLatest([isEditing$, focusingFxBarEditor$]).pipe(
                switchMap(
                    ([editing, focusingFxBarEditor]) => {
                        return editing ?
                            focusingFxBarEditor
                                ? of(true)
                                : getEditingLinkDisable$(accessor, editing)
                            : of(disableCell === DisableLinkType.ALLOW_ON_EDITING);
                    }
                )
            );
        })
    );

    return disableRange$.pipe(
        distinctUntilChanged(),
        switchMap((disableRange) => disableCell$.pipe(map((disableCell) => disableRange || disableCell)))
    );
};

const linkMenu = {
    commandId: InsertHyperLinkOperation.id,
    type: MenuItemType.BUTTON,
    title: 'hyperLink.menu.add',
    icon: 'LinkSingle',
};

export const genZenEditorMenuId = (id: string) => `${id}-zen-editor`;

export const insertLinkMenuFactory = (accessor: IAccessor) => {
    return {
        ...linkMenu,
        id: linkMenu.commandId,
        hidden$: getMenuHiddenObservable(accessor, UniverInstanceType.UNIVER_SHEET),
        disabled$: getLinkDisable$(accessor),
        // disabled$: getObservableWithExclusiveRange$(accessor, getCurrentRangeDisable$(accessor, { workbookTypes: [WorkbookEditablePermission], worksheetTypes: [WorksheetEditPermission, WorksheetSetCellValuePermission, WorksheetInsertHyperlinkPermission], rangeTypes: [RangeProtectionPermissionEditPoint] })),
    } as IMenuItem;
};

export const zenEditorInsertLinkMenuFactory = (accessor: IAccessor) => {
    return {
        ...linkMenu,
        id: genZenEditorMenuId(linkMenu.commandId),
        hidden$: getMenuHiddenObservable(accessor, UniverInstanceType.UNIVER_DOC, DOCS_ZEN_EDITOR_UNIT_ID_KEY),
        disabled$: getEditingLinkDisable$(accessor),
    } as IMenuItem;
};

const linkToolbarMenu = {
    tooltip: 'hyperLink.form.addTitle',
    commandId: InsertHyperLinkToolbarOperation.id,
    type: MenuItemType.BUTTON,
    icon: 'LinkSingle',
};

export const insertLinkMenuToolbarFactory = (accessor: IAccessor) => {
    return {
        ...linkToolbarMenu,
        id: linkToolbarMenu.commandId,
        hidden$: getMenuHiddenObservable(accessor, UniverInstanceType.UNIVER_SHEET),
        disabled$: getLinkDisable$(accessor),
    };
};

export const zenEditorInsertLinkMenuToolbarFactory = (accessor: IAccessor) => {
    return {
        ...linkToolbarMenu,
        id: genZenEditorMenuId(linkToolbarMenu.commandId),
        hidden$: getMenuHiddenObservable(accessor, UniverInstanceType.UNIVER_DOC, DOCS_ZEN_EDITOR_UNIT_ID_KEY),
        disabled$: getEditingLinkDisable$(accessor),
    };
};

export const InsertLinkShortcut: IShortcutItem = {
    id: InsertHyperLinkToolbarOperation.id,
    binding: KeyCode.K | MetaKeys.CTRL_COMMAND,
    preconditions: whenSheetEditorFocused,
};<|MERGE_RESOLUTION|>--- conflicted
+++ resolved
@@ -45,11 +45,7 @@
             return true;
         }
 
-<<<<<<< HEAD
-        if (getShouldDisableCellLink(target.worksheet, state.row, state.column) === 1) {
-=======
-        if (getShouldDisableCellLink(accessor, target.worksheet, state.row, state.column)) {
->>>>>>> a5041d24
+        if (getShouldDisableCellLink(accessor, target.worksheet, state.row, state.column) === 1) {
             return true;
         }
 
@@ -80,13 +76,7 @@
             const row = selections[0].range.startRow;
             const col = selections[0].range.startColumn;
 
-<<<<<<< HEAD
-            return getShouldDisableCellLink(sheet, row, col);
-=======
-            if (getShouldDisableCellLink(accessor, sheet, row, col)) {
-                return true;
-            }
->>>>>>> a5041d24
+            return getShouldDisableCellLink(accessor, sheet, row, col);
         }),
         switchMap((disableCell) => {
             if (disableCell === DisableLinkType.DISABLED_BY_CELL) {
