/**
 * Copyright 2023-present DreamNum Inc.
 *
 * Licensed under the Apache License, Version 2.0 (the "License");
 * you may not use this file except in compliance with the License.
 * You may obtain a copy of the License at
 *
 *     http://www.apache.org/licenses/LICENSE-2.0
 *
 * Unless required by applicable law or agreed to in writing, software
 * distributed under the License is distributed on an "AS IS" BASIS,
 * WITHOUT WARRANTIES OR CONDITIONS OF ANY KIND, either express or implied.
 * See the License for the specific language governing permissions and
 * limitations under the License.
 */

import type { IAccessor, Nullable, Workbook } from '@univerjs/core';
import type { IEditorBridgeServiceVisibleParam } from '@univerjs/sheets-ui';
import type { IMenuItem, IShortcutItem } from '@univerjs/ui';
import { DOCS_NORMAL_EDITOR_UNIT_ID_KEY, DOCS_ZEN_EDITOR_UNIT_ID_KEY, IUniverInstanceService, UniverInstanceType } from '@univerjs/core';
import { DocSelectionRenderService } from '@univerjs/docs-ui';
import { IRenderManagerService } from '@univerjs/engine-render';
import { getSheetCommandTarget, RangeProtectionPermissionEditPoint, SheetsSelectionsService, WorkbookEditablePermission, WorksheetEditPermission, WorksheetInsertHyperlinkPermission, WorksheetSetCellValuePermission } from '@univerjs/sheets';
import { getCurrentRangeDisable$, IEditorBridgeService, whenSheetEditorFocused } from '@univerjs/sheets-ui';
import { getMenuHiddenObservable, KeyCode, MenuGroup, MenuItemType, MenuPosition, MetaKeys } from '@univerjs/ui';
import { distinctUntilChanged, filter, map, of, switchMap } from 'rxjs';
import { InsertHyperLinkOperation, InsertHyperLinkToolbarOperation } from '../commands/operations/popup.operations';
import { getShouldDisableCellLink, shouldDisableAddLink } from '../utils';

const getEditingLinkDisable$ = (accessor: IAccessor, unitId = DOCS_ZEN_EDITOR_UNIT_ID_KEY) => {
    const univerInstanceService = accessor.get(IUniverInstanceService);
    const docSelctionService = accessor.get(IRenderManagerService).getRenderById(unitId)?.with(DocSelectionRenderService);
    if (!docSelctionService) {
        return of(true);
    }

    return docSelctionService.textSelectionInner$.pipe(map(() => {
        const editorBridgeService = accessor.get(IEditorBridgeService);
        const state = editorBridgeService.getEditCellState();
        if (!state) {
            return true;
        }
        const target = getSheetCommandTarget(univerInstanceService, { unitId: state.unitId, subUnitId: state.sheetId });
        if (!target?.worksheet) {
            return true;
        }

        if (getShouldDisableCellLink(target.worksheet, state.row, state.column)) {
            return true;
        }

        return shouldDisableAddLink(accessor);
    }));
};

const getLinkDisable$ = (accessor: IAccessor) => {
    const disableRange$ = getCurrentRangeDisable$(accessor, { workbookTypes: [WorkbookEditablePermission], worksheetTypes: [WorksheetEditPermission, WorksheetSetCellValuePermission, WorksheetInsertHyperlinkPermission], rangeTypes: [RangeProtectionPermissionEditPoint] }, true);
    const univerInstanceService = accessor.get(IUniverInstanceService);
    const sheetSelectionService = accessor.get(SheetsSelectionsService);
    const editorBridgeService = accessor.has(IEditorBridgeService) ? accessor.get(IEditorBridgeService) : null;

    const disableCell$ = univerInstanceService.focused$.pipe(
        filter((focused) => Boolean(focused)),
        map((focused) => univerInstanceService.getUnit<Workbook>(focused!, UniverInstanceType.UNIVER_SHEET)),
        filter((unit) => Boolean(unit)),
        switchMap((unit) => unit!.activeSheet$),
        switchMap((sheet) => sheetSelectionService.selectionMoveEnd$.pipe(map((selections) => sheet && { selections, sheet }))),
        map((sheetWithSelection) => {
            if (!sheetWithSelection) {
                return true;
            }
            const { selections, sheet } = sheetWithSelection;
            if (!selections.length) {
                return true;
            }
            const row = selections[0].range.startRow;
            const col = selections[0].range.startColumn;

<<<<<<< HEAD
    return disableRange$.pipe(mergeMap((disableRange) => disableCell$.pipe(map((disableCell) => disableRange || disableCell))));
};

const getZenLinkDisable$ = (accessor: IAccessor) => {
    const univerInstanceService = accessor.get(IUniverInstanceService);
    return univerInstanceService.focused$.pipe(
        mergeMap((focused) => {
            if (!focused || focused !== DOCS_ZEN_EDITOR_UNIT_ID_KEY) {
                return new Observable<null>((sub) => sub.next(null));
            }
            const textSelectionManagerService = accessor.get(DocSelectionManagerService);
            return textSelectionManagerService.textSelection$;
        }),
        map((selection) => {
            if (!selection || selection.unitId !== DOCS_ZEN_EDITOR_UNIT_ID_KEY) {
                return true;
            }
            const editorBridgeService = accessor.get(IEditorBridgeService);
            const state = editorBridgeService.getEditCellState();
            if (!state) {
=======
            if (getShouldDisableCellLink(sheet, row, col)) {
>>>>>>> 4e31b24e
                return true;
            }
        }),
        switchMap((disableCell) => {
            if (disableCell) {
                return of(true);
            }

            const isEditing$ = (editorBridgeService ? editorBridgeService.visible$ : of<Nullable<IEditorBridgeServiceVisibleParam>>(null))
                .pipe(map((visible) => visible?.visible ? DOCS_NORMAL_EDITOR_UNIT_ID_KEY : undefined));

            return isEditing$.pipe(
                switchMap(
                    (editing) => editing ?
                        getEditingLinkDisable$(accessor, editing)
                        : of(false)
                )
            );
        })
    );

    return disableRange$.pipe(
        distinctUntilChanged(),
        switchMap(((disableRange) => disableCell$.pipe(map((disableCell) => disableRange || disableCell))))
    );
};

const linkMenu = {
    commandId: InsertHyperLinkOperation.id,
    type: MenuItemType.BUTTON,
    positions: [MenuPosition.CONTEXT_MENU],
    title: 'hyperLink.menu.add',
    icon: 'LinkSingle',
};

export const genZenEditorMenuId = (id: string) => `${id}-zen-editor`;

export const insertLinkMenuFactory = (accessor: IAccessor) => {
    return {
        ...linkMenu,
        id: linkMenu.commandId,
        hidden$: getMenuHiddenObservable(accessor, UniverInstanceType.UNIVER_SHEET),
        disabled$: getLinkDisable$(accessor),
        // disabled$: getObservableWithExclusiveRange$(accessor, getCurrentRangeDisable$(accessor, { workbookTypes: [WorkbookEditablePermission], worksheetTypes: [WorksheetEditPermission, WorksheetSetCellValuePermission, WorksheetInsertHyperlinkPermission], rangeTypes: [RangeProtectionPermissionEditPoint] })),
    } as IMenuItem;
};

export const zenEditorInsertLinkMenuFactory = (accessor: IAccessor) => {
    return {
        ...linkMenu,
        id: genZenEditorMenuId(linkMenu.commandId),
        hidden$: getMenuHiddenObservable(accessor, UniverInstanceType.UNIVER_DOC, DOCS_ZEN_EDITOR_UNIT_ID_KEY),
        disabled$: getEditingLinkDisable$(accessor),
    } as IMenuItem;
};

const linkToolbarMenu = {
    tooltip: 'hyperLink.form.addTitle',
    positions: MenuPosition.TOOLBAR_START,
    group: MenuGroup.TOOLBAR_OTHERS,
    commandId: InsertHyperLinkToolbarOperation.id,
    type: MenuItemType.BUTTON,
    icon: 'LinkSingle',
};

export const insertLinkMenuToolbarFactory = (accessor: IAccessor) => {
    return {
        ...linkToolbarMenu,
        id: linkToolbarMenu.commandId,
        hidden$: getMenuHiddenObservable(accessor, UniverInstanceType.UNIVER_SHEET),
        disabled$: getLinkDisable$(accessor),
    };
};

export const zenEditorInsertLinkMenuToolbarFactory = (accessor: IAccessor) => {
    return {
        ...linkToolbarMenu,
        id: genZenEditorMenuId(linkToolbarMenu.commandId),
        hidden$: getMenuHiddenObservable(accessor, UniverInstanceType.UNIVER_DOC, DOCS_ZEN_EDITOR_UNIT_ID_KEY),
        disabled$: getEditingLinkDisable$(accessor),
    };
};

export const InsertLinkShortcut: IShortcutItem = {
    id: InsertHyperLinkToolbarOperation.id,
    binding: KeyCode.K | MetaKeys.CTRL_COMMAND,
    preconditions: whenSheetEditorFocused,
};<|MERGE_RESOLUTION|>--- conflicted
+++ resolved
@@ -76,30 +76,7 @@
             const row = selections[0].range.startRow;
             const col = selections[0].range.startColumn;
 
-<<<<<<< HEAD
-    return disableRange$.pipe(mergeMap((disableRange) => disableCell$.pipe(map((disableCell) => disableRange || disableCell))));
-};
-
-const getZenLinkDisable$ = (accessor: IAccessor) => {
-    const univerInstanceService = accessor.get(IUniverInstanceService);
-    return univerInstanceService.focused$.pipe(
-        mergeMap((focused) => {
-            if (!focused || focused !== DOCS_ZEN_EDITOR_UNIT_ID_KEY) {
-                return new Observable<null>((sub) => sub.next(null));
-            }
-            const textSelectionManagerService = accessor.get(DocSelectionManagerService);
-            return textSelectionManagerService.textSelection$;
-        }),
-        map((selection) => {
-            if (!selection || selection.unitId !== DOCS_ZEN_EDITOR_UNIT_ID_KEY) {
-                return true;
-            }
-            const editorBridgeService = accessor.get(IEditorBridgeService);
-            const state = editorBridgeService.getEditCellState();
-            if (!state) {
-=======
             if (getShouldDisableCellLink(sheet, row, col)) {
->>>>>>> 4e31b24e
                 return true;
             }
         }),
