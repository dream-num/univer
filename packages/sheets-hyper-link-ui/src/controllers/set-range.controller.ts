--- conflicted
+++ resolved
@@ -156,13 +156,8 @@
                             const cellValue = (cellValueRaw ?? '').toString();
                             const link = this._hyperLinkModel.getHyperLinkByLocation(unitId, subUnitId, row, col);
                             if (!link) {
-<<<<<<< HEAD
-                                if (isLegalLink(cellValue)) {
-                                    const link = { display: cellValue, payload: serializeUrl(cellValue) };
-=======
                                 if (isLegalLink(cellValue) || cell?.custom?.__link_url) {
                                     const url = cell?.custom?.__link_url ?? cellValue;
->>>>>>> 706aa046
                                     const id = Tools.generateRandomId();
                                     undos.push({
                                         id: RemoveHyperLinkMutation.id,
@@ -181,13 +176,8 @@
                                                 id,
                                                 row,
                                                 column: col,
-<<<<<<< HEAD
-                                                display: link.display,
-                                                payload: link.payload,
-=======
                                                 display: cellValue,
                                                 payload: serializeUrl(url),
->>>>>>> 706aa046
                                             },
                                         },
                                     });
