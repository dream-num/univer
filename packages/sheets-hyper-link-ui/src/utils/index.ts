/**
 * Copyright 2023-present DreamNum Inc.
 *
 * Licensed under the Apache License, Version 2.0 (the "License");
 * you may not use this file except in compliance with the License.
 * You may obtain a copy of the License at
 *
 *     http://www.apache.org/licenses/LICENSE-2.0
 *
 * Unless required by applicable law or agreed to in writing, software
 * distributed under the License is distributed on an "AS IS" BASIS,
 * WITHOUT WARRANTIES OR CONDITIONS OF ANY KIND, either express or implied.
 * See the License for the specific language governing permissions and
 * limitations under the License.
 */

import type { DocumentDataModel, IAccessor, Workbook, Worksheet } from '@univerjs/core';
import { DataValidationType, IUniverInstanceService, UniverInstanceType } from '@univerjs/core';
import { DocSelectionManagerService } from '@univerjs/docs';
import { SheetsSelectionsService } from '@univerjs/sheets';
import { SheetDataValidationModel } from '@univerjs/sheets-data-validation';

<<<<<<< HEAD
export enum DisableLinkType {
    ALLOWED = 0,
    DISABLED_BY_CELL = 1,
    ALLOW_ON_EDITING = 2,
}

export const getShouldDisableCellLink = (worksheet: Worksheet, row: number, col: number) => {
=======
export const getShouldDisableCellLink = (accessor: IAccessor, worksheet: Worksheet, row: number, col: number) => {
>>>>>>> a5041d24
    const cell = worksheet.getCell(row, col);
    if (cell?.f || cell?.si) {
        return DisableLinkType.DISABLED_BY_CELL;
    }
    const disables = [
        DataValidationType.CHECKBOX,
        DataValidationType.LIST,
        DataValidationType.LIST_MULTIPLE,
    ];
<<<<<<< HEAD

    if (cell?.dataValidation && disables.includes(cell.dataValidation.rule.type)) {
        return DisableLinkType.DISABLED_BY_CELL;
=======
    const dataValidationModel = accessor.has(SheetDataValidationModel) ? accessor.get(SheetDataValidationModel) : null;
    const rule = dataValidationModel?.getRuleByLocation(worksheet.getUnitId(), worksheet.getSheetId(), row, col);
    if (rule && disables.includes(rule.type)) {
        return true;
>>>>>>> a5041d24
    }

    if (cell?.p?.drawingsOrder?.length) {
        return DisableLinkType.ALLOW_ON_EDITING;
    }

    return DisableLinkType.ALLOWED;
};

export const getShouldDisableCurrentCellLink = (accessor: IAccessor) => {
    const unit = accessor.get(IUniverInstanceService).getCurrentUnitForType<Workbook>(UniverInstanceType.UNIVER_SHEET);
    if (!unit) {
        return true;
    }
    const worksheet = unit.getActiveSheet();
    const selections = accessor.get(SheetsSelectionsService).getCurrentSelections();
    if (!selections.length) {
        return true;
    }
    const row = selections[0].range.startRow;
    const col = selections[0].range.startColumn;
<<<<<<< HEAD
    return getShouldDisableCellLink(worksheet, row, col) === DisableLinkType.DISABLED_BY_CELL;
=======
    return getShouldDisableCellLink(accessor, worksheet, row, col);
>>>>>>> a5041d24
};

export const shouldDisableAddLink = (accessor: IAccessor) => {
    const textSelectionService = accessor.get(DocSelectionManagerService);
    const univerInstanceService = accessor.get(IUniverInstanceService);
    const textRanges = textSelectionService.getTextRanges();
    if (!textRanges?.length) {
        return true;
    }

    const doc = univerInstanceService.getCurrentUnitForType<DocumentDataModel>(UniverInstanceType.UNIVER_DOC);
    if (!doc || textRanges.every((range) => range.collapsed)) {
        return true;
    }

    const body = doc.getSelfOrHeaderFooterModel(textRanges[0].segmentId).getBody();
    if (!body) {
        return true;
    }

    return false;
};<|MERGE_RESOLUTION|>--- conflicted
+++ resolved
@@ -20,17 +20,13 @@
 import { SheetsSelectionsService } from '@univerjs/sheets';
 import { SheetDataValidationModel } from '@univerjs/sheets-data-validation';
 
-<<<<<<< HEAD
 export enum DisableLinkType {
     ALLOWED = 0,
     DISABLED_BY_CELL = 1,
     ALLOW_ON_EDITING = 2,
 }
 
-export const getShouldDisableCellLink = (worksheet: Worksheet, row: number, col: number) => {
-=======
 export const getShouldDisableCellLink = (accessor: IAccessor, worksheet: Worksheet, row: number, col: number) => {
->>>>>>> a5041d24
     const cell = worksheet.getCell(row, col);
     if (cell?.f || cell?.si) {
         return DisableLinkType.DISABLED_BY_CELL;
@@ -40,16 +36,10 @@
         DataValidationType.LIST,
         DataValidationType.LIST_MULTIPLE,
     ];
-<<<<<<< HEAD
-
-    if (cell?.dataValidation && disables.includes(cell.dataValidation.rule.type)) {
-        return DisableLinkType.DISABLED_BY_CELL;
-=======
     const dataValidationModel = accessor.has(SheetDataValidationModel) ? accessor.get(SheetDataValidationModel) : null;
     const rule = dataValidationModel?.getRuleByLocation(worksheet.getUnitId(), worksheet.getSheetId(), row, col);
     if (rule && disables.includes(rule.type)) {
-        return true;
->>>>>>> a5041d24
+        return DisableLinkType.DISABLED_BY_CELL;
     }
 
     if (cell?.p?.drawingsOrder?.length) {
@@ -71,11 +61,7 @@
     }
     const row = selections[0].range.startRow;
     const col = selections[0].range.startColumn;
-<<<<<<< HEAD
-    return getShouldDisableCellLink(worksheet, row, col) === DisableLinkType.DISABLED_BY_CELL;
-=======
-    return getShouldDisableCellLink(accessor, worksheet, row, col);
->>>>>>> a5041d24
+    return getShouldDisableCellLink(accessor, worksheet, row, col) === DisableLinkType.DISABLED_BY_CELL;
 };
 
 export const shouldDisableAddLink = (accessor: IAccessor) => {
