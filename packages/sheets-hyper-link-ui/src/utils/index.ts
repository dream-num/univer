--- conflicted
+++ resolved
@@ -80,27 +80,5 @@
         return true;
     }
 
-<<<<<<< HEAD
-    for (let i = 0, len = paragraphs.length; i < len; i++) {
-        const p = paragraphs[i];
-        if (activeRange.startOffset! <= p.startIndex && activeRange.endOffset! > p.startIndex) {
-            return true;
-        }
-
-        if (p.startIndex > activeRange.endOffset!) {
-            break;
-        }
-    }
-
-    const customBlock = body.customBlocks?.find((block) => block.startIndex >= activeRange.startOffset! && block.startIndex < activeRange.endOffset!);
-    if (customBlock) {
-        return true;
-    }
-
-    const insertCustomRanges = BuildTextUtils.customRange.getCustomRangesInterestsWithSelection(activeRange as ITextRange, body.customRanges ?? []);
-    // can't insert hyperlink in range contains other custom ranges
-    return !insertCustomRanges.every((range) => range.rangeType === CustomRangeType.HYPERLINK);
-=======
     return false;
->>>>>>> cea9cb89
 };