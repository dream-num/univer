--- conflicted
+++ resolved
@@ -20,19 +20,16 @@
 import { SheetsSelectionsService } from '@univerjs/sheets';
 import { SheetDataValidationModel } from '@univerjs/sheets-data-validation';
 
-<<<<<<< HEAD
 export enum DisableLinkType {
     ALLOWED = 0,
     DISABLED_BY_CELL = 1,
     ALLOW_ON_EDITING = 2,
 }
-=======
 const disables = new Set<string>([
     DataValidationType.CHECKBOX,
     DataValidationType.LIST,
     DataValidationType.LIST_MULTIPLE,
 ]);
->>>>>>> 81cf3673
 
 export const getShouldDisableCellLink = (accessor: IAccessor, worksheet: Worksheet, row: number, col: number) => {
     const cell = worksheet.getCell(row, col);
@@ -42,13 +39,8 @@
 
     const dataValidationModel = accessor.has(SheetDataValidationModel) ? accessor.get(SheetDataValidationModel) : null;
     const rule = dataValidationModel?.getRuleByLocation(worksheet.getUnitId(), worksheet.getSheetId(), row, col);
-<<<<<<< HEAD
-    if (rule && disables.includes(rule.type)) {
-        return DisableLinkType.DISABLED_BY_CELL;
-=======
     if (rule && disables.has(rule.type)) {
         return true;
->>>>>>> 81cf3673
     }
 
     if (cell?.p?.drawingsOrder?.length) {
