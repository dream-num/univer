{
    "name": "@univerjs/sheets-hyper-link",
    "version": "0.1.13",
    "private": false,
    "description": "",
    "author": "DreamNum <developer@univer.ai>",
    "license": "Apache-2.0",
    "funding": {
        "type": "opencollective",
        "url": "https://opencollective.com/univer"
    },
    "homepage": "https://univer.ai",
    "repository": {
        "type": "git",
        "url": "https://github.com/dream-num/univer"
    },
    "bugs": {
        "url": "https://github.com/dream-num/univer/issues"
    },
    "keywords": [],
    "exports": {
        ".": "./src/index.ts",
        "./*": "./src/*"
    },
    "main": "./lib/cjs/index.js",
    "module": "./lib/es/index.js",
    "types": "./lib/types/index.d.ts",
    "publishConfig": {
        "access": "public",
        "main": "./lib/cjs/index.js",
        "module": "./lib/es/index.js",
        "exports": {
            ".": {
                "import": "./lib/es/index.js",
                "require": "./lib/cjs/index.js",
                "types": "./lib/types/index.d.ts"
            },
            "./*": {
                "import": "./lib/es/*",
                "require": "./lib/cjs/*",
                "types": "./lib/types/index.d.ts"
            },
            "./lib/*": "./lib/*"
        }
    },
    "directories": {
        "lib": "lib"
    },
    "files": [
        "lib"
    ],
    "scripts": {
        "test": "vitest run",
        "test:watch": "vitest",
        "coverage": "vitest run --coverage",
        "lint:types": "tsc --noEmit",
        "build": "tsc && vite build"
    },
    "peerDependencies": {
        "@univerjs/core": "workspace:*",
        "@univerjs/engine-formula": "workspace:*",
        "@univerjs/sheets": "workspace:*",
        "@wendellhu/redi": "0.15.2",
        "rxjs": ">=7.0.0"
    },
<<<<<<< HEAD
    "dependencies": {

    },
    "devDependencies": {
        "@univerjs/core": "workspace:*",
        "@univerjs/engine-formula": "workspace:*",
        "@univerjs/protocol": "^0.1.32",
=======
    "devDependencies": {
        "@univerjs/core": "workspace:*",
        "@univerjs/protocol": "^0.1.36",
>>>>>>> c2b0019e
        "@univerjs/shared": "workspace:*",
        "@univerjs/sheets": "workspace:*",
        "@wendellhu/redi": "^0.15.2",
        "rxjs": "^7.8.1",
        "typescript": "^5.4.5",
        "vite": "^5.2.12",
        "vitest": "^1.6.0"
    }
}<|MERGE_RESOLUTION|>--- conflicted
+++ resolved
@@ -63,19 +63,13 @@
         "@wendellhu/redi": "0.15.2",
         "rxjs": ">=7.0.0"
     },
-<<<<<<< HEAD
     "dependencies": {
 
     },
     "devDependencies": {
         "@univerjs/core": "workspace:*",
         "@univerjs/engine-formula": "workspace:*",
-        "@univerjs/protocol": "^0.1.32",
-=======
-    "devDependencies": {
-        "@univerjs/core": "workspace:*",
         "@univerjs/protocol": "^0.1.36",
->>>>>>> c2b0019e
         "@univerjs/shared": "workspace:*",
         "@univerjs/sheets": "workspace:*",
         "@wendellhu/redi": "^0.15.2",
