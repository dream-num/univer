/**
 * Copyright 2023-present DreamNum Inc.
 *
 * Licensed under the Apache License, Version 2.0 (the "License");
 * you may not use this file except in compliance with the License.
 * You may obtain a copy of the License at
 *
 *     http://www.apache.org/licenses/LICENSE-2.0
 *
 * Unless required by applicable law or agreed to in writing, software
 * distributed under the License is distributed on an "AS IS" BASIS,
 * WITHOUT WARRANTIES OR CONDITIONS OF ANY KIND, either express or implied.
 * See the License for the specific language governing permissions and
 * limitations under the License.
 */

import type { ISheetHyperLinkInfo } from '@univerjs/sheets-hyper-link';
import type { FRange } from '@univerjs/sheets/facade';
import { Inject, type IRange } from '@univerjs/core';
import { SheetsHyperLinkParserService } from '@univerjs/sheets-hyper-link';
import { FWorkbook } from '@univerjs/sheets/facade';

export class SheetHyperLinkBuilder {
    constructor(
        private _workbook: FWorkbook,
        @Inject(SheetsHyperLinkParserService) private readonly _parserService: SheetsHyperLinkParserService
    ) {}

    getRangeUrl(range: FRange): this {
        this._parserService.buildHyperLink(this._workbook.getId(), range.getSheetId(), range.getRange());
        return this;
    }
}

export interface IFWorkbookHyperlinkMixin {
    /**
<<<<<<< HEAD
     * @deprecated use `getUrl` method in `FRange` or `FWorksheet` instead.
=======
     * Create a hyperlink for the sheet.
     * @param sheetId the sheet id to link
     * @param range the range to link, or define-name id
     * @returns the hyperlink string
     * @example
     * ```ts
     * let range = univerAPI.getActiveWorkbook().getActiveSheet().getRange(5, 5);
     * // return something like '#gid=sheet_Id&range=F6'
     * univerAPI.getActiveWorkbook().createSheetHyperlink('sheet_Id', r.getRange());
     * ```
>>>>>>> e34c6642
     */
    createSheetHyperlink(this: FWorkbook, sheetId: string, range?: string | IRange): string;

    /**
     * Parse the hyperlink string to get the hyperlink info.
     * @param hyperlink the hyperlink string
     * @returns the hyperlink info
     * @example
     * ``` ts
     * univerAPI.getActiveWorkbook().parseSheetHyperlink('#gid=sheet_Id&range=F6')
     * ```
     */
    parseSheetHyperlink(this: FWorkbook, hyperlink: string): ISheetHyperLinkInfo;
}

export class FWorkbookHyperLinkMixin extends FWorkbook implements IFWorkbookHyperlinkMixin {
    override createSheetHyperlink(sheetId: string, range?: string | IRange): string {
        const parserService = this._injector.get(SheetsHyperLinkParserService);
        return parserService.buildHyperLink(this.getId(), sheetId, range);
    }

    /**
     * Parse the hyperlink string to get the hyperlink info.
     * @param {string} hyperlink the hyperlink string
     * @returns {ISheetHyperLinkInfo} the hyperlink info
     */
    override parseSheetHyperlink(hyperlink: string): ISheetHyperLinkInfo {
        const resolverService = this._injector.get(SheetsHyperLinkParserService);
        return resolverService.parseHyperLink(hyperlink);
    }
}

FWorkbook.extend(FWorkbookHyperLinkMixin);
declare module '@univerjs/sheets/facade' {
    // eslint-disable-next-line ts/naming-convention
    interface FWorkbook extends IFWorkbookHyperlinkMixin {}
}<|MERGE_RESOLUTION|>--- conflicted
+++ resolved
@@ -34,20 +34,7 @@
 
 export interface IFWorkbookHyperlinkMixin {
     /**
-<<<<<<< HEAD
      * @deprecated use `getUrl` method in `FRange` or `FWorksheet` instead.
-=======
-     * Create a hyperlink for the sheet.
-     * @param sheetId the sheet id to link
-     * @param range the range to link, or define-name id
-     * @returns the hyperlink string
-     * @example
-     * ```ts
-     * let range = univerAPI.getActiveWorkbook().getActiveSheet().getRange(5, 5);
-     * // return something like '#gid=sheet_Id&range=F6'
-     * univerAPI.getActiveWorkbook().createSheetHyperlink('sheet_Id', r.getRange());
-     * ```
->>>>>>> e34c6642
      */
     createSheetHyperlink(this: FWorkbook, sheetId: string, range?: string | IRange): string;
 
