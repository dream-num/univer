--- conflicted
+++ resolved
@@ -1,211 +1,206 @@
-import { ISetFormulaRangeActionData } from './../../Model/Action/SetFormulaRangeDataAction';
-import {
-    ActionOperation,
-    ACTION_NAMES,
-    BaseActionExtension,
-    BaseActionExtensionFactory,
-    Command,
-    IRangeData,
-    ISetRangeDataActionData,
-    isFormulaString,
-    ISheetActionData,
-    IUnitRange,
-    Nullable,
-    ObjectMatrix,
-    Tools,
-    ICurrentUniverService,
-    IDCurrentUniverService,
-    IActionData,
-    CommandManager,
-} from '@univerjs/core';
-import { Inject, Injector } from '@wendellhu/redi';
-import { FormulaDataType, FormulaEngineService } from '@univerjs/base-formula-engine';
-import { FormulaPlugin } from '../../FormulaPlugin';
-import { ACTION_NAMES as PLUGIN_ACTION_NAMES } from '../Enum';
-import { FormulaController } from '../../Controller/FormulaController';
-
-//
-export class FormulaActionExtension extends BaseActionExtension<FormulaPlugin> {
-    constructor(
-        actionDataList: IActionData[],
-        _plugin: FormulaPlugin,
-<<<<<<< HEAD
-        @IDCurrentUniverService private readonly _currentUniverService: ICurrentUniverService,
-=======
-        @Inject(Injector) private readonly _sheetInjector: Injector,
-        @ICurrentUniverService private readonly _currentUniverService: ICurrentUniverService,
->>>>>>> 6bbb7c28
-        @Inject(FormulaController) private readonly _formulaController: FormulaController,
-        @Inject(FormulaEngineService) private readonly _formulaEngineService: FormulaEngineService,
-        @Inject(CommandManager) private readonly _commandManager: CommandManager
-    ) {
-        super(actionDataList, _plugin);
-    }
-
-    override execute() {
-        const formulaController = this._formulaController;
-        const formulaDataModel = formulaController.getDataModel();
-        // The purpose of deep copy is to trigger the modification of formulaData through Command instead of reference relationship
-        const formulaData = Tools.deepClone(formulaDataModel.getFormulaData());
-        const unitId = this._currentUniverService.getCurrentUniverSheetInstance().getWorkBook().getUnitId();
-        const actionDataList = this.actionDataList as ISetRangeDataActionData[];
-
-        const unitRange: IUnitRange[] = [];
-        let isCalculate = false;
-
-        // handle each action
-        actionDataList.forEach((actionData) => {
-            if (actionData.operation != null && !ActionOperation.hasExtension(actionData)) return false;
-            if (actionData.actionName !== ACTION_NAMES.SET_RANGE_DATA_ACTION) return false;
-
-            // Filter out Actions that contain formulas, inject setRangeDataAction
-            const { sheetId, cellValue } = actionData;
-
-            if (Tools.isEmptyObject(formulaData)) return;
-
-            if (!formulaData[unitId][sheetId]) {
-                formulaData[unitId][sheetId] = {};
-            }
-            const cellData = new ObjectMatrix(formulaData[unitId][sheetId]);
-
-            if (cellValue == null) return;
-
-            const rangeMatrix = new ObjectMatrix(cellValue);
-
-            let isArrayForm = false;
-
-            // update formula string，Any modification to cellData will be linked to formulaData
-            rangeMatrix.forValue((r, c, cell) => {
-                const arrayFormCellRangeData = this.checkArrayFormValue(r, c);
-                const formulaString = cell.m;
-                if (arrayFormCellRangeData && formulaString === '') {
-                    isArrayForm = true;
-                    isCalculate = true;
-
-                    unitRange.push({ unitId, sheetId, rangeData: arrayFormCellRangeData });
-                } else if (Tools.isStringNumber(formulaString)) {
-                    isCalculate = true;
-
-                    // if change formula to number, remove formula
-                    const formulaCell = cellData.getRow(r)?.get(c);
-                    if (formulaCell) {
-                        cellData.deleteValue(r, c);
-                    }
-                } else if (isFormulaString(formulaString)) {
-                    isCalculate = true;
-                    cellData.setValue(r, c, { formula: formulaString, row: r, column: c, sheetId });
-                }
-            });
-
-            if (!isArrayForm) {
-                unitRange.push({ unitId, sheetId, rangeData: rangeMatrix.getDataRange() });
-            }
-        });
-
-        if (unitRange.length === 0 || !isCalculate) return;
-
-        this.executeFormula(unitId, formulaData, formulaController, unitRange, actionDataList);
-    }
-
-    executeFormula(unitId: string, formulaData: FormulaDataType, formulaController: FormulaController, unitRange: IUnitRange[], actionDataList: ISetRangeDataActionData[]) {
-        const engine = this._formulaEngineService;
-        // Add command after calculating the formula
-        engine.execute(unitId, formulaData, formulaController.toInterpreterCalculateProps(), false, unitRange).then((data) => {
-            const { sheetData, arrayFormulaData } = data;
-
-            if (!sheetData) {
-                console.error('No sheetData from Formula Engine!');
-                return;
-            }
-
-            if (arrayFormulaData) {
-                this._formulaController.addArrayFormulaData(arrayFormulaData);
-            }
-
-            const sheetIds = Object.keys(sheetData);
-
-            // Update each calculated value, possibly involving all cells
-            const actionDatas: ISetRangeDataActionData[] = [];
-            sheetIds.forEach((sheetId) => {
-                const cellData = sheetData[sheetId];
-                cellData.forValue((r, c, value) => {
-                    const cellCalculate = cellData.getValue(r, c);
-
-                    // cell.v = cellCalculate?.v;
-                    // cell.t = cellCalculate?.t;
-                    if (cellCalculate && cellCalculate.p) {
-                        delete cellCalculate.p;
-                    }
-
-                    if (cellCalculate && Number.isNaN(cellCalculate.v)) {
-                        cellCalculate.v = 0;
-                    }
-
-                    const action = {
-                        actionName: ACTION_NAMES.SET_RANGE_DATA_ACTION,
-                        sheetId,
-                        cellValue: {
-                            [r]: {
-                                [c]: cellCalculate || {},
-                            },
-                        },
-                    };
-
-                    const actionData = ActionOperation.make<ISetRangeDataActionData>(action).removeCollaboration().removeUndo().removeExtension().getAction();
-                    actionDatas.push(actionData);
-                });
-            });
-
-            const setFormulaDataAction: ISetFormulaRangeActionData = {
-                actionName: PLUGIN_ACTION_NAMES.SET_FORMULA_RANGE_DATA_ACTION,
-                sheetId: actionDataList[0].sheetId, // Any sheetId can be passed in, it has no practical effect
-                formulaData,
-                injector: this._sheetInjector,
-            };
-            const workBook = this._currentUniverService.getCurrentUniverSheetInstance().getWorkBook();
-            const commandManager = this._commandManager;
-            const command = new Command({ WorkBookUnit: workBook }, ...actionDatas, setFormulaDataAction);
-            commandManager.invoke(command);
-        });
-    }
-
-    checkArrayFormValue(row: number, column: number): Nullable<IRangeData> {
-        let formula: Nullable<IRangeData>;
-        const arrayFormulaData = this._formulaController.getDataModel().getArrayFormulaData();
-
-        if (!arrayFormulaData) return null;
-
-        Object.keys(arrayFormulaData).forEach((sheetId) => {
-            const sheetData = arrayFormulaData[sheetId];
-
-            sheetData.forValue((rowIndex: number, columnIndex: number, value: IRangeData) => {
-                const { startRow, startColumn, endRow, endColumn } = value;
-                if (row >= startRow && row < endRow && column >= startColumn && column < endColumn) {
-                    formula = {
-                        startRow,
-                        endRow: startRow,
-                        startColumn,
-                        endColumn: startColumn,
-                    };
-                    return false;
-                }
-            });
-        });
-
-        return formula;
-    }
-}
-
-export class FormulaActionExtensionFactory extends BaseActionExtensionFactory<FormulaPlugin> {
-    constructor(_plugin: FormulaPlugin, @Inject(Injector) private readonly _sheetInjector: Injector) {
-        super(_plugin);
-    }
-
-    override get zIndex(): number {
-        return 1;
-    }
-
-    override create(actionDataList: ISheetActionData[]): BaseActionExtension<FormulaPlugin> {
-        return this._sheetInjector.createInstance(FormulaActionExtension, actionDataList, this._plugin);
-    }
-}
+import {
+    ActionOperation,
+    ACTION_NAMES,
+    BaseActionExtension,
+    BaseActionExtensionFactory,
+    Command,
+    IRangeData,
+    ISetRangeDataActionData,
+    isFormulaString,
+    ISheetActionData,
+    IUnitRange,
+    Nullable,
+    ObjectMatrix,
+    Tools,
+    ICurrentUniverService,
+    IDCurrentUniverService,
+    IActionData,
+    CommandManager,
+} from '@univerjs/core';
+import { Inject, Injector } from '@wendellhu/redi';
+import { FormulaDataType, FormulaEngineService } from '@univerjs/base-formula-engine';
+import { ISetFormulaRangeActionData } from '../../Model/Action/SetFormulaRangeDataAction';
+import { FormulaPlugin } from '../../FormulaPlugin';
+import { ACTION_NAMES as PLUGIN_ACTION_NAMES } from '../Enum';
+import { FormulaController } from '../../Controller/FormulaController';
+
+//
+export class FormulaActionExtension extends BaseActionExtension<FormulaPlugin> {
+    constructor(
+        actionDataList: IActionData[],
+        _plugin: FormulaPlugin,
+        @IDCurrentUniverService private readonly _currentUniverService: ICurrentUniverService,
+        @Inject(FormulaController) private readonly _formulaController: FormulaController,
+        @Inject(FormulaEngineService) private readonly _formulaEngineService: FormulaEngineService,
+        @Inject(CommandManager) private readonly _commandManager: CommandManager
+    ) {
+        super(actionDataList, _plugin);
+    }
+
+    override execute() {
+        const formulaController = this._formulaController;
+        const formulaDataModel = formulaController.getDataModel();
+        // The purpose of deep copy is to trigger the modification of formulaData through Command instead of reference relationship
+        const formulaData = Tools.deepClone(formulaDataModel.getFormulaData());
+        const unitId = this._currentUniverService.getCurrentUniverSheetInstance().getWorkBook().getUnitId();
+        const actionDataList = this.actionDataList as ISetRangeDataActionData[];
+
+        const unitRange: IUnitRange[] = [];
+        let isCalculate = false;
+
+        // handle each action
+        actionDataList.forEach((actionData) => {
+            if (actionData.operation != null && !ActionOperation.hasExtension(actionData)) return false;
+            if (actionData.actionName !== ACTION_NAMES.SET_RANGE_DATA_ACTION) return false;
+
+            // Filter out Actions that contain formulas, inject setRangeDataAction
+            const { sheetId, cellValue } = actionData;
+
+            if (Tools.isEmptyObject(formulaData)) return;
+
+            if (!formulaData[unitId][sheetId]) {
+                formulaData[unitId][sheetId] = {};
+            }
+            const cellData = new ObjectMatrix(formulaData[unitId][sheetId]);
+
+            if (cellValue == null) return;
+
+            const rangeMatrix = new ObjectMatrix(cellValue);
+
+            let isArrayForm = false;
+
+            // update formula string，Any modification to cellData will be linked to formulaData
+            rangeMatrix.forValue((r, c, cell) => {
+                const arrayFormCellRangeData = this.checkArrayFormValue(r, c);
+                const formulaString = cell.m;
+                if (arrayFormCellRangeData && formulaString === '') {
+                    isArrayForm = true;
+                    isCalculate = true;
+
+                    unitRange.push({ unitId, sheetId, rangeData: arrayFormCellRangeData });
+                } else if (Tools.isStringNumber(formulaString)) {
+                    isCalculate = true;
+
+                    // if change formula to number, remove formula
+                    const formulaCell = cellData.getRow(r)?.get(c);
+                    if (formulaCell) {
+                        cellData.deleteValue(r, c);
+                    }
+                } else if (isFormulaString(formulaString)) {
+                    isCalculate = true;
+                    cellData.setValue(r, c, { formula: formulaString, row: r, column: c, sheetId });
+                }
+            });
+
+            if (!isArrayForm) {
+                unitRange.push({ unitId, sheetId, rangeData: rangeMatrix.getDataRange() });
+            }
+        });
+
+        if (unitRange.length === 0 || !isCalculate) return;
+
+        this.executeFormula(unitId, formulaData, formulaController, unitRange, actionDataList);
+    }
+
+    executeFormula(unitId: string, formulaData: FormulaDataType, formulaController: FormulaController, unitRange: IUnitRange[], actionDataList: ISetRangeDataActionData[]) {
+        const engine = this._formulaEngineService;
+        // Add command after calculating the formula
+        engine.execute(unitId, formulaData, formulaController.toInterpreterCalculateProps(), false, unitRange).then((data) => {
+            const { sheetData, arrayFormulaData } = data;
+
+            if (!sheetData) {
+                console.error('No sheetData from Formula Engine!');
+                return;
+            }
+
+            if (arrayFormulaData) {
+                this._formulaController.addArrayFormulaData(arrayFormulaData);
+            }
+
+            const sheetIds = Object.keys(sheetData);
+
+            // Update each calculated value, possibly involving all cells
+            const actionDatas: ISetRangeDataActionData[] = [];
+            sheetIds.forEach((sheetId) => {
+                const cellData = sheetData[sheetId];
+                cellData.forValue((r, c, value) => {
+                    const cellCalculate = cellData.getValue(r, c);
+
+                    // cell.v = cellCalculate?.v;
+                    // cell.t = cellCalculate?.t;
+                    if (cellCalculate && cellCalculate.p) {
+                        delete cellCalculate.p;
+                    }
+
+                    if (cellCalculate && Number.isNaN(cellCalculate.v)) {
+                        cellCalculate.v = 0;
+                    }
+
+                    const action = {
+                        actionName: ACTION_NAMES.SET_RANGE_DATA_ACTION,
+                        sheetId,
+                        cellValue: {
+                            [r]: {
+                                [c]: cellCalculate || {},
+                            },
+                        },
+                    };
+
+                    const actionData = ActionOperation.make<ISetRangeDataActionData>(action).removeCollaboration().removeUndo().removeExtension().getAction();
+                    actionDatas.push(actionData);
+                });
+            });
+
+            const setFormulaDataAction: ISetFormulaRangeActionData = {
+                actionName: PLUGIN_ACTION_NAMES.SET_FORMULA_RANGE_DATA_ACTION,
+                sheetId: actionDataList[0].sheetId, // Any sheetId can be passed in, it has no practical effect
+                formulaData,
+                injector: this._sheetInjector,
+            };
+            const workBook = this._currentUniverService.getCurrentUniverSheetInstance().getWorkBook();
+            const commandManager = this._commandManager;
+            const command = new Command({ WorkBookUnit: workBook }, ...actionDatas, setFormulaDataAction);
+            commandManager.invoke(command);
+        });
+    }
+
+    checkArrayFormValue(row: number, column: number): Nullable<IRangeData> {
+        let formula: Nullable<IRangeData>;
+        const arrayFormulaData = this._formulaController.getDataModel().getArrayFormulaData();
+
+        if (!arrayFormulaData) return null;
+
+        Object.keys(arrayFormulaData).forEach((sheetId) => {
+            const sheetData = arrayFormulaData[sheetId];
+
+            sheetData.forValue((rowIndex: number, columnIndex: number, value: IRangeData) => {
+                const { startRow, startColumn, endRow, endColumn } = value;
+                if (row >= startRow && row < endRow && column >= startColumn && column < endColumn) {
+                    formula = {
+                        startRow,
+                        endRow: startRow,
+                        startColumn,
+                        endColumn: startColumn,
+                    };
+                    return false;
+                }
+            });
+        });
+
+        return formula;
+    }
+}
+
+export class FormulaActionExtensionFactory extends BaseActionExtensionFactory<FormulaPlugin> {
+    constructor(_plugin: FormulaPlugin, @Inject(Injector) private readonly _sheetInjector: Injector) {
+        super(_plugin);
+    }
+
+    override get zIndex(): number {
+        return 1;
+    }
+
+    override create(actionDataList: ISheetActionData[]): BaseActionExtension<FormulaPlugin> {
+        return this._sheetInjector.createInstance(FormulaActionExtension, actionDataList, this._plugin);
+    }
+}