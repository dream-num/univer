/**
 * Copyright 2023-present DreamNum Inc.
 *
 * Licensed under the Apache License, Version 2.0 (the "License");
 * you may not use this file except in compliance with the License.
 * You may obtain a copy of the License at
 *
 *     http://www.apache.org/licenses/LICENSE-2.0
 *
 * Unless required by applicable law or agreed to in writing, software
 * distributed under the License is distributed on an "AS IS" BASIS,
 * WITHOUT WARRANTIES OR CONDITIONS OF ANY KIND, either express or implied.
 * See the License for the specific language governing permissions and
 * limitations under the License.
 */

<<<<<<< HEAD
export {
    SortRangeAscCommand,
    SortRangeAscExtCommand,
    SortRangeAscExtInCtxMenuCommand,
    SortRangeAscInCtxMenuCommand,
    SortRangeCustomCommand,
    SortRangeCustomInCtxMenuCommand,
    SortRangeDescCommand,
    SortRangeDescExtCommand,
    SortRangeDescExtInCtxMenuCommand,
    SortRangeDescInCtxMenuCommand,
} from './commands/sheets-sort.command';

export { UniverSheetsSortUIPlugin } from './plugin';
=======
export { UniverSheetsSortUIPlugin } from './plugin';

// #region - all commands

export {
    SortRangeAscCommand,
    SortRangeAscExtCommand,
    SortRangeDescCommand,
    SortRangeDescExtCommand,
    SortRangeCustomCommand,
    SortRangeAscInCtxMenuCommand,
    SortRangeAscExtInCtxMenuCommand,
    SortRangeDescInCtxMenuCommand,
    SortRangeDescExtInCtxMenuCommand,
    SortRangeCustomInCtxMenuCommand,
} from './commands/commands/sheets-sort.command';

// #endregion
>>>>>>> e5020d72
<|MERGE_RESOLUTION|>--- conflicted
+++ resolved
@@ -14,7 +14,6 @@
  * limitations under the License.
  */
 
-<<<<<<< HEAD
 export {
     SortRangeAscCommand,
     SortRangeAscExtCommand,
@@ -28,8 +27,6 @@
     SortRangeDescInCtxMenuCommand,
 } from './commands/sheets-sort.command';
 
-export { UniverSheetsSortUIPlugin } from './plugin';
-=======
 export { UniverSheetsSortUIPlugin } from './plugin';
 
 // #region - all commands
@@ -47,5 +44,4 @@
     SortRangeCustomInCtxMenuCommand,
 } from './commands/commands/sheets-sort.command';
 
-// #endregion
->>>>>>> e5020d72
+// #endregion