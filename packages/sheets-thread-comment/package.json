{
    "name": "@univerjs/sheets-thread-comment",
    "version": "0.1.13",
    "private": false,
    "description": "Univer thread comment plugin",
    "author": "DreamNum <developer@univer.ai>",
    "license": "Apache-2.0",
    "funding": {
        "type": "opencollective",
        "url": "https://opencollective.com/univer"
    },
    "homepage": "https://univer.ai",
    "repository": {
        "type": "git",
        "url": "https://github.com/dream-num/univer"
    },
    "bugs": {
        "url": "https://github.com/dream-num/univer/issues"
    },
    "keywords": [],
    "exports": {
        ".": "./src/index.ts",
        "./*": "./src/*",
        "./locale/*": "./src/locale/*.ts"
    },
    "main": "./lib/cjs/index.js",
    "module": "./lib/es/index.js",
    "types": "./lib/types/index.d.ts",
    "publishConfig": {
        "access": "public",
        "main": "./lib/cjs/index.js",
        "module": "./lib/es/index.js",
        "exports": {
            ".": {
                "import": "./lib/es/index.js",
                "require": "./lib/cjs/index.js",
                "types": "./lib/types/index.d.ts"
            },
            "./*": {
                "import": "./lib/es/*",
                "require": "./lib/cjs/*",
                "types": "./lib/types/index.d.ts"
            },
            "./locale/*": "./lib/locale/*.json",
            "./lib/*": "./lib/*"
        }
    },
    "directories": {
        "lib": "lib"
    },
    "files": [
        "lib"
    ],
    "scripts": {
        "test": "vitest run",
        "test:watch": "vitest",
        "coverage": "vitest run --coverage",
        "lint:types": "tsc --noEmit",
        "build": "tsc && vite build"
    },
    "peerDependencies": {
        "@univerjs/core": "workspace:*",
        "@univerjs/engine-formula": "workspace:*",
        "@univerjs/engine-render": "workspace:*",
        "@univerjs/sheets": "workspace:*",
        "@univerjs/sheets-ui": "workspace:*",
        "@univerjs/thread-comment": "workspace:*",
        "@univerjs/thread-comment-ui": "workspace:*",
        "@univerjs/ui": "workspace:*",
        "@wendellhu/redi": "0.15.2",
        "react": "^16.9.0 || ^17.0.0 || ^18.0.0",
        "rxjs": ">=7.0.0"
    },
    "dependencies": {
<<<<<<< HEAD
        "@univerjs/icons": "^0.1.55",
        "@univerjs/sheets-thread-comment-base": "workspace:*",
=======
        "@univerjs/icons": "^0.1.56",
>>>>>>> 41d21c31
        "@univerjs/thread-comment": "workspace:*",
        "@univerjs/thread-comment-ui": "workspace:*"
    },
    "devDependencies": {
        "@univerjs/core": "workspace:*",
        "@univerjs/design": "workspace:*",
        "@univerjs/engine-formula": "workspace:*",
        "@univerjs/shared": "workspace:*",
        "@univerjs/thread-comment": "workspace:*",
        "@univerjs/thread-comment-ui": "workspace:*",
        "@univerjs/ui": "workspace:*",
        "@wendellhu/redi": "0.15.2",
        "clsx": "^2.1.1",
        "react": "18.3.1",
        "rxjs": "^7.8.1",
        "typescript": "^5.4.5",
        "vite": "^5.2.12",
        "vitest": "^1.6.0"
    }
}<|MERGE_RESOLUTION|>--- conflicted
+++ resolved
@@ -72,12 +72,8 @@
         "rxjs": ">=7.0.0"
     },
     "dependencies": {
-<<<<<<< HEAD
-        "@univerjs/icons": "^0.1.55",
+        "@univerjs/icons": "^0.1.56",
         "@univerjs/sheets-thread-comment-base": "workspace:*",
-=======
-        "@univerjs/icons": "^0.1.56",
->>>>>>> 41d21c31
         "@univerjs/thread-comment": "workspace:*",
         "@univerjs/thread-comment-ui": "workspace:*"
     },
