--- conflicted
+++ resolved
@@ -63,11 +63,6 @@
     "dependencies": {
         "@univerjs/core": "workspace:*",
         "@univerjs/engine-formula": "workspace:*",
-<<<<<<< HEAD
-=======
-        "@univerjs/engine-render": "workspace:*",
-        "@univerjs/icons": "^0.1.84",
->>>>>>> acb4a454
         "@univerjs/sheets": "workspace:*",
         "@univerjs/thread-comment": "workspace:*"
     },
