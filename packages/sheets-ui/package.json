{
    "name": "@univerjs/sheets-ui",
    "version": "0.2.12",
    "private": false,
    "description": "UniverSheet normal ui-plugin-sheets",
    "author": "DreamNum <developer@univer.ai>",
    "license": "Apache-2.0",
    "funding": {
        "type": "opencollective",
        "url": "https://opencollective.com/univer"
    },
    "homepage": "https://univer.ai",
    "repository": {
        "type": "git",
        "url": "https://github.com/dream-num/univer"
    },
    "bugs": {
        "url": "https://github.com/dream-num/univer/issues"
    },
    "keywords": [
        "univer"
    ],
    "sideEffects": [
        "**/*.css"
    ],
    "exports": {
        ".": "./src/index.ts",
        "./*": "./src/*",
        "./locale/*": "./src/locale/*.ts"
    },
    "main": "./lib/cjs/index.js",
    "module": "./lib/es/index.js",
    "types": "./lib/types/index.d.ts",
    "publishConfig": {
        "access": "public",
        "main": "./lib/cjs/index.js",
        "module": "./lib/es/index.js",
        "exports": {
            ".": {
                "import": "./lib/es/index.js",
                "require": "./lib/cjs/index.js",
                "types": "./lib/types/index.d.ts"
            },
            "./*": {
                "import": "./lib/es/*",
                "require": "./lib/cjs/*",
                "types": "./lib/types/index.d.ts"
            },
            "./lib/*": "./lib/*",
            "./locale/*": "./lib/locale/*.json"
        }
    },
    "directories": {
        "lib": "lib"
    },
    "files": [
        "lib"
    ],
    "scripts": {
        "test": "vitest run",
        "test:watch": "vitest",
        "coverage": "vitest run --coverage",
        "lint:types": "tsc --noEmit",
        "build": "tsc && vite build",
        "sync:cnpm": "cnpm sync"
    },
    "peerDependencies": {
        "@univerjs/core": "workspace:*",
        "@univerjs/design": "workspace:*",
        "@univerjs/docs": "workspace:*",
        "@univerjs/engine-formula": "workspace:*",
        "@univerjs/engine-render": "workspace:*",
        "@univerjs/sheets": "workspace:*",
        "@univerjs/telemetry": "workspace:*",
        "@univerjs/ui": "workspace:*",
        "clsx": ">=2.0.0",
        "react": "^16.9.0 || ^17.0.0 || ^18.0.0",
        "rxjs": ">=7.0.0"
    },
    "dependencies": {
<<<<<<< HEAD
        "@univerjs/icons": "^0.1.78",
        "@univerjs/protocol": "0.1.39-alpha.15"
    },
    "devDependencies": {
        "@types/react": "^18.3.5",
=======
>>>>>>> c11c324b
        "@univerjs/core": "workspace:*",
        "@univerjs/design": "workspace:*",
        "@univerjs/docs": "workspace:*",
        "@univerjs/engine-formula": "workspace:*",
        "@univerjs/engine-render": "workspace:*",
        "@univerjs/icons": "^0.1.78",
        "@univerjs/protocol": "0.1.39-alpha.15",
        "@univerjs/sheets": "workspace:*",
        "@univerjs/telemetry": "workspace:*",
        "@univerjs/ui": "workspace:*",
        "clsx": "^2.1.1"
    },
    "devDependencies": {
        "@types/react": "^18.3.5",
        "@univerjs-infra/shared": "workspace:*",
        "less": "^4.2.0",
        "react": "18.3.1",
        "rxjs": "^7.8.1",
        "typescript": "^5.6.2",
        "vite": "^5.4.3",
        "vitest": "^2.0.5"
    },
    "univerSpace": {
        ".": {
            "import": "./lib/es/index.js",
            "require": "./lib/cjs/index.js",
            "types": "./lib/types/index.d.ts"
        },
        "./*": {
            "import": "./lib/es/*",
            "require": "./lib/cjs/*",
            "types": "./lib/types/index.d.ts"
        },
        "./lib/*": "./lib/*",
        "./locale/*": "./lib/locale/*.json"
    }
}<|MERGE_RESOLUTION|>--- conflicted
+++ resolved
@@ -78,14 +78,6 @@
         "rxjs": ">=7.0.0"
     },
     "dependencies": {
-<<<<<<< HEAD
-        "@univerjs/icons": "^0.1.78",
-        "@univerjs/protocol": "0.1.39-alpha.15"
-    },
-    "devDependencies": {
-        "@types/react": "^18.3.5",
-=======
->>>>>>> c11c324b
         "@univerjs/core": "workspace:*",
         "@univerjs/design": "workspace:*",
         "@univerjs/docs": "workspace:*",
