--- conflicted
+++ resolved
@@ -142,14 +142,8 @@
 export const MoveSelectionEnterAndTabCommand: ICommand<IMoveSelectionEnterAndTabCommandParams> = {
     id: 'sheet.command.move-selection-enter-tab',
     type: CommandType.COMMAND,
-<<<<<<< HEAD
-    // eslint-disable-next-line max-lines-per-function
+    // eslint-disable-next-line max-lines-per-function, complexity
     handler: (accessor, params) => {
-=======
-
-    // eslint-disable-next-line max-lines-per-function, complexity
-    handler: async (accessor, params) => {
->>>>>>> 769e6360
         if (!params) {
             return false;
         }
@@ -179,13 +173,8 @@
             return false;
         }
 
-<<<<<<< HEAD
-        const { direction, keycode, extra } = params;
-        const { range, primary } = selection;
-=======
         const { range } = selection;
         const primary = selection.primary!;
->>>>>>> 769e6360
         let startRange = getStartRange(range, primary, direction);
         const shortcutExperienceService = accessor.get(ShortcutExperienceService);
 
@@ -299,14 +288,6 @@
             };
         }
 
-<<<<<<< HEAD
-        const rs = accessor.get(ICommandService).syncExecuteCommand(SetSelectionsOperation.id, {
-            unitId,
-            subUnitId: sheetId,
-            type: SelectionMoveType.MOVE_END,
-            selections: [resultRange],
-            extra,
-=======
         if (isLastCell) {
             selections[currentSelectionIndex].primary = null;
             selections[nextSelectionIndex] = resultRange;
@@ -320,7 +301,6 @@
             subUnitId: sheetId,
             type: SelectionMoveType.MOVE_END,
             selections,
->>>>>>> 769e6360
         });
         const renderManagerService = accessor.get(IRenderManagerService);
         const selectionService = renderManagerService.getRenderById(unitId)?.with(ISheetSelectionRenderService);
