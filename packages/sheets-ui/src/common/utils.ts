--- conflicted
+++ resolved
@@ -204,7 +204,6 @@
     };
 }
 
-<<<<<<< HEAD
 export function transformBound2DOMBound(originBound: IBoundRectNoAngle, scene: Scene, skeleton: SpreadsheetSkeleton, worksheet: Worksheet) {
     const { scaleX, scaleY } = scene.getAncestorScale();
     const viewMain = scene.getViewport(VIEWPORT_KEY.VIEW_MAIN);
@@ -230,7 +229,7 @@
     const freezeWidth = endSheetView.startX - startSheetView.startX;
     const freezeHeight = endSheetView.startY - startSheetView.startY;
 
-    const { top: freezeTop, left: freezeLeft, actualScrollX, actualScrollY } = viewMain;
+    const { top: freezeTop, left: freezeLeft, viewportScrollX: actualScrollX, viewportScrollY: actualScrollY } = viewMain;
     let offsetLeft: number;
     let offsetRight: number;
 
@@ -275,7 +274,9 @@
         top: offsetTop,
         bottom: offsetBottom,
         absolute,
-=======
+    };
+}
+
 export function getHoverCellPosition(currentRender: IRender, workbook: Workbook, worksheet: Worksheet, skeletonParam: ISheetSkeletonManagerParam, offsetX: number, offsetY: number) {
     const { scene } = currentRender;
 
@@ -336,6 +337,5 @@
     return {
         position,
         location,
->>>>>>> ce5d10c5
     };
 }