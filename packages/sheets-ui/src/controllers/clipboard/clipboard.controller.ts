--- conflicted
+++ resolved
@@ -26,7 +26,6 @@
     ICommandService,
     IConfigService,
     IContextService,
-    Inject,
     Injector,
     isFormulaString,
     IUniverInstanceService,
@@ -39,7 +38,7 @@
     UniverInstanceType,
 } from '@univerjs/core';
 import { MessageType } from '@univerjs/design';
-import { IRenderManagerService, ITextSelectionRenderManager } from '@univerjs/engine-render';
+import { IRenderManagerService,  } from '@univerjs/engine-render';
 import {
     InsertColMutation,
     InsertRowMutation,
@@ -52,13 +51,9 @@
     SetWorksheetRowHeightMutation,
 } from '@univerjs/sheets';
 import { IMessageService } from '@univerjs/ui';
-<<<<<<< HEAD
-
-import { IRenderManagerService } from '@univerjs/engine-render';
+
 import { takeUntil } from 'rxjs';
 import { DocSelectionRenderService } from '@univerjs/docs-ui';
-=======
-import { takeUntil } from 'rxjs';
 
 import type {
     ICellData,
@@ -78,7 +73,6 @@
     ISetWorksheetColWidthMutationParams,
     ISetWorksheetRowHeightMutationParams,
 } from '@univerjs/sheets';
->>>>>>> 5f2e9fa1
 import {
     SheetCopyCommand,
     SheetCutCommand,
