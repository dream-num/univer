/**
 * Copyright 2023-present DreamNum Inc.
 *
 * Licensed under the Apache License, Version 2.0 (the "License");
 * you may not use this file except in compliance with the License.
 * You may obtain a copy of the License at
 *
 *     http://www.apache.org/licenses/LICENSE-2.0
 *
 * Unless required by applicable law or agreed to in writing, software
 * distributed under the License is distributed on an "AS IS" BASIS,
 * WITHOUT WARRANTIES OR CONDITIONS OF ANY KIND, either express or implied.
 * See the License for the specific language governing permissions and
 * limitations under the License.
 */

import {
    BooleanNumber,
    convertBodyToHtml,
    DEFAULT_WORKSHEET_COLUMN_WIDTH,
    DEFAULT_WORKSHEET_COLUMN_WIDTH_KEY,
    DEFAULT_WORKSHEET_ROW_HEIGHT,
    DOCS_NORMAL_EDITOR_UNIT_ID_KEY,
    extractPureTextFromCell,
    handleStyleToString,
    ICommandService,
    IConfigService,
    IContextService,
    Inject,
    Injector,
    isFormulaString,
    IUniverInstanceService,
    LifecycleStages,
    LocaleService,
    ObjectMatrix,
    OnLifecycle,
<<<<<<< HEAD
    RxDisposable,
    Tools,
    UniverInstanceType,
} from '@univerjs/core';
import { MessageType } from '@univerjs/design';
import { DocSelectionRenderService } from '@univerjs/docs-ui';
=======
    RxDisposable, UniverInstanceType,
} from '@univerjs/core';
import { MessageType } from '@univerjs/design';
>>>>>>> 8b42b450
import { IRenderManagerService } from '@univerjs/engine-render';
import {
    InsertColMutation,
    InsertRowMutation,
    MAX_CELL_PER_SHEET_KEY,
    RemoveColMutation,
    RemoveRowMutation,
    SetRangeValuesMutation,
    SetRangeValuesUndoMutationFactory,
    SetWorksheetColWidthMutation,
    SetWorksheetRowHeightMutation,
} from '@univerjs/sheets';

import { IMessageService } from '@univerjs/ui';

import type {
    ICellData,
    IDocumentData,
    IMutationInfo,
    IObjectArrayPrimitiveType,
    IObjectMatrixPrimitiveType,
    IRange,
    IRowData,
    Workbook,
    Worksheet,
} from '@univerjs/core';
import type {
    IInsertColMutationParams,
    IInsertRowMutationParams,
    ISetRangeValuesMutationParams,
    ISetWorksheetColWidthMutationParams,
    ISetWorksheetRowHeightMutationParams,
} from '@univerjs/sheets';

import { takeUntil } from 'rxjs';
import { DocSelectionRenderService } from '@univerjs/docs-ui';
import {
    SheetCopyCommand,
    SheetCutCommand,
    SheetPasteBesidesBorderCommand,
    SheetPasteColWidthCommand,
    SheetPasteCommand,
    SheetPasteFormatCommand,
    SheetPasteShortKeyCommand,
    SheetPasteValueCommand,
} from '../../commands/commands/clipboard.command';
import { ISheetClipboardService, PREDEFINED_HOOK_NAME } from '../../services/clipboard/clipboard.service';
import { SheetSkeletonManagerService } from '../../services/sheet-skeleton-manager.service';
import { whenSheetEditorFocused } from '../shortcuts/utils';
import {
    generateBody,
    getClearAndSetMergeMutations,
    getClearCellStyleMutations,
    getDefaultOnPasteCellMutations,
    getSetCellStyleMutations,
    getSetCellValueMutations,
} from './utils';
import type {
    ICellDataWithSpanInfo,
    IClipboardPropertyItem,
    ICopyPastePayload,
    ISheetClipboardHook,
    ISheetDiscreteRangeLocation,
} from '../../services/clipboard/type';

/**
 * This controller add basic clipboard logic for basic features such as text color / BISU / row widths to the clipboard
 * service. You can create a similar clipboard controller to add logic for your own features.
 */
@OnLifecycle(LifecycleStages.Rendered, SheetClipboardController)
export class SheetClipboardController extends RxDisposable {
    constructor(
        @Inject(Injector) private readonly _injector: Injector,
        @IUniverInstanceService private readonly _currentUniverSheet: IUniverInstanceService,
        @IRenderManagerService private readonly _renderManagerService: IRenderManagerService,
        @ICommandService private readonly _commandService: ICommandService,
        @IContextService private readonly _contextService: IContextService,
        @IConfigService private readonly _configService: IConfigService,
        @ISheetClipboardService private readonly _sheetClipboardService: ISheetClipboardService,
        @IMessageService private readonly _messageService: IMessageService,
        @Inject(LocaleService) private readonly _localService: LocaleService
    ) {
        super();
        this._init();

        const docSelectionRenderService = this._renderManagerService.getRenderById(DOCS_NORMAL_EDITOR_UNIT_ID_KEY)?.with(DocSelectionRenderService);
<<<<<<< HEAD

        if (docSelectionRenderService) {
            docSelectionRenderService.onPaste$.pipe(takeUntil(this.dispose$)).subscribe((config) => {
                if (!whenSheetEditorFocused(this._contextService)) {
                    return;
                }

                // editor's value should not change and avoid triggering input event
                config!.event.preventDefault();

=======

        if (docSelectionRenderService) {
            docSelectionRenderService.onPaste$.pipe(takeUntil(this.dispose$)).subscribe((config) => {
                if (!whenSheetEditorFocused(this._contextService)) {
                    return;
                }

                // editor's value should not change and avoid triggering input event
                config!.event.preventDefault();

>>>>>>> 8b42b450
                const clipboardEvent = config!.event as ClipboardEvent;
                const htmlContent = clipboardEvent.clipboardData?.getData('text/html');
                const textContent = clipboardEvent.clipboardData?.getData('text/plain');
                this._commandService.executeCommand(SheetPasteShortKeyCommand.id, { htmlContent, textContent });
            });
        }
    }

    private _init(): void {
        // register sheet clipboard commands
        [SheetCopyCommand, SheetCutCommand, SheetPasteCommand].forEach((command) =>
            this.disposeWithMe(this._commandService.registerMultipleCommand(command))
        );

        [
            SheetPasteValueCommand,
            SheetPasteFormatCommand,
            SheetPasteColWidthCommand,
            SheetPasteBesidesBorderCommand,
            SheetPasteShortKeyCommand,
        ].forEach((command) => this.disposeWithMe(this._commandService.registerCommand(command)));

        // register basic sheet clipboard hooks
        this.disposeWithMe(this._sheetClipboardService.addClipboardHook(this._initCopyingHooks()));
        this.disposeWithMe(this._sheetClipboardService.addClipboardHook(this._initPastingHook()));
        const disposables = this._initSpecialPasteHooks().map((hook) =>
            this._sheetClipboardService.addClipboardHook(hook)
        );
        this.disposeWithMe({ dispose: () => disposables.forEach((d) => d.dispose()) });
    }

    // eslint-disable-next-line max-lines-per-function
    private _initCopyingHooks(): ISheetClipboardHook {
        const self = this;
        let currentSheet: Worksheet | null = null;
        return {
            id: PREDEFINED_HOOK_NAME.DEFAULT_COPY,
            isDefaultHook: true,
            onBeforeCopy(unitId, subUnitId) {
                currentSheet = self._getWorksheet(unitId, subUnitId);
            },
            onCopyCellContent(row: number, col: number): string {
                const cell = currentSheet!.getCell(row, col);
                if (cell?.p?.body?.paragraphs || cell?.p?.body?.textRuns) {
                    return convertBodyToHtml(cell.p.body);
                }
                const content = cell ? extractPureTextFromCell(cell) : '';
                return content;
            },
            onCopyCellStyle: (row: number, col: number, rowSpan?: number, colSpan?: number) => {
                const properties: IClipboardPropertyItem = {};

                if (rowSpan || colSpan) {
                    properties.rowspan = `${rowSpan || 1}`;
                    properties.colspan = `${colSpan || 1}`;
                }

                // TODO@wzhudev: should deprecate Range and
                // use worksheet.getStyle()
                const range = currentSheet!.getRange(row, col);

                const mergedCellByRowCol = currentSheet!.getMergedCell(row, col);

                const textStyle = range.getTextStyle();
                // const color = range.getFontColor();
                // const backgroundColor = range.getBackground();

                let style = '';
                // if (color) {
                //     style += `color: ${color};`;
                // }
                // if (backgroundColor) {
                //     style += `background-color: ${backgroundColor};`;
                // }
                // if (textStyle?.bl) {
                //     style += 'font-weight: bold;';
                // }
                // if (textStyle?.fs) {
                //     style += `font-size: ${textStyle.fs}px;`;
                // }
                // if (textStyle?.tb === WrapStrategy.WRAP) {
                //     style += 'word-wrap: break-word;';
                // }
                // if (textStyle?.it) {
                //     style += 'font-style: italic;';
                // }
                // if (textStyle?.ff) {
                //     style += `font-family: ${textStyle.ff};`;
                // }
                // if (textStyle?.st) {
                //     style += 'text-decoration: line-through;';
                // }
                // if (textStyle?.ul) {
                //     style += 'text-decoration: underline';
                // }

                if (textStyle) {
                    style = handleStyleToString(textStyle);
                }

                if (mergedCellByRowCol) {
                    const endRow = mergedCellByRowCol.endRow;
                    const endColumn = mergedCellByRowCol.endColumn;
                    const lastRange = currentSheet!.getRange(endRow, endColumn);
                    const lastTextStyle = lastRange.getTextStyle();
                    if (lastTextStyle) {
                        const lastStyle = handleStyleToString(lastTextStyle);
                        if (style) {
                            style += lastStyle ? `;${lastStyle}` : '';
                        } else {
                            style = lastStyle;
                        }
                    }
                }

                if (style) {
                    properties.style = style;
                }

                return properties;
            },
            onCopyColumn(col: number) {
                const sheet = currentSheet!;
                const width = sheet.getColumnWidth(col);
                return {
                    width: `${width}`,
                };
            },
            onCopyRow(row: number) {
                const sheet = currentSheet!;
                const height = sheet.getRowHeight(row);
                return {
                    style: `height: ${height}px;`,
                };
            },
            onAfterCopy() {
                currentSheet = null;
            },
            getFilteredOutRows(range: IRange) {
                const { startRow, endRow } = range;
                const worksheet = self._currentUniverSheet.getCurrentUnitForType<Workbook>(UniverInstanceType.UNIVER_SHEET)?.getActiveSheet();
                const res: number[] = [];
                if (!worksheet) {
                    return res;
                }
                for (let r = startRow; r <= endRow; r++) {
                    if (worksheet.getRowFiltered(r)) {
                        res.push(r);
                    }
                }
                return res;
            },
        };
    }

    // eslint-disable-next-line max-lines-per-function
    private _initPastingHook(): ISheetClipboardHook {
        const self = this;

        let unitId: string | null = null;
        let subUnitId: string | null = null;
        let currentSheet: Worksheet | null = null;

        return {
            id: PREDEFINED_HOOK_NAME.DEFAULT_PASTE,
            isDefaultHook: true,
            onBeforePaste({ unitId: unitId_, subUnitId: subUnitId_, range }) {
                currentSheet = self._getWorksheet(unitId_, subUnitId_);
                unitId = unitId_;
                subUnitId = subUnitId_;

                // examine if pasting would cause number of cells to exceed the upper limit
                // this is not implemented yet
                const maxConfig = self._configService.getConfig<number>(MAX_CELL_PER_SHEET_KEY);
                const endRow = range.rows[range.rows.length - 1];
                const endColumn = range.cols[range.cols.length - 1];
                if (maxConfig && endRow * endColumn > maxConfig) {
                    self._messageService.show({
                        type: MessageType.Error,
                        content: self._localService.t('clipboard.paste.exceedMaxCells'),
                    }); // TODO: show error info
                    return false;
                }

                return true;
            },

            // eslint-disable-next-line max-lines-per-function
            onPasteRows(pasteTo, rowProperties) {
                const { range } = pasteTo;
                const redoMutations: IMutationInfo[] = [];
                const undoMutations: IMutationInfo[] = [];

                // if the range is outside ot the worksheet's boundary, we should add rows
                const maxRow = currentSheet!.getMaxRows();
                const rowCount = maxRow - 1;
                const addingRowsCount = range.rows[range.rows.length - 1] - rowCount;
                const existingRowsCount = rowProperties.length - addingRowsCount;

                const rowManager = currentSheet!.getRowManager();
                if (addingRowsCount > 0) {
                    const rowInfo: IObjectArrayPrimitiveType<IRowData> = {};
                    rowProperties.slice(existingRowsCount).forEach((property, index) => {
                        const { height: PropertyHeight } = property || {};
                        if (PropertyHeight) {
                            rowInfo[index] = {
                                h: Number.parseFloat(PropertyHeight),
                                hd: BooleanNumber.FALSE,
                            };
                        }
                    });

                    const addRowRange = {
                        startColumn: range.cols[0],
                        endColumn: range.cols[range.cols.length - 1],
                        endRow: range.rows[range.rows.length - 1],
                        startRow: maxRow,
                    };

                    const addRowMutation: IInsertRowMutationParams = {
                        unitId: unitId!,
                        subUnitId: subUnitId!,
                        range: addRowRange,
                        rowInfo,
                    };
                    redoMutations.push({
                        id: InsertRowMutation.id,
                        params: addRowMutation,
                    });
                    undoMutations.push({
                        id: RemoveRowMutation.id,
                        params: {
                            unitId,
                            subUnitId,
                            range: addRowRange,
                        },
                    });
                }

                // get row height of existing rows
                // TODO When Excel pasted, there was no width height, Do we still need to set the height?
                const rowHeight: IObjectArrayPrimitiveType<number> = {};
                const originRowHeight: IObjectArrayPrimitiveType<number> = {};
                rowProperties.slice(0, existingRowsCount).forEach((property, index) => {
                    const { height: propertyHeight } = property;
                    if (propertyHeight) {
                        const rowConfigBeforePaste = rowManager.getRow(range.rows[0] + index);
                        const willSetHeight = Number.parseFloat(propertyHeight);
                        if (rowConfigBeforePaste) {
                            const { h = DEFAULT_WORKSHEET_ROW_HEIGHT, ah = 0 } = rowConfigBeforePaste;
                            const nowRowHeight = Math.max(h, ah);
                            if (willSetHeight > nowRowHeight) {
                                rowHeight[index + range.rows[0]] = willSetHeight;
                                originRowHeight[index + range.rows[0]] = nowRowHeight;
                            }
                        } else {
                            rowHeight[index + range.rows[0]] = willSetHeight;
                            originRowHeight[index + range.rows[0]] = rowManager.getRow(range.rows[0] + index)?.h ?? DEFAULT_WORKSHEET_ROW_HEIGHT;
                        }
                    }
                });

                // apply row properties to the existing rows
                if (Object.keys(rowHeight).length) {
                    const setRowPropertyMutation: ISetWorksheetRowHeightMutationParams = {
                        unitId: unitId!,
                        subUnitId: subUnitId!,
                        ranges: [{
                            startRow: range.rows[0], endRow: Math.min(range.rows[range.rows.length - 1], maxRow),
                            startColumn: range.cols[0], endColumn: range.cols[range.cols.length - 1],
                        }],
                        rowHeight,
                    };
                    redoMutations.push({
                        id: SetWorksheetRowHeightMutation.id,
                        params: setRowPropertyMutation,
                    });

                    undoMutations.push({
                        id: SetWorksheetRowHeightMutation.id,
                        params: {
                            ...setRowPropertyMutation,
                            rowHeight: originRowHeight,
                        },
                    });
                }

                return {
                    redos: redoMutations,
                    undos: undoMutations,
                };
            },

            // eslint-disable-next-line max-lines-per-function
            onPasteColumns(pasteTo, colProperties, pasteType) {
                const { range } = pasteTo;
                const redoMutations: IMutationInfo[] = [];
                const undoMutations: IMutationInfo[] = [];

                // if the range is outside ot the worksheet's boundary, we should add rows
                const maxColumn = currentSheet!.getMaxColumns();
                const colCount = maxColumn - 1;
                const addingColsCount = range.cols[range.cols.length - 1] - colCount;
                const existingColsCount = colProperties.length - addingColsCount;

                const defaultColumnWidth = self._configService.getConfig<number>(DEFAULT_WORKSHEET_COLUMN_WIDTH_KEY) ?? DEFAULT_WORKSHEET_COLUMN_WIDTH;
                const pasteToCols = range.cols;

                if (addingColsCount > 0) {
                    const addColRange = {
                        startRow: range.rows[0],
                        endRow: range.rows[range.rows.length - 1],
                        endColumn: range.cols[range.cols.length - 1],
                        startColumn: maxColumn,
                    };
                    const addColMutation: IInsertColMutationParams = {
                        unitId: unitId!,
                        subUnitId: subUnitId!,
                        range: addColRange,
                        colInfo: colProperties.slice(existingColsCount).map((property, index) => ({
                            w: property.width ? Math.max(+property.width, currentSheet!.getColumnWidth(pasteToCols[index])) : defaultColumnWidth,
                            hd: BooleanNumber.FALSE,
                        })),
                    };
                    redoMutations.push({
                        id: InsertColMutation.id,
                        params: addColMutation,
                    });
                    undoMutations.push({
                        id: RemoveColMutation.id,
                        params: {
                            unitId,
                            subUnitId,
                            range: addColRange,
                        },
                    });
                }

                const targetSetColPropertyParams = {
                    unitId: unitId!,
                    subUnitId: subUnitId!,
                    ranges: [{
                        startRow: range.rows[0],
                        endRow: range.rows[range.rows.length - 1],

                        startColumn: range.cols[0],
                        endColumn: Math.min(range.cols[range.cols.length - 1], maxColumn),
                    }],
                };

                // apply col properties to the existing rows
                if (colProperties.length > 0) {
                    const setColPropertyMutation: ISetWorksheetColWidthMutationParams = {
                        ...targetSetColPropertyParams,
                        colWidth: colProperties
                            .slice(0, existingColsCount)
                            .map((property, index) => (property.width ? Math.max(+property.width, currentSheet!.getColumnWidth(pasteToCols[index])) : defaultColumnWidth)),
                    };

                    const undoSetColPropertyParams: ISetWorksheetColWidthMutationParams = {
                        ...targetSetColPropertyParams,
                        colWidth: colProperties
                            .slice(0, existingColsCount)
                            .map((_property, index) => currentSheet!.getColumnWidth(pasteToCols[index]) ?? defaultColumnWidth),
                    };

                    redoMutations.push({
                        id: SetWorksheetColWidthMutation.id,
                        params: setColPropertyMutation,
                    });

                    undoMutations.push({
                        id: SetWorksheetColWidthMutation.id,
                        params: undoSetColPropertyParams,
                    });
                }

                return {
                    redos: redoMutations,
                    undos: undoMutations,
                };
            },

            onPastePlainText(pasteTo: ISheetDiscreteRangeLocation, text: string, payload: ICopyPastePayload) {
                return self._onPastePlainText(pasteTo, text, payload);
            },

            onPasteCells(
                pasteFrom: ISheetDiscreteRangeLocation,
                pasteTo: ISheetDiscreteRangeLocation,
                data: ObjectMatrix<ICellDataWithSpanInfo>,
                payload: ICopyPastePayload
            ) {
                return self._onPasteCells(pasteFrom, pasteTo, data, payload);
            },

            onAfterPaste(success) {
                currentSheet = null;
            },
        };
    }

    private _generateDocumentDataModelSnapshot(snapshot: Partial<IDocumentData>) {
        const currentSkeleton = this._renderManagerService.withCurrentTypeOfUnit(UniverInstanceType.UNIVER_SHEET, SheetSkeletonManagerService)?.getCurrent();
        if (currentSkeleton == null) {
            return null;
        }

        const { skeleton } = currentSkeleton;
        const documentModel = skeleton.getBlankCellDocumentModel()?.documentModel;
        const p = documentModel?.getSnapshot();
        const documentData = { ...p, ...snapshot };
        documentModel?.reset(documentData);
        return documentModel?.getSnapshot();
    }

    private _onPastePlainText(pasteTo: ISheetDiscreteRangeLocation, text: string, payload: ICopyPastePayload) {
        const { range, unitId, subUnitId } = pasteTo;
        let cellValue: IObjectMatrixPrimitiveType<ICellData>;
        if (/\r|\n/.test(text) || Tools.isLegalUrl(text)) {
            const body = generateBody(text);
            const p = this._generateDocumentDataModelSnapshot({ body });
            cellValue = {
                [range.rows[0]]: {
                    [range.cols[0]]: {
                        p,
                    },
                },
            };
        } else {
            if (isFormulaString(text)) {
                cellValue = {
                    [range.rows[0]]: {
                        [range.cols[0]]: {
                            f: text,
                        },
                    },
                };
            } else {
                cellValue = {
                    [range.rows[0]]: {
                        [range.cols[0]]: {
                            v: text,
                        },
                    },
                };
            }
        }

        const setRangeValuesParams: ISetRangeValuesMutationParams = {
            unitId,
            subUnitId,
            cellValue,
        };

        return {
            redos: [
                {
                    id: SetRangeValuesMutation.id,
                    params: setRangeValuesParams,
                },
            ],
            undos: [
                {
                    id: SetRangeValuesMutation.id,
                    params: SetRangeValuesUndoMutationFactory(this._injector, setRangeValuesParams),
                },
            ],
        };
    }

    private _onPasteCells(
        pasteFrom: ISheetDiscreteRangeLocation,
        pasteTo: ISheetDiscreteRangeLocation,
        data: ObjectMatrix<ICellDataWithSpanInfo>,
        payload: ICopyPastePayload
    ): {
            redos: IMutationInfo[];
            undos: IMutationInfo[];
        } {
        return this._injector.invoke((accessor) => {
            return getDefaultOnPasteCellMutations(pasteFrom, pasteTo, data, payload, accessor);
        });
    }

    // eslint-disable-next-line max-lines-per-function
    private _initSpecialPasteHooks() {
        const self = this;

        const specialPasteValueHook: ISheetClipboardHook = {
            id: PREDEFINED_HOOK_NAME.SPECIAL_PASTE_VALUE,
            specialPasteInfo: {
                label: 'specialPaste.value',
            },
            onPasteCells: (pasteFrom, pasteTo, data) => {
                return this._injector.invoke((accessor) => {
                    return getSetCellValueMutations(pasteTo, pasteFrom, data, accessor);
                });
            },
        };
        const specialPasteFormatHook: ISheetClipboardHook = {
            id: PREDEFINED_HOOK_NAME.SPECIAL_PASTE_FORMAT,
            specialPasteInfo: {
                label: 'specialPaste.format',
            },
            onPasteCells: (pasteFrom, pasteTo, matrix) => {
                const redoMutationsInfo: IMutationInfo[] = [];
                const undoMutationsInfo: IMutationInfo[] = [];

                // clear cell style
                const { undos: styleUndos, redos: styleRedos } = this._injector.invoke((accessor) => {
                    return getClearCellStyleMutations(pasteTo, matrix, accessor);
                });
                redoMutationsInfo.push(...styleRedos);
                undoMutationsInfo.push(...styleUndos);

                // clear and set merge
                const { undos: mergeUndos, redos: mergeRedos } = this._injector.invoke((accessor) => {
                    return getClearAndSetMergeMutations(
                        pasteTo,
                        matrix,
                        accessor
                    );
                });
                redoMutationsInfo.push(...mergeRedos);
                undoMutationsInfo.push(...mergeUndos);

                const { undos: setStyleUndos, redos: setStyleRedos } = this._injector.invoke((accessor) => {
                    return getSetCellStyleMutations(
                        pasteTo,
                        matrix,
                        accessor
                    );
                });

                redoMutationsInfo.push(...setStyleRedos);
                undoMutationsInfo.push(...setStyleUndos);

                return {
                    undos: undoMutationsInfo,
                    redos: redoMutationsInfo,
                };
            },
        };

        const specialPasteColWidthHook: ISheetClipboardHook = {
            id: PREDEFINED_HOOK_NAME.SPECIAL_PASTE_COL_WIDTH,
            specialPasteInfo: {
                label: 'specialPaste.colWidth',
            },
            onPasteCells() {
                return {
                    undos: [],
                    redos: [],
                };
            },
            onPasteColumns(pasteTo, colProperties, payload) {
                const workbook = self._currentUniverSheet.getCurrentUnitForType<Workbook>(UniverInstanceType.UNIVER_SHEET)!;
                const unitId = workbook.getUnitId();
                const subUnitId = workbook.getActiveSheet()?.getSheetId();

                if (!unitId || !subUnitId) {
                    throw new Error('Cannot find unitId or subUnitId');
                }

                const redoMutations: IMutationInfo[] = [];
                const undoMutations: IMutationInfo[] = [];
                const currentSheet = self._getWorksheet(unitId, subUnitId);

                const { range } = pasteTo;
                // if the range is outside ot the worksheet's boundary, we should add rows
                const maxColumn = currentSheet!.getMaxColumns();
                const addingColsCount = range.cols[range.cols.length - 1] - maxColumn;
                const existingColsCount = colProperties.length - addingColsCount;
                const defaultColumnWidth = self._configService.getConfig<number>(DEFAULT_WORKSHEET_COLUMN_WIDTH_KEY) ?? DEFAULT_WORKSHEET_COLUMN_WIDTH;

                const setColPropertyMutation: ISetWorksheetColWidthMutationParams = {
                    unitId: unitId!,
                    subUnitId: subUnitId!,
                    ranges: [{
                        startRow: range.rows[0],
                        endRow: Math.min(range.cols[range.cols.length - 1], maxColumn),
                        startColumn: range.cols[0],
                        endColumn: range.cols[range.cols.length - 1],
                    }],
                    colWidth: colProperties
                        .slice(0, existingColsCount)
                        .map((property) => (property.width ? +property.width : defaultColumnWidth)),
                };
                redoMutations.push({
                    id: SetWorksheetColWidthMutation.id,
                    params: setColPropertyMutation,
                });

                redoMutations.push({
                    id: SetWorksheetColWidthMutation.id,
                    params: setColPropertyMutation,
                });

                // TODO: add undo mutations but we cannot do it now because underlying mechanism is not ready

                return {
                    redos: redoMutations,
                    undos: undoMutations,
                };
            },
        };

        const specialPasteBesidesBorder: ISheetClipboardHook = {
            id: PREDEFINED_HOOK_NAME.SPECIAL_PASTE_BESIDES_BORDER,
            specialPasteInfo: {
                label: 'specialPaste.besidesBorder',
            },
            onPasteCells: (pasteFrom, pasteTo, matrix, payload) => {
                const workbook = self._currentUniverSheet.getCurrentUnitForType<Workbook>(UniverInstanceType.UNIVER_SHEET)!;
                const redoMutationsInfo: IMutationInfo[] = [];
                const undoMutationsInfo: IMutationInfo[] = [];
                const { range, unitId, subUnitId } = pasteTo;
                const valueMatrix = new ObjectMatrix<ICellData>();

                // TODO@Dushusir: undo selection
                matrix.forValue((row, col, value) => {
                    const style = value.s;
                    if (typeof style === 'object') {
                        valueMatrix.setValue(range.rows[row], range.cols[col], {
                            s: { ...style, bd: undefined },
                            v: value.v,
                        });
                    }
                });

                // set cell value and style
                const setValuesMutation: ISetRangeValuesMutationParams = {
                    unitId,
                    subUnitId,
                    cellValue: valueMatrix.getData(),
                };

                redoMutationsInfo.push({
                    id: SetRangeValuesMutation.id,
                    params: setValuesMutation,
                });

                // undo
                const undoSetValuesMutation: ISetRangeValuesMutationParams = this._injector.invoke(
                    SetRangeValuesUndoMutationFactory,
                    setValuesMutation
                );

                undoMutationsInfo.push({
                    id: SetRangeValuesMutation.id,
                    params: undoSetValuesMutation,
                });

                const { undos, redos } = this._injector.invoke((accessor) => {
                    return getClearAndSetMergeMutations(pasteTo, matrix, accessor);
                });
                undoMutationsInfo.push(...undos);
                redoMutationsInfo.push(...redos);

                return {
                    redos: redoMutationsInfo,
                    undos: undoMutationsInfo,
                };
            },
        };

        return [specialPasteValueHook, specialPasteFormatHook, specialPasteColWidthHook, specialPasteBesidesBorder];
    }

    private _getWorksheet(unitId: string, subUnitId: string): Worksheet {
        const worksheet = this._currentUniverSheet.getUniverSheetInstance(unitId)?.getSheetBySheetId(subUnitId);

        if (!worksheet) {
            throw new Error(
                `[SheetClipboardController]: cannot find a worksheet with unitId ${unitId} and subUnitId ${subUnitId}.`
            );
        }

        return worksheet;
    }
}<|MERGE_RESOLUTION|>--- conflicted
+++ resolved
@@ -34,19 +34,12 @@
     LocaleService,
     ObjectMatrix,
     OnLifecycle,
-<<<<<<< HEAD
-    RxDisposable,
-    Tools,
-    UniverInstanceType,
+    RxDisposable, UniverInstanceType,
 } from '@univerjs/core';
 import { MessageType } from '@univerjs/design';
 import { DocSelectionRenderService } from '@univerjs/docs-ui';
-=======
-    RxDisposable, UniverInstanceType,
-} from '@univerjs/core';
-import { MessageType } from '@univerjs/design';
->>>>>>> 8b42b450
 import { IRenderManagerService } from '@univerjs/engine-render';
+
 import {
     InsertColMutation,
     InsertRowMutation,
@@ -60,6 +53,7 @@
 } from '@univerjs/sheets';
 
 import { IMessageService } from '@univerjs/ui';
+import { takeUntil } from 'rxjs';
 
 import type {
     ICellData,
@@ -79,9 +73,6 @@
     ISetWorksheetColWidthMutationParams,
     ISetWorksheetRowHeightMutationParams,
 } from '@univerjs/sheets';
-
-import { takeUntil } from 'rxjs';
-import { DocSelectionRenderService } from '@univerjs/docs-ui';
 import {
     SheetCopyCommand,
     SheetCutCommand,
@@ -132,7 +123,6 @@
         this._init();
 
         const docSelectionRenderService = this._renderManagerService.getRenderById(DOCS_NORMAL_EDITOR_UNIT_ID_KEY)?.with(DocSelectionRenderService);
-<<<<<<< HEAD
 
         if (docSelectionRenderService) {
             docSelectionRenderService.onPaste$.pipe(takeUntil(this.dispose$)).subscribe((config) => {
@@ -143,18 +133,6 @@
                 // editor's value should not change and avoid triggering input event
                 config!.event.preventDefault();
 
-=======
-
-        if (docSelectionRenderService) {
-            docSelectionRenderService.onPaste$.pipe(takeUntil(this.dispose$)).subscribe((config) => {
-                if (!whenSheetEditorFocused(this._contextService)) {
-                    return;
-                }
-
-                // editor's value should not change and avoid triggering input event
-                config!.event.preventDefault();
-
->>>>>>> 8b42b450
                 const clipboardEvent = config!.event as ClipboardEvent;
                 const htmlContent = clipboardEvent.clipboardData?.getData('text/html');
                 const textContent = clipboardEvent.clipboardData?.getData('text/plain');
