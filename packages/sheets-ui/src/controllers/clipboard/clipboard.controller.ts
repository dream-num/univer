--- conflicted
+++ resolved
@@ -41,11 +41,8 @@
     ISheetClipboardHook,
     ISheetDiscreteRangeLocation,
 } from '../../services/clipboard/type';
-<<<<<<< HEAD
-=======
 import type { IUniverSheetsUIConfig } from '../config.schema';
 
->>>>>>> ecc82569
 import {
     BooleanNumber,
     connectInjector,
@@ -64,7 +61,9 @@
     isFormulaString,
     IUniverInstanceService,
     LocaleService,
+
     ObjectMatrix,
+
     RxDisposable,
     Tools,
     UniverInstanceType,
@@ -73,8 +72,8 @@
 import { MessageType } from '@univerjs/design';
 
 import { DocSelectionRenderService } from '@univerjs/docs-ui';
-
 import { IRenderManagerService } from '@univerjs/engine-render';
+
 import {
     InsertColMutation,
     InsertRowMutation,
@@ -89,11 +88,7 @@
     SetWorksheetColWidthMutation,
     SetWorksheetRowHeightMutation,
 } from '@univerjs/sheets';
-<<<<<<< HEAD
-import { IMessageService } from '@univerjs/ui';
-=======
 import { BuiltInUIPart, IMessageService, IUIPartsService } from '@univerjs/ui';
->>>>>>> ecc82569
 import { takeUntil } from 'rxjs';
 import { AddWorksheetMergeCommand } from '../../commands/commands/add-worksheet-merge.command';
 import {
@@ -157,16 +152,9 @@
         this._pasteWithDoc();
     }
 
-<<<<<<< HEAD
-        const docSelectionRenderService = this._renderManagerService.getRenderById(DOCS_NORMAL_EDITOR_UNIT_ID_KEY)?.with(DocSelectionRenderService);
-
-        if (docSelectionRenderService) {
-            docSelectionRenderService.onPaste$.pipe(takeUntil(this.dispose$)).subscribe(async (config) => {
-=======
     private _pasteWithDoc() {
         const sheetPasteShortKeyFn = (docSelectionRenderService: DocSelectionRenderService) => {
             docSelectionRenderService.onPaste$.pipe(takeUntil(this.dispose$)).subscribe((config) => {
->>>>>>> ecc82569
                 if (!whenSheetEditorFocused(this._contextService)) {
                     return;
                 }
