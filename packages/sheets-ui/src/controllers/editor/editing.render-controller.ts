/**
 * Copyright 2023-present DreamNum Inc.
 *
 * Licensed under the Apache License, Version 2.0 (the "License");
 * you may not use this file except in compliance with the License.
 * You may obtain a copy of the License at
 *
 *     http://www.apache.org/licenses/LICENSE-2.0
 *
 * Unless required by applicable law or agreed to in writing, software
 * distributed under the License is distributed on an "AS IS" BASIS,
 * WITHOUT WARRANTIES OR CONDITIONS OF ANY KIND, either express or implied.
 * See the License for the specific language governing permissions and
 * limitations under the License.
 */

/* eslint-disable max-lines-per-function */

import type { DocumentDataModel, ICellData, ICommandInfo, IDisposable, IDocumentBody, IDocumentData, IDocumentStyle, IStyleData, Nullable, Styles, UnitModel, Workbook } from '@univerjs/core';
import type { IRichTextEditingMutationParams } from '@univerjs/docs';
import type { IRenderContext, IRenderModule } from '@univerjs/engine-render';
import type { WorkbookSelectionModel } from '@univerjs/sheets';

import type { IEditorBridgeServiceVisibleParam } from '../../services/editor-bridge.service';
import {
    CellValueType, DEFAULT_EMPTY_DOCUMENT_VALUE, Direction, Disposable, DisposableCollection, DOCS_FORMULA_BAR_EDITOR_UNIT_ID_KEY, DOCS_NORMAL_EDITOR_UNIT_ID_KEY, EDITOR_ACTIVATED,
    FOCUSING_EDITOR_BUT_HIDDEN,
    FOCUSING_EDITOR_INPUT_FORMULA,
    FOCUSING_EDITOR_STANDALONE,
    FOCUSING_FX_BAR_EDITOR,
    ICommandService,
    IContextService,
    Inject,
    isFormulaString,
    IUndoRedoService,
    IUniverInstanceService,
    LocaleService,
    toDisposable,
    Tools,
    UniverInstanceType,
    WrapStrategy,
} from '@univerjs/core';
import {
    DocSelectionManagerService,
    DocSkeletonManagerService,
    RichTextEditingMutation,
} from '@univerjs/docs';
import { VIEWPORT_KEY as DOC_VIEWPORT_KEY, DocSelectionRenderService, IEditorService, MoveCursorOperation, MoveSelectionOperation, ReplaceSnapshotCommand } from '@univerjs/docs-ui';
import { IFunctionService, LexerTreeBuilder, matchToken } from '@univerjs/engine-formula';
import { DEFAULT_TEXT_FORMAT } from '@univerjs/engine-numfmt';

import {
    convertTextRotation,
    DeviceInputEventType,
    IRenderManagerService,
} from '@univerjs/engine-render';

import { COMMAND_LISTENER_SKELETON_CHANGE, SetRangeValuesCommand, SetSelectionsOperation, SetWorksheetActivateCommand, SetWorksheetActiveOperation, SheetInterceptorService, SheetsSelectionsService } from '@univerjs/sheets';
import { KeyCode } from '@univerjs/ui';
import { distinctUntilChanged, filter } from 'rxjs';
import { getEditorObject } from '../../basics/editor/get-editor-object';
import { MoveSelectionCommand, MoveSelectionEnterAndTabCommand } from '../../commands/commands/set-selection.command';
import { SetCellEditVisibleArrowOperation, SetCellEditVisibleWithF2Operation } from '../../commands/operations/cell-edit.operation';
import { ScrollToRangeOperation } from '../../commands/operations/scroll-to-range.operation';
import { IEditorBridgeService } from '../../services/editor-bridge.service';
import { ICellEditorManagerService } from '../../services/editor/cell-editor-manager.service';
import { SheetCellEditorResizeService } from '../../services/editor/cell-editor-resize.service';
import { MOVE_SELECTION_KEYCODE_LIST } from '../shortcuts/editor.shortcut';
import { extractStringFromForceString, isForceString } from '../utils/cell-tools';
import { normalizeString } from '../utils/char-tools';
import { isRangeSelector } from './utils/isRangeSelector';

const HIDDEN_EDITOR_POSITION = -1000;

enum CursorChange {
    InitialState,
    StartEditor,
    CursorChange,
}

export class EditingRenderController extends Disposable implements IRenderModule {
    /**
     * It is used to distinguish whether the user has actively moved the cursor in the editor, mainly through mouse clicks.
     */
    private _cursorChange: CursorChange = CursorChange.InitialState;

    /** If the corresponding unit is active and prepared for editing. */
    private _isUnitEditing = false;

    private _workbookSelections: WorkbookSelectionModel;

    private _d: Nullable<IDisposable>;
    _cursorTimeout: NodeJS.Timeout;

    constructor(
        private readonly _context: IRenderContext<Workbook>,
        @Inject(SheetsSelectionsService) selectionManagerService: SheetsSelectionsService,
        @IUndoRedoService private readonly _undoRedoService: IUndoRedoService,
        @IContextService private readonly _contextService: IContextService,
        @IRenderManagerService private readonly _renderManagerService: IRenderManagerService,
        @IEditorBridgeService private readonly _editorBridgeService: IEditorBridgeService,
        @ICellEditorManagerService private readonly _cellEditorManagerService: ICellEditorManagerService,
        @Inject(LexerTreeBuilder) private readonly _lexerTreeBuilder: LexerTreeBuilder,
        @IFunctionService private readonly _functionService: IFunctionService,
        @Inject(DocSelectionManagerService) private readonly _textSelectionManagerService: DocSelectionManagerService,
        @ICommandService private readonly _commandService: ICommandService,
        @Inject(LocaleService) protected readonly _localService: LocaleService,
        @IEditorService private readonly _editorService: IEditorService,
        @Inject(SheetCellEditorResizeService) private readonly _sheetCellEditorResizeService: SheetCellEditorResizeService,
        @IUniverInstanceService private readonly _univerInstanceService: IUniverInstanceService,
        @Inject(SheetInterceptorService) private readonly _sheetInterceptorService: SheetInterceptorService
    ) {
        super();

        this._workbookSelections = selectionManagerService.getWorkbookSelections(this._context.unitId);

        // EditingRenderController is per unit. It should only handle keyboard events when the unit is
        // the current of its type.
        this.disposeWithMe(this._univerInstanceService.getCurrentTypeOfUnit$(UniverInstanceType.UNIVER_SHEET).subscribe((workbook) => {
            if (workbook?.getUnitId() === this._context.unitId) {
                this._d = this._init();
            } else {
                this._disposeCurrent();

                // Force ending editor when he switch to another workbook.
                if (this._isUnitEditing) {
                    this._handleEditorInvisible({
                        visible: false,
                        eventType: DeviceInputEventType.Keyboard,
                        keycode: KeyCode.ESC,
                        unitId: this._context.unitId,
                    });

                    this._isUnitEditing = false;
                }
            }
        }));

        this._initEditorVisibilityListener();
    }

    override dispose(): void {
        super.dispose();

        this._disposeCurrent();
    }

    private _disposeCurrent(): void {
        this._d?.dispose();
        this._d = null;
    }

    private _init(): IDisposable {
        const d = new DisposableCollection();
        this._subscribeToCurrentCell(d);
        this._initialCursorSync(d);
        this._listenEditorFocus(d);
        this._commandExecutedListener(d);
        this._initSkeletonListener(d);

        this.disposeWithMe(this._univerInstanceService.unitDisposed$.subscribe((_unit: UnitModel) => {
            clearTimeout(this._cursorTimeout);
        }));

        // FIXME: this problem is the same with slide. Should be fixed when refactoring editor.
        this._cursorTimeout = setTimeout(() => {
            this._cursorStateListener(d);
        }, 1000);

        return d;
    }

    private _initEditorVisibilityListener(): void {
        this.disposeWithMe(
            this._editorBridgeService.visible$
                .pipe(distinctUntilChanged((prev, curr) => prev.visible === curr.visible))
                .subscribe((param) => {
                    if ((param.unitId === DOCS_FORMULA_BAR_EDITOR_UNIT_ID_KEY || param.unitId === this._context.unitId) && param.visible) {
                        this._isUnitEditing = true;
                        this._handleEditorVisible(param);
                    } else if (this._isUnitEditing) {
                        this._handleEditorInvisible(param);
                        this._isUnitEditing = false;
                    }
                })
        );
    }

    private _listenEditorFocus(d: DisposableCollection) {
        const renderConfig = this._getEditorObject();
        if (!renderConfig) return;

        d.add(renderConfig.document.onPointerDown$.subscribeEvent(() => {
            // fix https://github.com/dream-num/univer/issues/628, need to recalculate the cell editor size after
            // it acquire focus.
            if (this._isUnitEditing && this._editorBridgeService.isVisible()) {
                const param = this._editorBridgeService.getEditCellState();
                const editorId = this._editorBridgeService.getCurrentEditorId();

                if (!param || !editorId) {
                    return;
                }

                this._sheetCellEditorResizeService.fitTextSize();
            }
        }));
    }

    private _initialCursorSync(d: DisposableCollection) {
        d.add(this._cellEditorManagerService.focus$.pipe(filter((f) => !!f)).subscribe(() => {
            const docSelectionRenderManager = this._renderManagerService.getCurrentTypeOfRenderer(UniverInstanceType.UNIVER_DOC)?.with(DocSelectionRenderService);

            if (docSelectionRenderManager) {
                docSelectionRenderManager.sync();
            }
        }));
    }

    private _initSkeletonListener(d: DisposableCollection) {
        const commandList = new Set(COMMAND_LISTENER_SKELETON_CHANGE);
        commandList.delete(SetWorksheetActiveOperation.id);

        d.add(this._commandService.onCommandExecuted((commandInfo) => {
            if (!commandList.has(commandInfo.id)) {
                return;
            }
            this._sheetCellEditorResizeService.resizeCellEditor(() => {
                this._textSelectionManagerService.refreshSelection({
                    unitId: DOCS_NORMAL_EDITOR_UNIT_ID_KEY,
                    subUnitId: DOCS_NORMAL_EDITOR_UNIT_ID_KEY,
                });
            });
        }));
    }

    /**
     * Should update current editing cell info when selection is changed.
     * @param d DisposableCollection
     */
    private _subscribeToCurrentCell(d: DisposableCollection) {
        // TODO: After the sheet dispose, recreate the sheet, the first cell edit may be unsuccessful,
        // it should be the editor initialization late, and we need to pay attention to this problem in the future.
        d.add(this._editorBridgeService.currentEditCellState$.subscribe((editCellState) => {
            if (editCellState == null || this._editorBridgeService.isForceKeepVisible()) {
                return;
            }
            const state = this._editorBridgeService.getEditCellState();
            if (state == null) {
                return;
            }

            const { position, documentLayoutObject, scaleX, editorUnitId } = state;

<<<<<<< HEAD
            if (
                this._contextService.getContextValue(FOCUSING_EDITOR_STANDALONE) ||
                this._contextService.getContextValue(FOCUSING_UNIVER_EDITOR_STANDALONE_SINGLE_MODE)
            ) {
                return;
            }

            if (this._getDocumentDataModel() === documentLayoutObject.documentModel) {
=======
            if (this._contextService.getContextValue(FOCUSING_EDITOR_STANDALONE)) {
>>>>>>> b663b894
                return;
            }

            const cellDocument = this._instanceSrv.getUnit<DocumentDataModel>(DOCS_NORMAL_EDITOR_UNIT_ID_KEY, UniverInstanceType.UNIVER_DOC);
            if (cellDocument == null) return;
            const { startX, endX } = position;
            const { textRotation, wrapStrategy, documentModel } = documentLayoutObject;
            const { vertexAngle: angle } = convertTextRotation(textRotation);

            if (wrapStrategy === WrapStrategy.WRAP && angle === 0) {
                cellDocument.updateDocumentDataPageSize((endX - startX) / scaleX);
            }

<<<<<<< HEAD
            this._univerInstanceService.changeDoc(editorUnitId, documentModel!);
            this._contextService.setContextValue(FOCUSING_EDITOR_BUT_HIDDEN, true);
            this._textSelectionManagerService.replaceTextRanges([{
                startOffset: 0,
                endOffset: 0,
            }]);

            const docSelectionRenderManager = this._renderManagerService.getCurrentTypeOfRenderer(UniverInstanceType.UNIVER_DOC)?.with(DocSelectionRenderService);
=======
            this._commandService.syncExecuteCommand(ReplaceSnapshotCommand.id, {
                unitId: editorUnitId,
                snapshot: (documentModel!.getSnapshot()),
            });
>>>>>>> b663b894

            this._contextService.setContextValue(FOCUSING_EDITOR_BUT_HIDDEN, true);
            this._textSelectionManagerService.replaceDocRanges(
                [{
                    startOffset: 0,
                    endOffset: 0,
                }],
                {
                    unitId: DOCS_NORMAL_EDITOR_UNIT_ID_KEY,
                    subUnitId: DOCS_NORMAL_EDITOR_UNIT_ID_KEY,
                }
            );

            const cellSelectionRenderManager = this._renderManagerService.getRenderById(DOCS_NORMAL_EDITOR_UNIT_ID_KEY)?.with(DocSelectionRenderService);
            const formulaSelectionRenderManager = this._renderManagerService.getRenderById(DOCS_FORMULA_BAR_EDITOR_UNIT_ID_KEY)?.with(DocSelectionRenderService);
            if (cellSelectionRenderManager?.isFocusing || formulaSelectionRenderManager?.isFocusing) {
                this._univerInstanceService.setCurrentUnitForType(DOCS_NORMAL_EDITOR_UNIT_ID_KEY);
                cellSelectionRenderManager?.activate(
                    HIDDEN_EDITOR_POSITION,
                    HIDDEN_EDITOR_POSITION,
                    true
                );
            }
        }));
    }

    /**
     * Listen to document edits to refresh the size of the sheet editor, not for normal editor.
     */
    private _commandExecutedListener(d: DisposableCollection) {
        d.add(this._commandService.onCommandExecuted((command: ICommandInfo) => {
            if (command.id === RichTextEditingMutation.id) {
                const params = command.params as IRichTextEditingMutationParams;
                const { unitId: commandUnitId } = params;

                // Only when the sheet it attached to is focused. Maybe we should change it to the render unit sys.
                if (!this._isCurrentSheetFocused() || isRangeSelector(commandUnitId)) {
                    return;
                }

                this._editorBridgeService.changeEditorDirty(true);

                if (!this._editorBridgeService.isVisible().visible) {
                    return;
                }

                if (commandUnitId === DOCS_NORMAL_EDITOR_UNIT_ID_KEY) {
                    this._sheetCellEditorResizeService.fitTextSize();
                }
            }
        }));

        const closeEditorOperation = [SetCellEditVisibleArrowOperation.id];
        d.add(this._commandService.onCommandExecuted((command: ICommandInfo) => {
            if (closeEditorOperation.includes(command.id)) {
                const params = command.params as IEditorBridgeServiceVisibleParam & { isShift: boolean };
                const { keycode, isShift } = params;

                /**
                 * After the user enters the editor and actively moves the editor selection area with the mouse,
                 * the up, down, left, and right keys can no longer switch editing cells,
                 * but move the cursor within the editor instead.
                 */
                if (keycode != null &&
                    (this._cursorChange === CursorChange.CursorChange || this._contextService.getContextValue(FOCUSING_FX_BAR_EDITOR))
                ) {
                    this._moveInEditor(keycode, isShift);
                    return;
                }

                // TODO@Jocs: After we merging editor related controllers, this seems verbose.
                // We can directly call SetRangeValues here.
                this._editorBridgeService.changeVisible(params);
            }

            if (command.id === SetCellEditVisibleWithF2Operation.id) {
                this._cursorChange = CursorChange.CursorChange;
            }
        }));
    }

    // You can double-click on the cell or input content by keyboard to put the cell into the edit state.
    // eslint-disable-next-line complexity
    private _handleEditorVisible(param: IEditorBridgeServiceVisibleParam) {
        const { eventType, keycode } = param;
        // Change `CursorChange` to changed status, when formula bar clicked.
        this._cursorChange =
            (eventType === DeviceInputEventType.PointerDown || eventType === DeviceInputEventType.Dblclick)
                ? CursorChange.CursorChange
                : CursorChange.StartEditor;

        const editCellState = this._editorBridgeService.getEditLocation();
        if (editCellState == null) {
            return;
        }

        this._commandService.syncExecuteCommand(ScrollToRangeOperation.id, {
            range: {
                startRow: editCellState.row,
                startColumn: editCellState.column,
                endRow: editCellState.row,
                endColumn: editCellState.column,
            },
        });

        this._editorBridgeService.refreshEditCellPosition(false);
<<<<<<< HEAD

        const {
            editorUnitId,
            unitId,
            sheetId,
            isInArrayFormulaRange = false,
        } = editCellState;

=======
        const { unitId, isInArrayFormulaRange = false } = editCellState;
>>>>>>> b663b894
        const editorObject = this._getEditorObject();

        if (editorObject == null) {
            return;
        }

        const { document, scene } = editorObject;

        this._contextService.setContextValue(EDITOR_ACTIVATED, true);
<<<<<<< HEAD

        const documentDataModel = this._getDocumentDataModel();
        const skeleton = this._getEditorSkeleton(editorUnitId);
=======
        const documentDataModel = this._univerInstanceService.getUnit<DocumentDataModel>(DOCS_NORMAL_EDITOR_UNIT_ID_KEY, UniverInstanceType.UNIVER_DOC);
        const skeleton = this._getEditorSkeleton(DOCS_NORMAL_EDITOR_UNIT_ID_KEY);
>>>>>>> b663b894
        if (!skeleton || !documentDataModel) {
            return;
        }

        this._sheetCellEditorResizeService.fitTextSize(() => {
            const viewMain = scene.getViewport(DOC_VIEWPORT_KEY.VIEW_MAIN);
            viewMain?.scrollToViewportPos({
                viewportScrollX: Number.POSITIVE_INFINITY,
                viewportScrollY: Number.POSITIVE_INFINITY,
            });
        });

        // f2, continue to edit
        if (eventType === DeviceInputEventType.Keyboard && keycode === KeyCode.F2) {
            document.makeDirty();
            this._textSelectionManagerService.replaceDocRanges([
                {
                    startOffset: 0,
                    endOffset: 0,
                },
            ]);
            const endOffset = (documentDataModel.getBody()?.dataStream.length ?? 2) - 2;
            this._textSelectionManagerService.replaceDocRanges(
                [{
                    startOffset: endOffset,
                    endOffset,
                }],
                {
                    unitId: DOCS_NORMAL_EDITOR_UNIT_ID_KEY,
                    subUnitId: DOCS_NORMAL_EDITOR_UNIT_ID_KEY,
                }
            );
        } else if (
            // clear and edit
            eventType === DeviceInputEventType.Keyboard ||
            (eventType === DeviceInputEventType.Dblclick && isInArrayFormulaRange)
        ) {
            this._emptyDocumentDataModel(documentDataModel.getSnapshot().documentStyle, !!isInArrayFormulaRange);
            document.makeDirty();

            // @JOCS, Why calculate here?
            if (keycode === KeyCode.BACKSPACE || eventType === DeviceInputEventType.Dblclick) {
                skeleton.calculate();
                this._editorBridgeService.changeEditorDirty(true);
            }

            this._textSelectionManagerService.replaceDocRanges(
                [{
                    startOffset: 0,
                    endOffset: 0,
                }],
                {
                    unitId: DOCS_NORMAL_EDITOR_UNIT_ID_KEY,
                    subUnitId: DOCS_NORMAL_EDITOR_UNIT_ID_KEY,
                }
            );
        } else if (eventType === DeviceInputEventType.Dblclick) {
            if (this._contextService.getContextValue(FOCUSING_EDITOR_INPUT_FORMULA)) {
                return;
            }

            const cursor = documentDataModel.getBody()!.dataStream.length - 2 || 0;
            this._textSelectionManagerService.replaceDocRanges([
                {
                    startOffset: cursor,
                    endOffset: cursor,
                },
            ]);
        }

        this._renderManagerService.getRenderById(unitId)?.scene.resetCursor();
    }

    private async _handleEditorInvisible(param: IEditorBridgeServiceVisibleParam) {
        const editCellState = this._editorBridgeService.getEditCellState();
        const documentDataModel = this._univerInstanceService.getUnit<DocumentDataModel>(DOCS_NORMAL_EDITOR_UNIT_ID_KEY);
        const snapshot = Tools.deepClone(documentDataModel?.getSnapshot());
        let { keycode } = param;
        this._cursorChange = CursorChange.InitialState;

        this._exitInput(param);

        if (editCellState == null) {
            return;
        }

        // If neither the formula bar editor nor the cell editor has been edited,
        // it is considered that the content has not changed and returns directly.
        const editorIsDirty = this._editorBridgeService.getEditorDirty();
        if (editorIsDirty === false) {
            keycode = KeyCode.ESC;
        }

        const workbook = this._context.unit;
        const worksheet = workbook.getActiveSheet();
        const workbookId = this._context.unitId;
        const worksheetId = worksheet.getSheetId();

        const { unitId, sheetId } = editCellState;
        /**
         * When closing the editor, switch to the current tab of the editor.
         */
        if (workbookId === unitId && sheetId !== worksheetId) {
            // SetWorksheetActivateCommand handler uses Promise
            await this._commandService.executeCommand(SetWorksheetActivateCommand.id, {
                subUnitId: sheetId,
                unitId,
            });
        }

        // Reselect the current selections, when exist cell editor by press ESC.I
        if (keycode === KeyCode.ESC) {
            if (this._editorBridgeService.isForceKeepVisible()) {
                this._editorBridgeService.disableForceKeepVisible();
            }
            const selections = this._workbookSelections.getCurrentSelections();
            if (selections) {
                this._commandService.syncExecuteCommand(SetSelectionsOperation.id, {
                    unitId: this._context.unit.getUnitId(),
                    subUnitId: sheetId,
                    selections,
                });
            }

            return;
        }

        if (snapshot) {
            await this._submitCellData(snapshot);
        }

        // moveCursor need to put behind of SetRangeValuesCommand, fix https://github.com/dream-num/univer/issues/1155
        this._moveCursor(keycode);
    }

    private _getEditorObject() {
        return getEditorObject(this._editorBridgeService.getCurrentEditorId(), this._renderManagerService);
    }

    submitCellData(documentDataModel: DocumentDataModel) {
        return this._submitCellData(documentDataModel.getSnapshot());
    }

    private async _submitCellData(snapshot: IDocumentData) {
        const editCellState = this._editorBridgeService.getEditCellState();
        if (editCellState == null) {
            return;
        }

        const { unitId, sheetId, row, column } = editCellState;

        const workbook = this._context.unit;
        let worksheet = workbook.getActiveSheet();

        // If the target cell does not exist, there is no need to execute setRangeValue
        const setRangeValueTargetSheet = workbook.getSheetBySheetId(sheetId);
        if (!setRangeValueTargetSheet) {
            return;
        }

        worksheet = workbook.getActiveSheet();

        // If cross-sheet operation, switch current sheet first, then const cellData
        // This should moved to after cell editor
        const cellData: Nullable<ICellData> = getCellDataByInput(
            { ...(worksheet.getCellRaw(row, column) || {}) },
            snapshot,
            this._lexerTreeBuilder,
            this._localService,
            this._functionService,
            workbook.getStyles()
        );

        if (!cellData) {
            return;
        }

        const finalCell = await this._sheetInterceptorService.onWriteCell(workbook, worksheet, row, column, cellData);
        this._commandService.executeCommand(SetRangeValuesCommand.id, {
            subUnitId: sheetId,
            unitId,
            range: {
                startRow: row,
                startColumn: column,
                endRow: row,
                endColumn: column,
            },
            value: finalCell,
        });
    }

    private _exitInput(param: IEditorBridgeServiceVisibleParam) {
        this._contextService.setContextValue(FOCUSING_EDITOR_INPUT_FORMULA, false);
        this._contextService.setContextValue(EDITOR_ACTIVATED, false);
        this._contextService.setContextValue(FOCUSING_EDITOR_BUT_HIDDEN, false);
        this._contextService.setContextValue(FOCUSING_FX_BAR_EDITOR, false);
        this._cellEditorManagerService.setState({
            show: param.visible,
        });
        const editorObject = this._getEditorObject();
        editorObject?.scene.getViewport(DOC_VIEWPORT_KEY.VIEW_MAIN)?.scrollToViewportPos({
            viewportScrollX: 0,
            viewportScrollY: 0,
        });
        const editorUnitId = this._editorBridgeService.getCurrentEditorId();
        if (editorUnitId == null || !this._editorService.isSheetEditor(editorUnitId)) {
            return;
        }
        this._undoRedoService.clearUndoRedo(editorUnitId);
        this._undoRedoService.clearUndoRedo(DOCS_FORMULA_BAR_EDITOR_UNIT_ID_KEY);
    }

    private _moveCursor(keycode?: KeyCode) {
        if (keycode == null || !MOVE_SELECTION_KEYCODE_LIST.includes(keycode)) {
            return;
        }

        let direction = Direction.LEFT;

        switch (keycode) {
            case KeyCode.ENTER:
                direction = Direction.DOWN;
                break;
            case KeyCode.TAB:
                direction = Direction.RIGHT;
                break;
            case KeyCode.ARROW_DOWN:
                direction = Direction.DOWN;
                break;
            case KeyCode.ARROW_UP:
                direction = Direction.UP;
                break;
            case KeyCode.ARROW_LEFT:
                direction = Direction.LEFT;
                break;
            case KeyCode.ARROW_RIGHT:
                direction = Direction.RIGHT;
                break;
        }

        if (keycode === KeyCode.ENTER || keycode === KeyCode.TAB) {
            this._commandService.executeCommand(MoveSelectionEnterAndTabCommand.id, {
                keycode,
                direction,
            });
        } else {
            this._commandService.executeCommand(MoveSelectionCommand.id, {
                direction,
            });
        }
    }

    /**
     * The user's operations follow the sequence of opening the editor and then moving the cursor.
     * The logic here predicts the user's first cursor movement behavior based on this rule
     */
    private _cursorStateListener(d: DisposableCollection) {
        const editorObject = this._getEditorObject();
        if (!editorObject?.document) return;
        const { document: documentComponent } = editorObject;

        d.add(toDisposable(documentComponent.onPointerDown$.subscribeEvent(() => {
            if (this._cursorChange === CursorChange.StartEditor) {
                this._cursorChange = CursorChange.CursorChange;
            }
        })));
    }

    // TODO: @JOCS, is it necessary to move these commands MoveSelectionOperation\MoveCursorOperation to shortcut? and use multi-commands?
    private _moveInEditor(keycode: KeyCode, isShift: boolean) {
        let direction = Direction.LEFT;
        if (keycode === KeyCode.ARROW_DOWN) {
            direction = Direction.DOWN;
        } else if (keycode === KeyCode.ARROW_UP) {
            direction = Direction.UP;
        } else if (keycode === KeyCode.ARROW_RIGHT) {
            direction = Direction.RIGHT;
        }

        if (isShift) {
            this._commandService.executeCommand(MoveSelectionOperation.id, {
                direction,
            });
        } else {
            this._commandService.executeCommand(MoveCursorOperation.id, {
                direction,
            });
        }
    }

    private _getDocumentDataModel() {
        return this._univerInstanceService.getUnit<DocumentDataModel>(DOCS_NORMAL_EDITOR_UNIT_ID_KEY, UniverInstanceType.UNIVER_DOC);
    }

    // WTF: this is should not exist at all. It is because all editor instances reuse the singleton
    // "DocSelectionManagerService" and other modules. Which will be refactored soon in August, 2024.
    private _isCurrentSheetFocused(): boolean {
        return this._univerInstanceService.getFocusedUnit()?.getUnitId() === this._context.unitId;
    }

    private _getEditorSkeleton(editorId: string) {
        return this._renderManagerService.getRenderById(editorId)?.with(DocSkeletonManagerService).getSkeleton();
    }

    private _getEditorViewModel(editorId: string) {
        return this._renderManagerService.getRenderById(editorId)?.with(DocSkeletonManagerService).getViewModel();
    }

<<<<<<< HEAD
    private _emptyDocumentDataModel(removeStyle: boolean) {
        const documentDataModel = this._getDocumentDataModel();
        if (documentDataModel == null) {
            return;
        }

        const empty = (documentDataModel: DocumentDataModel) => {
=======
    private _emptyDocumentDataModel(documentStyle: IDocumentStyle, removeStyle: boolean) {
        const empty = (documentDataModel: DocumentDataModel, resetDocumentStyle?: boolean) => {
>>>>>>> b663b894
            const snapshot = Tools.deepClone(documentDataModel.getSnapshot());
            const documentViewModel = this._getEditorViewModel(documentDataModel.getUnitId());
            if (documentViewModel == null) {
                return;
            }

            emptyBody(snapshot.body!, removeStyle);
            if (resetDocumentStyle) {
                snapshot.documentStyle = documentStyle;
            }
            snapshot.drawings = {};
            snapshot.drawingsOrder = [];
            documentDataModel.reset(snapshot);
            documentViewModel.reset(documentDataModel);
        };

        const documentDataModel = this._univerInstanceService.getUnit<DocumentDataModel>(DOCS_NORMAL_EDITOR_UNIT_ID_KEY, UniverInstanceType.UNIVER_DOC);
        documentDataModel && empty(documentDataModel, true);

        const formulaDocument = this._univerInstanceService.getUnit<DocumentDataModel>(DOCS_FORMULA_BAR_EDITOR_UNIT_ID_KEY, UniverInstanceType.UNIVER_DOC);
        formulaDocument && empty(formulaDocument);
    }
}

// eslint-disable-next-line complexity
export function getCellDataByInput(
    cellData: ICellData,
    snapshot: Nullable<IDocumentData>,
    lexerTreeBuilder: LexerTreeBuilder,
    localeService: LocaleService,
    functionService: IFunctionService,
    styles: Styles
) {
    if (snapshot?.body == null) {
        return null;
    }
    const { body } = snapshot;
    cellData.t = undefined;

    const data = body.dataStream;
    const lastString = data.substring(data.length - 2, data.length);
    let newDataStream = lastString === DEFAULT_EMPTY_DOCUMENT_VALUE ? data.substring(0, data.length - 2) : data;

    const currentLocale = localeService.getCurrentLocale();
    newDataStream = normalizeString(newDataStream, lexerTreeBuilder, currentLocale, functionService);

    if (snapshot.drawingsOrder?.length) {
        cellData.v = '';
        cellData.f = null;
        cellData.si = null;
        cellData.p = snapshot;
        cellData.t = CellValueType.STRING;
    }
    // Text format ('@@@') has the highest priority
    else if (cellData.s && styles?.get(cellData.s)?.n?.pattern === DEFAULT_TEXT_FORMAT) {
        // If the style is text format ('@@@'), the data should be set as a string.
        cellData.v = newDataStream;
        cellData.f = null;
        cellData.si = null;
        cellData.p = null;
        cellData.t = CellValueType.STRING;

        // Text format supports rich text
        if (isRichText(body) && body.dataStream !== '\r\n') {
            cellData.p = snapshot;
        }

        // If the style length in textRun.ts is equal to the content length, it should be set as the cell style
        const style = getCellStyleBySnapshot(snapshot);
        if (style) {
            cellData.s = style;
        }
    } else if (isFormulaString(newDataStream)) {
        if (cellData.f === newDataStream) {
            return null;
        }

        const bracketCount = lexerTreeBuilder.checkIfAddBracket(newDataStream);
        for (let i = 0; i < bracketCount; i++) {
            newDataStream += matchToken.CLOSE_BRACKET;
        }

        cellData.f = newDataStream;
        cellData.si = null; // Disassociate from the original formula
        cellData.v = null;
        cellData.p = null;
    } else if (isForceString(newDataStream)) {
        const v = extractStringFromForceString(newDataStream);
        cellData.v = v;
        cellData.f = null;
        cellData.si = null;
        cellData.p = null;
        cellData.t = CellValueType.FORCE_STRING;
    } else if (isRichText(body)) {
        if (body.dataStream === '\r\n') {
            cellData.v = '';
            cellData.f = null;
            cellData.si = null;
            cellData.p = null;
        } else {
            cellData.p = snapshot;
            cellData.v = null;
            cellData.f = null;
            cellData.si = null;
        }
    } else {
        // If the data is empty, the data is set to null.
        if (newDataStream === '' && cellData.v == null && cellData.p == null) {
            return null;
        }
        cellData.v = newDataStream;
        cellData.f = null;
        cellData.si = null;
        cellData.p = null;
        // If the style length in textRun.ts is equal to the content length, it should be set as the cell style
        const style = getCellStyleBySnapshot(snapshot);
        if (style) {
            cellData.s = style;
        }
    }

    return cellData;
}

export function isRichText(body: IDocumentBody): boolean {
    const { textRuns = [], paragraphs = [], customRanges, customBlocks = [] } = body;

    const bodyNoLineBreak = body.dataStream.replace(/(\r\n)+$/, '');

    // Some styles are unique to rich text. When this style appears, we consider the value to be rich text.
    const richTextStyle = ['va'];

    return (
        // This is because after editing, an inexplicable second paragraph style will appear \r\n
        textRuns.filter((ts) => ts.st < bodyNoLineBreak.length).some((textRun) => {
            const hasRichTextStyle = Boolean(textRun.ts && Object.keys(textRun.ts).some((property) => {
                return richTextStyle.includes(property);
            }));
            return hasRichTextStyle || (Object.keys(textRun.ts ?? {}).length && (textRun.ed - textRun.st < bodyNoLineBreak.length));
        }) ||
        paragraphs.some((paragraph) => paragraph.bullet) ||
        paragraphs.length >= 2 ||
        Boolean(customRanges?.length) ||
        customBlocks.length > 0
    );
}

export function getCellStyleBySnapshot(snapshot: IDocumentData): Nullable<IStyleData> {
    const { body } = snapshot;
    if (!body) return null;
    const { textRuns = [] } = body;

    let style = {};
    const bodyNoLineBreak = body.dataStream.replace('\r\n', '');
    textRuns.forEach((textRun) => {
        const { st, ed, ts } = textRun;
        if (ed - st >= bodyNoLineBreak.length) {
            style = { ...style, ...ts };
        }
    });
    if (Object.keys(style).length) {
        return style;
    }
    return null;
}

function emptyBody(body: IDocumentBody, removeStyle = false) {
    body.dataStream = DEFAULT_EMPTY_DOCUMENT_VALUE;

    if (body.textRuns != null) {
        if (body.textRuns.length === 1 && !removeStyle) {
            body.textRuns[0].st = 0;
            body.textRuns[0].ed = 1;
        } else {
            body.textRuns = undefined;
        }
    }

    if (body.paragraphs != null) {
        body.paragraphs = [
            {
                startIndex: 0,
            },
        ];
    }

    if (body.sectionBreaks != null) {
        body.sectionBreaks = undefined;
    }

    if (body.tables != null) {
        body.tables = undefined;
    }

    if (body.customRanges != null) {
        body.customRanges = undefined;
    }

    if (body.customBlocks != null) {
        body.customBlocks = undefined;
    }
}<|MERGE_RESOLUTION|>--- conflicted
+++ resolved
@@ -251,22 +251,11 @@
 
             const { position, documentLayoutObject, scaleX, editorUnitId } = state;
 
-<<<<<<< HEAD
-            if (
-                this._contextService.getContextValue(FOCUSING_EDITOR_STANDALONE) ||
-                this._contextService.getContextValue(FOCUSING_UNIVER_EDITOR_STANDALONE_SINGLE_MODE)
-            ) {
+            if (this._contextService.getContextValue(FOCUSING_EDITOR_STANDALONE)) {
                 return;
             }
 
-            if (this._getDocumentDataModel() === documentLayoutObject.documentModel) {
-=======
-            if (this._contextService.getContextValue(FOCUSING_EDITOR_STANDALONE)) {
->>>>>>> b663b894
-                return;
-            }
-
-            const cellDocument = this._instanceSrv.getUnit<DocumentDataModel>(DOCS_NORMAL_EDITOR_UNIT_ID_KEY, UniverInstanceType.UNIVER_DOC);
+            const cellDocument = this._getDocumentDataModel();
             if (cellDocument == null) return;
             const { startX, endX } = position;
             const { textRotation, wrapStrategy, documentModel } = documentLayoutObject;
@@ -276,21 +265,10 @@
                 cellDocument.updateDocumentDataPageSize((endX - startX) / scaleX);
             }
 
-<<<<<<< HEAD
-            this._univerInstanceService.changeDoc(editorUnitId, documentModel!);
-            this._contextService.setContextValue(FOCUSING_EDITOR_BUT_HIDDEN, true);
-            this._textSelectionManagerService.replaceTextRanges([{
-                startOffset: 0,
-                endOffset: 0,
-            }]);
-
-            const docSelectionRenderManager = this._renderManagerService.getCurrentTypeOfRenderer(UniverInstanceType.UNIVER_DOC)?.with(DocSelectionRenderService);
-=======
             this._commandService.syncExecuteCommand(ReplaceSnapshotCommand.id, {
                 unitId: editorUnitId,
                 snapshot: (documentModel!.getSnapshot()),
             });
->>>>>>> b663b894
 
             this._contextService.setContextValue(FOCUSING_EDITOR_BUT_HIDDEN, true);
             this._textSelectionManagerService.replaceDocRanges(
@@ -397,18 +375,7 @@
         });
 
         this._editorBridgeService.refreshEditCellPosition(false);
-<<<<<<< HEAD
-
-        const {
-            editorUnitId,
-            unitId,
-            sheetId,
-            isInArrayFormulaRange = false,
-        } = editCellState;
-
-=======
         const { unitId, isInArrayFormulaRange = false } = editCellState;
->>>>>>> b663b894
         const editorObject = this._getEditorObject();
 
         if (editorObject == null) {
@@ -418,14 +385,9 @@
         const { document, scene } = editorObject;
 
         this._contextService.setContextValue(EDITOR_ACTIVATED, true);
-<<<<<<< HEAD
 
         const documentDataModel = this._getDocumentDataModel();
-        const skeleton = this._getEditorSkeleton(editorUnitId);
-=======
-        const documentDataModel = this._univerInstanceService.getUnit<DocumentDataModel>(DOCS_NORMAL_EDITOR_UNIT_ID_KEY, UniverInstanceType.UNIVER_DOC);
         const skeleton = this._getEditorSkeleton(DOCS_NORMAL_EDITOR_UNIT_ID_KEY);
->>>>>>> b663b894
         if (!skeleton || !documentDataModel) {
             return;
         }
@@ -734,18 +696,8 @@
         return this._renderManagerService.getRenderById(editorId)?.with(DocSkeletonManagerService).getViewModel();
     }
 
-<<<<<<< HEAD
-    private _emptyDocumentDataModel(removeStyle: boolean) {
-        const documentDataModel = this._getDocumentDataModel();
-        if (documentDataModel == null) {
-            return;
-        }
-
-        const empty = (documentDataModel: DocumentDataModel) => {
-=======
     private _emptyDocumentDataModel(documentStyle: IDocumentStyle, removeStyle: boolean) {
         const empty = (documentDataModel: DocumentDataModel, resetDocumentStyle?: boolean) => {
->>>>>>> b663b894
             const snapshot = Tools.deepClone(documentDataModel.getSnapshot());
             const documentViewModel = this._getEditorViewModel(documentDataModel.getUnitId());
             if (documentViewModel == null) {
@@ -762,7 +714,7 @@
             documentViewModel.reset(documentDataModel);
         };
 
-        const documentDataModel = this._univerInstanceService.getUnit<DocumentDataModel>(DOCS_NORMAL_EDITOR_UNIT_ID_KEY, UniverInstanceType.UNIVER_DOC);
+        const documentDataModel = this._getDocumentDataModel();
         documentDataModel && empty(documentDataModel, true);
 
         const formulaDocument = this._univerInstanceService.getUnit<DocumentDataModel>(DOCS_FORMULA_BAR_EDITOR_UNIT_ID_KEY, UniverInstanceType.UNIVER_DOC);
