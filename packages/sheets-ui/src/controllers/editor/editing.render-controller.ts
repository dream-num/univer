/**
 * Copyright 2023-present DreamNum Inc.
 *
 * Licensed under the Apache License, Version 2.0 (the "License");
 * you may not use this file except in compliance with the License.
 * You may obtain a copy of the License at
 *
 *     http://www.apache.org/licenses/LICENSE-2.0
 *
 * Unless required by applicable law or agreed to in writing, software
 * distributed under the License is distributed on an "AS IS" BASIS,
 * WITHOUT WARRANTIES OR CONDITIONS OF ANY KIND, either express or implied.
 * See the License for the specific language governing permissions and
 * limitations under the License.
 */

/* eslint-disable max-lines-per-function */

import type { DocumentDataModel, ICellData, ICommandInfo, IDisposable, IDocumentBody, IDocumentData, IPosition, IStyleData, Nullable, UnitModel, Workbook } from '@univerjs/core';
import type { IRichTextEditingMutationParams } from '@univerjs/docs';
import type { IEditorInputConfig } from '@univerjs/docs-ui';
import type { DocumentSkeleton, IDocumentLayoutObject, IRenderContext, IRenderModule, Scene } from '@univerjs/engine-render';
import type { WorkbookSelections } from '@univerjs/sheets';
import type { IEditorBridgeServiceVisibleParam } from '../../services/editor-bridge.service';
import {
    CellValueType, DEFAULT_EMPTY_DOCUMENT_VALUE, Direction, Disposable, DisposableCollection, DOCS_FORMULA_BAR_EDITOR_UNIT_ID_KEY, EDITOR_ACTIVATED,
    FOCUSING_EDITOR_BUT_HIDDEN,
    FOCUSING_EDITOR_INPUT_FORMULA,
    FOCUSING_EDITOR_STANDALONE,
    FOCUSING_FX_BAR_EDITOR,
    FOCUSING_SHEET,
    FOCUSING_UNIVER_EDITOR_STANDALONE_SINGLE_MODE,
    HorizontalAlign,
    ICommandService,
    IContextService,
    Inject,
    isFormulaString,
    IUndoRedoService,
    IUniverInstanceService,
    LocaleService,
    numfmt,
    toDisposable,
    Tools,
    UniverInstanceType,
    VerticalAlign,
    WrapStrategy,
} from '@univerjs/core';
import {
    DocSelectionManagerService,
    DocSkeletonManagerService,
    RichTextEditingMutation,
} from '@univerjs/docs';
import { VIEWPORT_KEY as DOC_VIEWPORT_KEY, DOCS_COMPONENT_MAIN_LAYER_INDEX, DocSelectionRenderService, IEditorService, MoveCursorOperation, MoveSelectionOperation } from '@univerjs/docs-ui';
import { IFunctionService, LexerTreeBuilder, matchToken } from '@univerjs/engine-formula';
import {
    convertTextRotation,
    DeviceInputEventType,
    FIX_ONE_PIXEL_BLUR_OFFSET,
    fixLineWidthByScale,
    IRenderManagerService,
    Rect,
    ScrollBar,
} from '@univerjs/engine-render';

import { ClearSelectionFormatCommand, SetRangeValuesCommand, SetRangeValuesMutation, SetSelectionsOperation, SetWorksheetActivateCommand, SheetsSelectionsService } from '@univerjs/sheets';
import { ILayoutService, KeyCode, SetEditorResizeOperation } from '@univerjs/ui';
import { distinctUntilChanged, filter } from 'rxjs';
import { getEditorObject } from '../../basics/editor/get-editor-object';
import { MoveSelectionCommand, MoveSelectionEnterAndTabCommand } from '../../commands/commands/set-selection.command';
import { SetCellEditVisibleArrowOperation, SetCellEditVisibleOperation, SetCellEditVisibleWithF2Operation } from '../../commands/operations/cell-edit.operation';
import { ICellEditorManagerService } from '../../services/editor/cell-editor-manager.service';
import { IEditorBridgeService } from '../../services/editor-bridge.service';
import styles from '../../views/sheet-container/index.module.less';
import { MOVE_SELECTION_KEYCODE_LIST } from '../shortcuts/editor.shortcut';
import { extractStringFromForceString, isForceString } from '../utils/cell-tools';
import { normalizeString } from '../utils/char-tools';

const HIDDEN_EDITOR_POSITION = -1000;

const EDITOR_INPUT_SELF_EXTEND_GAP = 5;

const EDITOR_BORDER_SIZE = 2;

interface ICanvasOffset {
    left: number;
    top: number;
}

enum CursorChange {
    InitialState,
    StartEditor,
    CursorChange,
}

export class EditingRenderController extends Disposable implements IRenderModule {
    /**
     * It is used to distinguish whether the user has actively moved the cursor in the editor, mainly through mouse clicks.
     */
    private _cursorChange: CursorChange = CursorChange.InitialState;

    /** If the corresponding unit is active and prepared for editing. */
    private _isUnitEditing = false;

    private _workbookSelections: WorkbookSelections;

    private _d: Nullable<IDisposable>;
    _cursorTimeout: NodeJS.Timeout;

    constructor(
        private readonly _context: IRenderContext<Workbook>,
        @ILayoutService private readonly _layoutService: ILayoutService,
        @Inject(SheetsSelectionsService) selectionManagerService: SheetsSelectionsService,
        @IUndoRedoService private readonly _undoRedoService: IUndoRedoService,
        @IContextService private readonly _contextService: IContextService,
        @IUniverInstanceService private readonly _instanceSrv: IUniverInstanceService,
        @IRenderManagerService private readonly _renderManagerService: IRenderManagerService,
        @IEditorBridgeService private readonly _editorBridgeService: IEditorBridgeService,
        @ICellEditorManagerService private readonly _cellEditorManagerService: ICellEditorManagerService,
        @Inject(LexerTreeBuilder) private readonly _lexerTreeBuilder: LexerTreeBuilder,
        @IFunctionService private readonly _functionService: IFunctionService,
        @Inject(DocSelectionManagerService) private readonly _textSelectionManagerService: DocSelectionManagerService,
        @ICommandService private readonly _commandService: ICommandService,
        @Inject(LocaleService) protected readonly _localService: LocaleService,
        @IEditorService private readonly _editorService: IEditorService
    ) {
        super();

        this._workbookSelections = selectionManagerService.getWorkbookSelections(this._context.unitId);

        // EditingRenderController is per unit. It should only handle keyboard events when the unit is
        // the current of its type.
        this.disposeWithMe(this._instanceSrv.getCurrentTypeOfUnit$(UniverInstanceType.UNIVER_SHEET).subscribe((workbook) => {
            if (workbook?.getUnitId() === this._context.unitId) {
                this._d = this._init();
            } else {
                this._disposeCurrent();

                // Force ending editor when he switch to another workbook.
                if (this._isUnitEditing) {
                    this._handleEditorInvisible({
                        visible: false,
                        eventType: DeviceInputEventType.Keyboard,
                        keycode: KeyCode.ESC,
                        unitId: this._context.unitId,
                    });

                    this._isUnitEditing = false;
                }
            }
        }));

        this._initEditorVisibilityListener();
    }

    override dispose(): void {
        super.dispose();

        this._disposeCurrent();
    }

    private _disposeCurrent(): void {
        this._d?.dispose();
        this._d = null;
    }

    private _init(): IDisposable {
        const d = new DisposableCollection();
        this._subscribeToCurrentCell(d);
        this._initialKeyboardListener(d);
        this._initialCursorSync(d);
        this._listenEditorFocus(d);
        this._commandExecutedListener(d);

        this.disposeWithMe(this._instanceSrv.unitDisposed$.subscribe((_unit: UnitModel) => {
            clearTimeout(this._cursorTimeout);
        }));

        // FIXME: this problem is the same with slide. Should be fixed when refactoring editor.
        this._cursorTimeout = setTimeout(() => {
            this._cursorStateListener(d);
        }, 1000);

        return d;
    }

    private _initEditorVisibilityListener(): void {
        this.disposeWithMe(this._editorBridgeService.visible$
            .pipe(distinctUntilChanged((prev, curr) => prev.visible === curr.visible))
            .subscribe((param) => {
                if ((param.unitId === DOCS_FORMULA_BAR_EDITOR_UNIT_ID_KEY || param.unitId === this._context.unitId) && param.visible) {
                    this._isUnitEditing = true;
                    this._handleEditorVisible(param);
                } else if (this._isUnitEditing) {
                    this._handleEditorInvisible(param);
                    this._isUnitEditing = false;
                }
            }));
    }

    private _listenEditorFocus(d: DisposableCollection) {
        const renderConfig = this._getEditorObject();
        if (!renderConfig) return;

        d.add(renderConfig.document.onPointerDown$.subscribeEvent(() => {
            // fix https://github.com/dream-num/univer/issues/628, need to recalculate the cell editor size after
            // it acquire focus.
            if (this._isUnitEditing && this._editorBridgeService.isVisible()) {
                const param = this._editorBridgeService.getEditCellState();
                const editorId = this._editorBridgeService.getCurrentEditorId();

                if (!param || !editorId || !this._editorService.isSheetEditor(editorId)) {
                    return;
                }

                const skeleton = this._getEditorSkeleton(editorId);
                if (!skeleton) return;

                const { position, documentLayoutObject, canvasOffset, scaleX, scaleY } = param;
                this._fitTextSize(position, canvasOffset, skeleton, documentLayoutObject, scaleX, scaleY);
            }
        }));
    }

    private _getEditorSkeleton(editorId: string) {
        return this._renderManagerService.getRenderById(editorId)?.with(DocSkeletonManagerService).getSkeleton();
    }

    private _getEditorViewModel(editorId: string) {
        return this._renderManagerService.getRenderById(editorId)?.with(DocSkeletonManagerService).getViewModel();
    }

    private _initialCursorSync(d: DisposableCollection) {
        d.add(this._cellEditorManagerService.focus$.pipe(filter((f) => !!f)).subscribe(() => {
            const docSelectionRenderManager = this._renderManagerService.getCurrentTypeOfRenderer(UniverInstanceType.UNIVER_DOC)?.with(DocSelectionRenderService);

            if (docSelectionRenderManager) {
                docSelectionRenderManager.sync();
            }
        }));
    }

    /**
     * Should update current editing cell info when selection is changed.
     * @param d DisposableCollection
     */
    private _subscribeToCurrentCell(d: DisposableCollection) {
        // TODO: After the sheet dispose, recreate the sheet, the first cell edit may be unsuccessful,
        // it should be the editor initialization late, and we need to pay attention to this problem in the future.
        d.add(this._editorBridgeService.currentEditCellState$.subscribe((editCellState) => {
            if (editCellState == null || this._editorBridgeService.isForceKeepVisible()) {
                return;
            }

            const { position, documentLayoutObject, scaleX, editorUnitId } = editCellState;
            if (
                this._contextService.getContextValue(FOCUSING_EDITOR_STANDALONE) ||
                this._contextService.getContextValue(FOCUSING_UNIVER_EDITOR_STANDALONE_SINGLE_MODE)
            ) {
                return;
            }

            const { startX, endX } = position;
            const { textRotation, wrapStrategy, documentModel } = documentLayoutObject;
            const { vertexAngle: angle } = convertTextRotation(textRotation);
            documentModel!.updateDocumentId(editorUnitId);

            if (wrapStrategy === WrapStrategy.WRAP && angle === 0) {
                documentModel!.updateDocumentDataPageSize((endX - startX) / scaleX);
            }

            this._instanceSrv.changeDoc(editorUnitId, documentModel!);
            this._contextService.setContextValue(FOCUSING_EDITOR_BUT_HIDDEN, true);
            this._textSelectionManagerService.replaceTextRanges([{
                startOffset: 0,
                endOffset: 0,
            }]);

            const docSelectionRenderManager = this._renderManagerService.getCurrentTypeOfRenderer(UniverInstanceType.UNIVER_DOC)?.with(DocSelectionRenderService);

            if (docSelectionRenderManager) {
                docSelectionRenderManager.activate(HIDDEN_EDITOR_POSITION, HIDDEN_EDITOR_POSITION, !document.activeElement || document.activeElement.classList.contains('univer-editor'));
            }
        }));
    }

    private _fitTextSize(
        actualRangeWithCoord: IPosition,
        canvasOffset: ICanvasOffset,
        documentSkeleton: DocumentSkeleton,
        documentLayoutObject: IDocumentLayoutObject,
        scaleX: number = 1,
        scaleY: number = 1
    ) {
        const { startX, startY, endX, endY } = actualRangeWithCoord;
        const documentDataModel = documentLayoutObject.documentModel;

        if (documentDataModel == null) {
            return;
        }

        const { actualWidth, actualHeight } = this._predictingSize(
            actualRangeWithCoord,
            canvasOffset,
            documentSkeleton,
            documentLayoutObject,
            scaleX,
            scaleY
        );
        const { verticalAlign, paddingData, fill } = documentLayoutObject;

        let editorWidth = endX - startX;
        let editorHeight = endY - startY;

        if (editorWidth < actualWidth) {
            editorWidth = actualWidth;
        }

        if (editorHeight < actualHeight) {
            editorHeight = actualHeight;
            // To restore the page margins for the skeleton.
            documentDataModel.updateDocumentDataMargin(paddingData);
        } else {
            // Set the top margin under vertical alignment.
            let offsetTop = 0;

            if (verticalAlign === VerticalAlign.MIDDLE) {
                offsetTop = (editorHeight - actualHeight) / 2 / scaleY;
            } else if (verticalAlign === VerticalAlign.TOP) {
                offsetTop = paddingData.t || 0;
            } else { // VerticalAlign.UNSPECIFIED follow the same rule as HorizontalAlign.BOTTOM.
                offsetTop = (editorHeight - actualHeight) / scaleY - (paddingData.b || 0);
            }

            // offsetTop /= scaleY;
            offsetTop = offsetTop < (paddingData.t || 0) ? paddingData.t || 0 : offsetTop;

            documentDataModel.updateDocumentDataMargin({
                t: offsetTop,
            });
        }

        // re-calculate skeleton(viewModel for component)
        documentSkeleton.calculate();

        this._editAreaProcessing(editorWidth, editorHeight, actualRangeWithCoord, canvasOffset, fill, scaleX, scaleY);
    }

    /**
     * Mainly used to pre-calculate the width of the editor,
     * to determine whether it needs to be automatically widened.
     */
    private _predictingSize(
        actualRangeWithCoord: IPosition,
        canvasOffset: ICanvasOffset,
        documentSkeleton: DocumentSkeleton,
        documentLayoutObject: IDocumentLayoutObject,
        scaleX: number = 1,
        scaleY: number = 1
    ) {
        // startX and startY are the width and height after scaling.
        const { startX, endX } = actualRangeWithCoord;

        const { textRotation, wrapStrategy } = documentLayoutObject;

        const documentDataModel = documentLayoutObject.documentModel;

        const { vertexAngle: angle } = convertTextRotation(textRotation);

        const clientWidth = document.body.clientWidth;

        if (wrapStrategy === WrapStrategy.WRAP && angle === 0) {
            const { actualWidth, actualHeight } = documentSkeleton.getActualSize();
            // The skeleton obtains the original volume, which needs to be multiplied by the magnification factor.
            return {
                actualWidth: actualWidth * scaleX,
                actualHeight: actualHeight * scaleY,
            };
        }

        documentDataModel?.updateDocumentDataPageSize((clientWidth - startX - canvasOffset.left) / scaleX);
        documentSkeleton.calculate();

        const size = documentSkeleton.getActualSize();

        let editorWidth = endX - startX;

        if (editorWidth < size.actualWidth * scaleX + EDITOR_INPUT_SELF_EXTEND_GAP * scaleX) {
            editorWidth = size.actualWidth * scaleX + EDITOR_INPUT_SELF_EXTEND_GAP * scaleX;
        }

        // Scaling is handled by the renderer, so the skeleton only accepts the original width and height, which need to be divided by the magnification factor.
        documentDataModel?.updateDocumentDataPageSize(editorWidth / scaleX);

        /**
         * Do not rely on cell layout logic, depend on the document's internal alignment logic.
         */
        documentDataModel?.updateDocumentRenderConfig({
            horizontalAlign: HorizontalAlign.UNSPECIFIED,
            cellValueType: undefined,
        });

        return {
            actualWidth: editorWidth,
            actualHeight: size.actualHeight * scaleY,
        };
    }

    /**
     * Mainly used to calculate the volume of scenes and objects,
     * determine whether a scrollbar appears,
     * and calculate the editor's boundaries relative to the browser.
     */
    private _editAreaProcessing(
        editorWidth: number,
        editorHeight: number,
        actualRangeWithCoord: IPosition,
        canvasOffset: ICanvasOffset,
        fill: Nullable<string>,
        scaleX: number = 1,
        scaleY: number = 1
    ) {
        const editorObject = this._getEditorObject();
        if (editorObject == null) {
            return;
        }

        function pxToNum(width: string): number {
            return Number.parseInt(width.replace('px', ''));
        }

        const engine = this._context.engine;
        const canvasElement = engine.getCanvasElement();
        const canvasClientRect = canvasElement.getBoundingClientRect();

        // We should take the scale into account when canvas is scaled by CSS.
        const widthOfCanvas = pxToNum(canvasElement.style.width); // declared width
        const { top, left, width } = canvasClientRect; // real width affected by scale
        const scaleAdjust = width / widthOfCanvas;

        let { startX, startY } = actualRangeWithCoord;

        const { document: documentComponent, scene: editorScene, engine: docEngine } = editorObject;
        const viewportMain = editorScene.getViewport(DOC_VIEWPORT_KEY.VIEW_MAIN);
        const clientHeight =
            document.body.clientHeight -
            startY -
            Number.parseFloat(styles.sheetFooterBarHeight) -
            canvasOffset.top -
            EDITOR_BORDER_SIZE * 2;

        const clientWidth = document.body.clientWidth - startX - canvasOffset.left;

        let physicHeight = editorHeight;

        let scrollBar = viewportMain?.getScrollBar() as Nullable<ScrollBar>;

        if (physicHeight > clientHeight) {
            physicHeight = clientHeight;

            if (scrollBar == null) {
                viewportMain && new ScrollBar(viewportMain, { enableHorizontal: false, barSize: 8 });
            } else {
                viewportMain?.resetCanvasSizeAndUpdateScroll();
            }
        } else {
            scrollBar = null;
            viewportMain?.getScrollBar()?.dispose();
        }

        editorWidth += scrollBar?.barSize || 0;

        if (editorWidth > clientWidth) {
            editorWidth = clientWidth;
        }

        startX -= FIX_ONE_PIXEL_BLUR_OFFSET;
        startY -= FIX_ONE_PIXEL_BLUR_OFFSET;

        this._addBackground(editorScene, editorWidth / scaleX, editorHeight / scaleY, fill);

        const { scaleX: precisionScaleX, scaleY: precisionScaleY } = editorScene.getPrecisionScale();

        editorScene.transformByState({
            width: editorWidth * scaleAdjust / scaleX,
            height: editorHeight * scaleAdjust / scaleY,
            scaleX: scaleX * scaleAdjust,
            scaleY: scaleY * scaleAdjust,
        });

        documentComponent.resize(editorWidth * scaleAdjust / scaleX, editorHeight * scaleAdjust / scaleY);

        /**
         * sometimes requestIdleCallback is invalid, so use setTimeout to ensure the successful execution of the resizeBySize method.
         * resize canvas
         * When modifying the selection area for a formula, it is necessary to add a setTimeout to ensure successful updating.
         */
        setTimeout(() => {
            docEngine.resizeBySize(
                fixLineWidthByScale(editorWidth, precisionScaleX),
                fixLineWidthByScale(physicHeight, precisionScaleY)
            );
        }, 0);

        const contentBoundingRect = this._layoutService.getContentElement().getBoundingClientRect();
        const canvasBoundingRect = canvasElement.getBoundingClientRect();
        startX = startX * scaleAdjust + (canvasBoundingRect.left - contentBoundingRect.left);
        startY = startY * scaleAdjust + (canvasBoundingRect.top - contentBoundingRect.top);

        // Update cell editor container position and size.
        this._cellEditorManagerService.setState({
            startX,
            startY,
            endX: editorWidth * scaleAdjust + startX,
            endY: physicHeight * scaleAdjust + startY,
            show: true,
        });
    }

    /**
     * Since the document does not support cell background color, an additional rect needs to be added.
     */
    private _addBackground(scene: Scene, editorWidth: number, editorHeight: number, fill?: Nullable<string>) {
        const fillRectKey = '_backgroundRectHelperColor_';
        const rect = scene.getObject(fillRectKey) as Rect;

        if (rect == null && fill == null) {
            return;
        }

        if (rect == null) {
            scene.addObjects(
                [
                    new Rect(fillRectKey, {
                        width: editorWidth,
                        height: editorHeight,
                        fill,
                        evented: false,
                    }),
                ],
                DOCS_COMPONENT_MAIN_LAYER_INDEX
            );
        } else if (fill == null) {
            rect.dispose();
        } else {
            rect.setProps({
                fill,
            });

            rect.transformByState({
                width: editorWidth,
                height: editorHeight,
            });
        }
    }

    // You can double-click on the cell or input content by keyboard to put the cell into the edit state.

    private _handleEditorVisible(param: IEditorBridgeServiceVisibleParam) {
        const { eventType, keycode } = param;

        // Change `CursorChange` to changed status, when formula bar clicked.
        this._cursorChange =
            eventType === DeviceInputEventType.PointerDown
                ? CursorChange.CursorChange
                : CursorChange.StartEditor;

        this._editorBridgeService.refreshEditCellState();

        const editCellState = this._editorBridgeService.getEditCellState();
        if (editCellState == null) {
            return;
        }

        const {
            position,
            documentLayoutObject,
            canvasOffset,
            scaleX,
            scaleY,
            editorUnitId,
            unitId,
            sheetId,
            isInArrayFormulaRange = false,
        } = editCellState;

        const editorObject = this._getEditorObject();

        if (editorObject == null) {
            return;
        }

        this._setOpenForCurrent(unitId, sheetId);

        const { document, scene } = editorObject;

        this._contextService.setContextValue(EDITOR_ACTIVATED, true);

        const { documentModel: documentDataModel } = documentLayoutObject;
        const skeleton = this._getEditorSkeleton(editorUnitId);
        if (!skeleton || !documentDataModel) {
            return;
        }

        this._fitTextSize(position, canvasOffset, skeleton, documentLayoutObject, scaleX, scaleY);
        // move selection
        if (
            eventType === DeviceInputEventType.Keyboard ||
            (eventType === DeviceInputEventType.Dblclick && isInArrayFormulaRange)
        ) {
            const snapshot = Tools.deepClone(documentDataModel.getSnapshot());
            const documentViewModel = this._getEditorViewModel(editorUnitId);

            if (documentViewModel == null) {
                return;
            }

            this._resetBodyStyle(snapshot.body!, !!isInArrayFormulaRange);

            documentDataModel.reset(snapshot);
            documentViewModel.reset(documentDataModel);

            document.makeDirty();

            // @JOCS, Why calculate here?
            if (keycode === KeyCode.BACKSPACE || eventType === DeviceInputEventType.Dblclick) {
                skeleton.calculate();
                this._editorBridgeService.changeEditorDirty(true);
            }

            this._textSelectionManagerService.replaceDocRanges([
                {
                    startOffset: 0,
                    endOffset: 0,
                },
            ]);
        } else if (eventType === DeviceInputEventType.Dblclick) {
            // TODO: @JOCS, Get the position close to the cursor after clicking on the cell.
            const cursor = documentDataModel.getBody()!.dataStream.length - 2 || 0;

<<<<<<< HEAD
            scene.getViewport(DOC_VIEWPORT_KEY.VIEW_MAIN)?.scrollToViewportPos({
                viewportScrollX: Number.POSITIVE_INFINITY,
            });

            this._textSelectionManagerService.replaceDocRanges([
=======
            this._textSelectionManagerService.replaceTextRanges([
>>>>>>> 16a08bf4
                {
                    startOffset: cursor,
                    endOffset: cursor,
                },
            ]);
        }

        const viewMain = scene.getViewport(DOC_VIEWPORT_KEY.VIEW_MAIN);
        // TODO@weird94, this should be optimized.
        // currently, we must wait for the resize to complete before scrolling to the selection,
        setTimeout(() => {
            viewMain?.scrollToViewportPos({
                viewportScrollX: Number.POSITIVE_INFINITY,
                viewportScrollY: Number.POSITIVE_INFINITY,
            });
        }, 10);
        this._renderManagerService.getRenderById(unitId)?.scene.resetCursor();
    }

    private _resetBodyStyle(body: IDocumentBody, removeStyle = false) {
        body.dataStream = DEFAULT_EMPTY_DOCUMENT_VALUE;

        if (body.textRuns != null) {
            if (body.textRuns.length === 1 && !removeStyle) {
                body.textRuns[0].st = 0;
                body.textRuns[0].ed = 1;
            } else {
                body.textRuns = undefined;
            }
        }

        if (body.paragraphs != null) {
            if (body.paragraphs.length === 1) {
                body.paragraphs[0].startIndex = 0;
            } else {
                body.paragraphs = [
                    {
                        startIndex: 0,
                    },
                ];
            }
        }

        if (body.sectionBreaks != null) {
            body.sectionBreaks = undefined;
        }

        if (body.tables != null) {
            body.tables = undefined;
        }

        if (body.customRanges != null) {
            body.customRanges = undefined;
        }

        if (body.customBlocks != null) {
            body.customBlocks = undefined;
        }
    }

    /**
     * Should activate the editor when the user inputs text.
     * @param d DisposableCollection
     */
    private _initialKeyboardListener(d: DisposableCollection) {
        const docSelectionRenderService = this._renderManagerService.getCurrentTypeOfRenderer(UniverInstanceType.UNIVER_DOC)?.with(DocSelectionRenderService);

        if (docSelectionRenderService) {
            d.add(docSelectionRenderService.onInputBefore$.subscribe((config) => {
                if (!this._isCurrentSheetFocused()) {
                    return;
                }

                const isFocusFormulaEditor = this._contextService.getContextValue(FOCUSING_FX_BAR_EDITOR);
                const isFocusSheets = this._contextService.getContextValue(FOCUSING_SHEET);
                // TODO@Jocs: should get editor instead of current doc
                const unitId = this._instanceSrv.getCurrentUniverDocInstance()?.getUnitId();
                if (unitId && isFocusSheets && !isFocusFormulaEditor && this._editorService.isSheetEditor(unitId)) {
                    this._showEditorByKeyboard(config);
                }
            }));
        }
    }

    private _showEditorByKeyboard(config: Nullable<IEditorInputConfig>) {
        if (config == null) {
            return;
        }

        const event = config.event as KeyboardEvent;

        this._commandService.executeCommand(SetCellEditVisibleOperation.id, {
            visible: true,
            eventType: DeviceInputEventType.Keyboard,
            keycode: event.which,
            unitId: this._context.unitId,
        });
    }

    /**
     * Listen to document edits to refresh the size of the sheet editor, not for normal editor.
     */
    private _commandExecutedListener(d: DisposableCollection) {
        const updateCommandList = [RichTextEditingMutation.id, SetEditorResizeOperation.id];

        d.add(this._commandService.onCommandExecuted((command: ICommandInfo) => {
            if (updateCommandList.includes(command.id)) {
                const params = command.params as IRichTextEditingMutationParams;
                const { unitId: commandUnitId } = params;

                // Only when the sheet it attached to is focused. Maybe we should change it to the render unit sys.
                if (
                    !this._isCurrentSheetFocused() ||
                    !this._editorService.isSheetEditor(commandUnitId)
                ) {
                    return;
                }

                const editorId = this._editorBridgeService.getCurrentEditorId();
                if (editorId == null) {
                    return;
                }

                const skeleton = this._getEditorSkeleton(editorId);
                if (skeleton == null) {
                    return;
                }

                this._editorBridgeService.changeEditorDirty(true);

                const param = this._editorBridgeService.getEditCellState();
                if (param == null) {
                    return;
                }

                const { position, documentLayoutObject, canvasOffset, scaleX, scaleY } = param;

                this._fitTextSize(position, canvasOffset, skeleton, documentLayoutObject, scaleX, scaleY);
            }
        }));

        // Use fix https://github.com/dream-num/univer/issues/1231.
        d.add(this._commandService.onCommandExecuted((command: ICommandInfo) => {
            if (command.id === ClearSelectionFormatCommand.id) {
                this._editorBridgeService.refreshEditCellState();
            }
        }));

        d.add(this._commandService.onCommandExecuted((command: ICommandInfo) => {
            if (command.id === SetRangeValuesMutation.id) {
                this._editorBridgeService.refreshEditCellState();
            }
        }));

        const closeEditorOperation = [SetCellEditVisibleArrowOperation.id];
        d.add(this._commandService.onCommandExecuted((command: ICommandInfo) => {
            if (closeEditorOperation.includes(command.id)) {
                const params = command.params as IEditorBridgeServiceVisibleParam & { isShift: boolean };
                const { keycode, isShift } = params;

                /**
                 * After the user enters the editor and actively moves the editor selection area with the mouse,
                 * the up, down, left, and right keys can no longer switch editing cells,
                 * but move the cursor within the editor instead.
                 */
                if (keycode != null &&
                    (this._cursorChange === CursorChange.CursorChange || this._contextService.getContextValue(FOCUSING_FX_BAR_EDITOR))
                ) {
                    this._moveInEditor(keycode, isShift);
                    return;
                }

                // TODO@Jocs: After we merging editor related controllers, this seems verbose.
                // We can directly call SetRangeValues here.
                this._editorBridgeService.changeVisible(params);
            }

            if (command.id === SetCellEditVisibleWithF2Operation.id) {
                this._cursorChange = CursorChange.CursorChange;
            }
        }));
    }

    private _setOpenForCurrent(unitId: Nullable<string>, sheetId: Nullable<string>) {
        const sheetEditors = this._editorService.getAllEditor();
        for (const [_, sheetEditor] of sheetEditors) {
            if (!sheetEditor.isSheetEditor()) {
                continue;
            }

            sheetEditor.setOpenForSheetUnitId(unitId);
            sheetEditor.setOpenForSheetSubUnitId(sheetId);
        }
    }

    private _getEditorObject() {
        return getEditorObject(this._editorBridgeService.getCurrentEditorId(), this._renderManagerService);
    }

    private async _handleEditorInvisible(param: IEditorBridgeServiceVisibleParam) {
        let { keycode } = param;
        this._setOpenForCurrent(null, null);

        this._cursorChange = CursorChange.InitialState;

        this._exitInput(param);

        const editCellState = this._editorBridgeService.getEditCellState();
        if (editCellState == null) {
            return;
        }

        // If neither the formula bar editor nor the cell editor has been edited,
        // it is considered that the content has not changed and returns directly.
        const editorIsDirty = this._editorBridgeService.getEditorDirty();
        if (editorIsDirty === false) {
            keycode = KeyCode.ESC;
        }

        const workbook = this._context.unit;
        const worksheet = workbook.getActiveSheet();
        const workbookId = this._context.unitId;
        const worksheetId = worksheet.getSheetId();

        // Reselect the current selections, when exist cell editor by press ESC.I
        if (keycode === KeyCode.ESC) {
            const selections = this._workbookSelections.getCurrentSelections();
            if (selections) {
                this._commandService.syncExecuteCommand(SetSelectionsOperation.id, {
                    unitId: this._context.unit.getUnitId(),
                    subUnitId: worksheetId,
                    selections,
                });
            }

            return;
        }

        const { unitId, sheetId } = editCellState;

        /**
         * When closing the editor, switch to the current tab of the editor.
         */
        if (workbookId === unitId && sheetId !== worksheetId && this._editorBridgeService.isForceKeepVisible()) {
            // SetWorksheetActivateCommand handler uses Promise
            await this._commandService.executeCommand(SetWorksheetActivateCommand.id, {
                subUnitId: sheetId,
                unitId,
            });
        }

        const documentDataModel = editCellState.documentLayoutObject.documentModel;

        if (documentDataModel) {
            await this._submitCellData(documentDataModel);
        }

        // moveCursor need to put behind of SetRangeValuesCommand, fix https://github.com/dream-num/univer/issues/1155
        this._moveCursor(keycode);
    }

    submitCellData(documentDataModel: DocumentDataModel) {
        return this._submitCellData(documentDataModel);
    }

    private async _submitCellData(documentDataModel: DocumentDataModel) {
        const editCellState = this._editorBridgeService.getEditCellState();
        if (editCellState == null) {
            return;
        }

        const { unitId, sheetId, row, column } = editCellState;

        const workbook = this._context.unit;
        let worksheet = workbook.getActiveSheet();

        // If the target cell does not exist, there is no need to execute setRangeValue
        const setRangeValueTargetSheet = workbook.getSheetBySheetId(sheetId);
        if (!setRangeValueTargetSheet) {
            return;
        }

        worksheet = workbook.getActiveSheet();

        // If cross-sheet operation, switch current sheet first, then const cellData
        const cellData: Nullable<ICellData> = getCellDataByInput(
            worksheet.getCellRaw(row, column) || {},
            documentDataModel,
            this._lexerTreeBuilder,
            (model) => model.getSnapshot(),
            this._localService,
            this._functionService
        );

        if (!cellData) {
            return;
        }

        const context = {
            subUnitId: sheetId,
            unitId,
            workbook: workbook!,
            worksheet,
            row,
            col: column,
            origin: Tools.deepClone(cellData),
        };
        const cell = this._editorBridgeService.interceptor.fetchThroughInterceptors(
            this._editorBridgeService.interceptor.getInterceptPoints().AFTER_CELL_EDIT
        )(cellData, context);

        const finalCell = await this._editorBridgeService.interceptor.fetchThroughInterceptors(
            this._editorBridgeService.interceptor.getInterceptPoints().AFTER_CELL_EDIT_ASYNC
        )(Promise.resolve(cell), context);
        // remove temp value

        this._commandService.executeCommand(SetRangeValuesCommand.id, {
            subUnitId: sheetId,
            unitId,
            range: {
                startRow: row,
                startColumn: column,
                endRow: row,
                endColumn: column,
            },
            value: finalCell,
        });
    }

    private _exitInput(param: IEditorBridgeServiceVisibleParam) {
        this._contextService.setContextValue(FOCUSING_EDITOR_INPUT_FORMULA, false);
        this._contextService.setContextValue(EDITOR_ACTIVATED, false);
        this._contextService.setContextValue(FOCUSING_EDITOR_BUT_HIDDEN, false);
        this._contextService.setContextValue(FOCUSING_FX_BAR_EDITOR, false);

        this._cellEditorManagerService.setState({
            show: param.visible,
        });
        const editorObject = this._getEditorObject();
        editorObject?.scene.getViewport(DOC_VIEWPORT_KEY.VIEW_MAIN)?.scrollToViewportPos({
            viewportScrollX: 0,
            viewportScrollY: 0,
        });
        const editorUnitId = this._editorBridgeService.getCurrentEditorId();
        if (editorUnitId == null || !this._editorService.isSheetEditor(editorUnitId)) {
            return;
        }
        this._undoRedoService.clearUndoRedo(editorUnitId);
        this._undoRedoService.clearUndoRedo(DOCS_FORMULA_BAR_EDITOR_UNIT_ID_KEY);
    }

    private _moveCursor(keycode?: KeyCode) {
        if (keycode == null || !MOVE_SELECTION_KEYCODE_LIST.includes(keycode)) {
            return;
        }

        let direction = Direction.LEFT;

        switch (keycode) {
            case KeyCode.ENTER:
                direction = Direction.DOWN;
                break;
            case KeyCode.TAB:
                direction = Direction.RIGHT;
                break;
            case KeyCode.ARROW_DOWN:
                direction = Direction.DOWN;
                break;
            case KeyCode.ARROW_UP:
                direction = Direction.UP;
                break;
            case KeyCode.ARROW_LEFT:
                direction = Direction.LEFT;
                break;
            case KeyCode.ARROW_RIGHT:
                direction = Direction.RIGHT;
                break;
        }

        if (keycode === KeyCode.ENTER || keycode === KeyCode.TAB) {
            this._commandService.executeCommand(MoveSelectionEnterAndTabCommand.id, {
                keycode,
                direction,
            });
        } else {
            this._commandService.executeCommand(MoveSelectionCommand.id, {
                direction,
            });
        }
    }

    /**
     * The user's operations follow the sequence of opening the editor and then moving the cursor.
     * The logic here predicts the user's first cursor movement behavior based on this rule
     */
    private _cursorStateListener(d: DisposableCollection) {
        const editorObject = this._getEditorObject()!;
        if (!editorObject.document) return;
        const { document: documentComponent } = editorObject;

        d.add(toDisposable(documentComponent.onPointerDown$.subscribeEvent(() => {
            if (this._cursorChange === CursorChange.StartEditor) {
                this._cursorChange = CursorChange.CursorChange;
            }
        })));
    }

    // TODO: @JOCS, is it necessary to move these commands MoveSelectionOperation\MoveCursorOperation to shortcut? and use multi-commands?
    private _moveInEditor(keycode: KeyCode, isShift: boolean) {
        let direction = Direction.LEFT;
        if (keycode === KeyCode.ARROW_DOWN) {
            direction = Direction.DOWN;
        } else if (keycode === KeyCode.ARROW_UP) {
            direction = Direction.UP;
        } else if (keycode === KeyCode.ARROW_RIGHT) {
            direction = Direction.RIGHT;
        }

        if (isShift) {
            this._commandService.executeCommand(MoveSelectionOperation.id, {
                direction,
            });
        } else {
            this._commandService.executeCommand(MoveCursorOperation.id, {
                direction,
            });
        }
    }

    // WTF: this is should not exist at all. It is because all editor instances reuse the singleton
    // "DocSelectionManagerService" and other modules. Which will be refactored soon in August, 2024.
    private _isCurrentSheetFocused(): boolean {
        return this._instanceSrv.getFocusedUnit()?.getUnitId() === this._context.unitId;
    }
}

export function getCellDataByInput(
    cellData: ICellData,
    documentDataModel: Nullable<DocumentDataModel>,
    lexerTreeBuilder: LexerTreeBuilder,
    getSnapshot: (data: DocumentDataModel) => IDocumentData,
    localeService: LocaleService,
    functionService: IFunctionService
) {
    cellData = Tools.deepClone(cellData);

    if (documentDataModel == null) {
        return null;
    }

    const snapshot = getSnapshot(documentDataModel);

    const { body } = snapshot;
    if (body == null) {
        return null;
    }

    cellData.t = undefined;

    const data = body.dataStream;
    const lastString = data.substring(data.length - 2, data.length);
    let newDataStream = lastString === DEFAULT_EMPTY_DOCUMENT_VALUE ? data.substring(0, data.length - 2) : data;

    const currentLocale = localeService.getCurrentLocale();
    newDataStream = normalizeString(newDataStream, lexerTreeBuilder, currentLocale, functionService);

    if (isFormulaString(newDataStream)) {
        if (cellData.f === newDataStream) {
            return null;
        }

        const bracketCount = lexerTreeBuilder.checkIfAddBracket(newDataStream);
        for (let i = 0; i < bracketCount; i++) {
            newDataStream += matchToken.CLOSE_BRACKET;
        }

        cellData.f = newDataStream;
        cellData.si = null; // Disassociate from the original formula
        cellData.v = null;
        cellData.p = null;
    } else if (isForceString(newDataStream)) {
        const v = extractStringFromForceString(newDataStream);
        cellData.v = v;
        cellData.f = null;
        cellData.si = null;
        cellData.p = null;
        cellData.t = CellValueType.FORCE_STRING;
    } else if (isRichText(body)) {
        if (body.dataStream === '\r\n') {
            cellData.v = '';
            cellData.f = null;
            cellData.si = null;
            cellData.p = null;
        } else {
            cellData.p = snapshot;
            cellData.v = null;
            cellData.f = null;
            cellData.si = null;
        }
    } else if (numfmt.parseDate(newDataStream) || numfmt.parseNumber(newDataStream) || numfmt.parseTime(newDataStream)) {
        // If it can be converted to a number and is not forced to be a string, then the style should keep prev style.
        cellData.v = newDataStream;
        cellData.f = null;
        cellData.si = null;
        cellData.p = null;
        cellData.t = CellValueType.NUMBER;
    } else {
        // If the data is empty, the data is set to null.
        if ((newDataStream === cellData.v || (newDataStream === '' && cellData.v == null)) && cellData.p == null) {
            return null;
        }
        cellData.v = newDataStream;
        cellData.f = null;
        cellData.si = null;
        cellData.p = null;
        // If the style length in textRun.ts is equal to the content length, it should be set as the cell style
        const style = getCellStyleBySnapshot(snapshot);
        if (style) {
            cellData.s = style;
        }
    }

    return cellData;
}

export function isRichText(body: IDocumentBody): boolean {
    const { textRuns = [], paragraphs = [], customRanges, customBlocks = [] } = body;

    const bodyNoLineBreak = body.dataStream.replace('\r\n', '');

    // Some styles are unique to rich text. When this style appears, we consider the value to be rich text.
    const richTextStyle = ['va'];

    return (
        textRuns.some((textRun) => {
            const hasRichTextStyle = Boolean(textRun.ts && Object.keys(textRun.ts).some((property) => {
                return richTextStyle.includes(property);
            }));
            return hasRichTextStyle || (Object.keys(textRun.ts ?? {}).length && (textRun.ed - textRun.st < bodyNoLineBreak.length));
        }) ||
        paragraphs.some((paragraph) => paragraph.bullet) ||
        paragraphs.length >= 2 ||
        Boolean(customRanges?.length) ||
        customBlocks.length > 0
    );
}

export function getCellStyleBySnapshot(snapshot: IDocumentData): Nullable<IStyleData> {
    const { body } = snapshot;
    if (!body) return null;
    const { textRuns = [] } = body;

    let style = {};
    const bodyNoLineBreak = body.dataStream.replace('\r\n', '');
    textRuns.forEach((textRun) => {
        const { st, ed, ts } = textRun;
        if (ed - st >= bodyNoLineBreak.length) {
            style = { ...style, ...ts };
        }
    });
    if (Object.keys(style).length) {
        return style;
    }
    return null;
}<|MERGE_RESOLUTION|>--- conflicted
+++ resolved
@@ -637,15 +637,11 @@
             // TODO: @JOCS, Get the position close to the cursor after clicking on the cell.
             const cursor = documentDataModel.getBody()!.dataStream.length - 2 || 0;
 
-<<<<<<< HEAD
             scene.getViewport(DOC_VIEWPORT_KEY.VIEW_MAIN)?.scrollToViewportPos({
                 viewportScrollX: Number.POSITIVE_INFINITY,
             });
 
             this._textSelectionManagerService.replaceDocRanges([
-=======
-            this._textSelectionManagerService.replaceTextRanges([
->>>>>>> 16a08bf4
                 {
                     startOffset: cursor,
                     endOffset: cursor,
