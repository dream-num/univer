/**
 * Copyright 2023-present DreamNum Inc.
 *
 * Licensed under the Apache License, Version 2.0 (the "License");
 * you may not use this file except in compliance with the License.
 * You may obtain a copy of the License at
 *
 *     http://www.apache.org/licenses/LICENSE-2.0
 *
 * Unless required by applicable law or agreed to in writing, software
 * distributed under the License is distributed on an "AS IS" BASIS,
 * WITHOUT WARRANTIES OR CONDITIONS OF ANY KIND, either express or implied.
 * See the License for the specific language governing permissions and
 * limitations under the License.
 */

/* eslint-disable max-lines-per-function */

import type { DocumentDataModel, ICellData, ICommandInfo, IDisposable, IDocumentBody, IDocumentData, IPosition, IStyleData, Nullable, UnitModel, Workbook } from '@univerjs/core';
import type { IRichTextEditingMutationParams } from '@univerjs/docs';
import type { IEditorInputConfig } from '@univerjs/docs-ui';
import type { DocumentSkeleton, IDocumentLayoutObject, IRenderContext, IRenderModule, Scene } from '@univerjs/engine-render';
import type { WorkbookSelections } from '@univerjs/sheets';
import type { IEditorBridgeServiceVisibleParam } from '../../services/editor-bridge.service';
import {
    CellValueType, DEFAULT_EMPTY_DOCUMENT_VALUE, Direction, Disposable, DisposableCollection, DOCS_FORMULA_BAR_EDITOR_UNIT_ID_KEY, DOCS_NORMAL_EDITOR_UNIT_ID_KEY, EDITOR_ACTIVATED,
    FOCUSING_EDITOR_BUT_HIDDEN,
    FOCUSING_EDITOR_INPUT_FORMULA,
    FOCUSING_EDITOR_STANDALONE,
    FOCUSING_FX_BAR_EDITOR,
    FOCUSING_SHEET,
    FOCUSING_UNIVER_EDITOR_STANDALONE_SINGLE_MODE,
    HorizontalAlign,
    ICommandService,
    IContextService,
    Inject,
    isFormulaString,
    IUndoRedoService,
    IUniverInstanceService,
    LocaleService,
    numfmt,
    toDisposable,
    Tools,
    UniverInstanceType,
    VerticalAlign,
    WrapStrategy,
} from '@univerjs/core';
import {
    DocSelectionManagerService,
    DocSkeletonManagerService,
    RichTextEditingMutation,
} from '@univerjs/docs';
import { VIEWPORT_KEY as DOC_VIEWPORT_KEY, DOCS_COMPONENT_MAIN_LAYER_INDEX, DocSelectionRenderService, IEditorService, MoveCursorOperation, MoveSelectionOperation } from '@univerjs/docs-ui';
import { IFunctionService, LexerTreeBuilder, matchToken } from '@univerjs/engine-formula';
import {
    convertTextRotation,
    DeviceInputEventType,
    FIX_ONE_PIXEL_BLUR_OFFSET,
    fixLineWidthByScale,
    IRenderManagerService,
    Rect,
    ScrollBar,
} from '@univerjs/engine-render';

import { ClearSelectionFormatCommand, COMMAND_LISTENER_SKELETON_CHANGE, SetRangeValuesCommand, SetRangeValuesMutation, SetSelectionsOperation, SetWorksheetActivateCommand, SheetsSelectionsService } from '@univerjs/sheets';
import { ILayoutService, KeyCode, SetEditorResizeOperation } from '@univerjs/ui';
import { distinctUntilChanged, filter } from 'rxjs';
import { getEditorObject } from '../../basics/editor/get-editor-object';
import { MoveSelectionCommand, MoveSelectionEnterAndTabCommand } from '../../commands/commands/set-selection.command';
import { SetCellEditVisibleArrowOperation, SetCellEditVisibleOperation, SetCellEditVisibleWithF2Operation } from '../../commands/operations/cell-edit.operation';
import { ScrollToRangeOperation } from '../../commands/operations/scroll-to-range.operation';
import { ICellEditorManagerService } from '../../services/editor/cell-editor-manager.service';
import { IEditorBridgeService } from '../../services/editor-bridge.service';
import { SheetSkeletonManagerService } from '../../services/sheet-skeleton-manager.service';
import styles from '../../views/sheet-container/index.module.less';
import { MOVE_SELECTION_KEYCODE_LIST } from '../shortcuts/editor.shortcut';
import { extractStringFromForceString, isForceString } from '../utils/cell-tools';
import { normalizeString } from '../utils/char-tools';

const HIDDEN_EDITOR_POSITION = -1000;

const EDITOR_INPUT_SELF_EXTEND_GAP = 5;

const EDITOR_BORDER_SIZE = 2;

interface ICanvasOffset {
    left: number;
    top: number;
}

enum CursorChange {
    InitialState,
    StartEditor,
    CursorChange,
}

export class EditingRenderController extends Disposable implements IRenderModule {
    /**
     * It is used to distinguish whether the user has actively moved the cursor in the editor, mainly through mouse clicks.
     */
    private _cursorChange: CursorChange = CursorChange.InitialState;

    /** If the corresponding unit is active and prepared for editing. */
    private _isUnitEditing = false;

    private _workbookSelections: WorkbookSelections;

    private _d: Nullable<IDisposable>;
    _cursorTimeout: NodeJS.Timeout;

    constructor(
        private readonly _context: IRenderContext<Workbook>,
        @ILayoutService private readonly _layoutService: ILayoutService,
        @Inject(SheetsSelectionsService) selectionManagerService: SheetsSelectionsService,
        @IUndoRedoService private readonly _undoRedoService: IUndoRedoService,
        @IContextService private readonly _contextService: IContextService,
        @IUniverInstanceService private readonly _instanceSrv: IUniverInstanceService,
        @IRenderManagerService private readonly _renderManagerService: IRenderManagerService,
        @IEditorBridgeService private readonly _editorBridgeService: IEditorBridgeService,
        @ICellEditorManagerService private readonly _cellEditorManagerService: ICellEditorManagerService,
        @Inject(LexerTreeBuilder) private readonly _lexerTreeBuilder: LexerTreeBuilder,
        @IFunctionService private readonly _functionService: IFunctionService,
        @Inject(DocSelectionManagerService) private readonly _textSelectionManagerService: DocSelectionManagerService,
        @ICommandService private readonly _commandService: ICommandService,
        @Inject(LocaleService) protected readonly _localService: LocaleService,
        @IEditorService private readonly _editorService: IEditorService,
        @Inject(SheetSkeletonManagerService) private readonly _sheetSkeletonManagerService: SheetSkeletonManagerService
    ) {
        super();

        this._workbookSelections = selectionManagerService.getWorkbookSelections(this._context.unitId);

        // EditingRenderController is per unit. It should only handle keyboard events when the unit is
        // the current of its type.
        this.disposeWithMe(this._instanceSrv.getCurrentTypeOfUnit$(UniverInstanceType.UNIVER_SHEET).subscribe((workbook) => {
            if (workbook?.getUnitId() === this._context.unitId) {
                this._d = this._init();
            } else {
                this._disposeCurrent();

                // Force ending editor when he switch to another workbook.
                if (this._isUnitEditing) {
                    this._handleEditorInvisible({
                        visible: false,
                        eventType: DeviceInputEventType.Keyboard,
                        keycode: KeyCode.ESC,
                        unitId: this._context.unitId,
                    });

                    this._isUnitEditing = false;
                }
            }
        }));

        this._initEditorVisibilityListener();
    }

    override dispose(): void {
        super.dispose();

        this._disposeCurrent();
    }

    private _disposeCurrent(): void {
        this._d?.dispose();
        this._d = null;
    }

    private _init(): IDisposable {
        const d = new DisposableCollection();
        this._subscribeToCurrentCell(d);
        this._initialKeyboardListener(d);
        this._initialCursorSync(d);
        this._listenEditorFocus(d);
        this._commandExecutedListener(d);
        this._initSkeletonListener(d);

        this.disposeWithMe(this._instanceSrv.unitDisposed$.subscribe((_unit: UnitModel) => {
            clearTimeout(this._cursorTimeout);
        }));

        // FIXME: this problem is the same with slide. Should be fixed when refactoring editor.
        this._cursorTimeout = setTimeout(() => {
            this._cursorStateListener(d);
        }, 1000);

        return d;
    }

    private _initEditorVisibilityListener(): void {
        this.disposeWithMe(this._editorBridgeService.visible$
            .pipe(distinctUntilChanged((prev, curr) => prev.visible === curr.visible))
            .subscribe((param) => {
                if ((param.unitId === DOCS_FORMULA_BAR_EDITOR_UNIT_ID_KEY || param.unitId === this._context.unitId) && param.visible) {
                    this._isUnitEditing = true;
                    this._handleEditorVisible(param);
                } else if (this._isUnitEditing) {
                    this._handleEditorInvisible(param);
                    this._isUnitEditing = false;
                }
            }));
    }

    private _listenEditorFocus(d: DisposableCollection) {
        const renderConfig = this._getEditorObject();
        if (!renderConfig) return;

        d.add(renderConfig.document.onPointerDown$.subscribeEvent(() => {
            // fix https://github.com/dream-num/univer/issues/628, need to recalculate the cell editor size after
            // it acquire focus.
            if (this._isUnitEditing && this._editorBridgeService.isVisible()) {
                const param = this._editorBridgeService.getEditCellState();
                const editorId = this._editorBridgeService.getCurrentEditorId();

                if (!param || !editorId || !this._editorService.isSheetEditor(editorId)) {
                    return;
                }

                const skeleton = this._getEditorSkeleton(editorId);
                if (!skeleton) return;

                const { position, documentLayoutObject, canvasOffset, scaleX, scaleY } = param;
                this._fitTextSize(position, canvasOffset, skeleton, documentLayoutObject, scaleX, scaleY);
            }
        }));
    }

    private _getEditorSkeleton(editorId: string) {
        return this._renderManagerService.getRenderById(editorId)?.with(DocSkeletonManagerService).getSkeleton();
    }

    private _getEditorViewModel(editorId: string) {
        return this._renderManagerService.getRenderById(editorId)?.with(DocSkeletonManagerService).getViewModel();
    }

    private _initialCursorSync(d: DisposableCollection) {
        d.add(this._cellEditorManagerService.focus$.pipe(filter((f) => !!f)).subscribe(() => {
            const docSelectionRenderManager = this._renderManagerService.getCurrentTypeOfRenderer(UniverInstanceType.UNIVER_DOC)?.with(DocSelectionRenderService);

            if (docSelectionRenderManager) {
                docSelectionRenderManager.sync();
            }
        }));
    }

    private _initSkeletonListener(d: DisposableCollection) {
        const commandList = new Set(COMMAND_LISTENER_SKELETON_CHANGE);
        d.add(this._commandService.onCommandExecuted((commandInfo) => {
            if (!commandList.has(commandInfo.id)) {
                return;
            }
            this.resizeCellEditor();
        }));
    }

    resizeCellEditor() {
        const state = this._cellEditorManagerService.getState();
<<<<<<< HEAD
        const skeleton = this._sheetSkeletonManagerService.getCurrent()?.skeleton;
        if (!skeleton) return;
        if (!state) return;
        if (!this._editorBridgeService.isVisible().visible) return;
        const latestEditCellState = this._editorBridgeService.getLatestEditCellState(true);
        if (!latestEditCellState) return;

=======

        if (!state) return;
        if (!this._editorBridgeService.isVisible().visible) return;
        this._editorBridgeService.refreshEditCellPosition(true);
        const latestEditCellState = this._editorBridgeService.getEditCellState();
        if (!latestEditCellState) return;

        const skeleton = this._sheetSkeletonManagerService.getWorksheetSkeleton(latestEditCellState.sheetId)?.skeleton;
        if (!skeleton) return;
>>>>>>> 19a0d645
        const { row, column, scaleX, scaleY, position, canvasOffset, documentLayoutObject } = latestEditCellState;
        const maxSize = this._getEditorMaxSize(position, canvasOffset);
        if (!maxSize) return;
        const { height: clientHeight, width: clientWidth, scaleAdjust } = maxSize;

        const cell = skeleton.getCellByIndex(row, column);
        const height = Math.min((cell.mergeInfo.endY - cell.mergeInfo.startY) * scaleY, clientHeight) * scaleAdjust;
        const width = Math.min((cell.mergeInfo.endX - cell.mergeInfo.startX) * scaleX, clientWidth) * scaleAdjust;
        const currentHeight = state.endY! - state.startY!;
        const currentWidth = state.endX! - state.startX!;

        if (currentHeight !== height || currentWidth !== width) {
<<<<<<< HEAD
            this._editorBridgeService.refreshEditCellState(true);
=======
            this._editorBridgeService.refreshEditCellPosition(true);
>>>>>>> 19a0d645

            const skeleton = this._getEditorSkeleton(DOCS_NORMAL_EDITOR_UNIT_ID_KEY);
            if (!skeleton) {
                return;
            }
<<<<<<< HEAD
            this._fitTextSize(position, canvasOffset, skeleton, documentLayoutObject, scaleX, scaleY);
=======
            this._fitTextSize(position, canvasOffset, skeleton, documentLayoutObject, scaleX, scaleY, () => {
                this._textSelectionManagerService.refreshSelection({
                    unitId: DOCS_NORMAL_EDITOR_UNIT_ID_KEY,
                    subUnitId: DOCS_NORMAL_EDITOR_UNIT_ID_KEY,
                });
            });
>>>>>>> 19a0d645
        }
    }

    /**
     * Should update current editing cell info when selection is changed.
     * @param d DisposableCollection
     */
    private _subscribeToCurrentCell(d: DisposableCollection) {
        // TODO: After the sheet dispose, recreate the sheet, the first cell edit may be unsuccessful,
        // it should be the editor initialization late, and we need to pay attention to this problem in the future.
        d.add(this._editorBridgeService.currentEditCellState$.subscribe((editCellState) => {
            if (editCellState == null || this._editorBridgeService.isForceKeepVisible()) {
                return;
            }

            const { position, documentLayoutObject, scaleX, editorUnitId } = editCellState;
            if (
                this._contextService.getContextValue(FOCUSING_EDITOR_STANDALONE) ||
                this._contextService.getContextValue(FOCUSING_UNIVER_EDITOR_STANDALONE_SINGLE_MODE)
            ) {
                return;
            }

            if (this._instanceSrv.getUnit<DocumentDataModel>(DOCS_NORMAL_EDITOR_UNIT_ID_KEY) === documentLayoutObject.documentModel) {
                return;
            }

            const { startX, endX } = position;
            const { textRotation, wrapStrategy, documentModel } = documentLayoutObject;
            const { vertexAngle: angle } = convertTextRotation(textRotation);
            documentModel!.updateDocumentId(editorUnitId);

            if (wrapStrategy === WrapStrategy.WRAP && angle === 0) {
                documentModel!.updateDocumentDataPageSize((endX - startX) / scaleX);
            }

            this._instanceSrv.changeDoc(editorUnitId, documentModel!);
            this._contextService.setContextValue(FOCUSING_EDITOR_BUT_HIDDEN, true);
            this._textSelectionManagerService.replaceTextRanges([{
                startOffset: 0,
                endOffset: 0,
            }]);

            const docSelectionRenderManager = this._renderManagerService.getCurrentTypeOfRenderer(UniverInstanceType.UNIVER_DOC)?.with(DocSelectionRenderService);

            if (docSelectionRenderManager) {
                docSelectionRenderManager.activate(HIDDEN_EDITOR_POSITION, HIDDEN_EDITOR_POSITION, !document.activeElement || document.activeElement.classList.contains('univer-editor'));
            }
        }));
    }

    private _fitTextSize(
        actualRangeWithCoord: IPosition,
        canvasOffset: ICanvasOffset,
        documentSkeleton: DocumentSkeleton,
        documentLayoutObject: IDocumentLayoutObject,
        scaleX: number = 1,
        scaleY: number = 1,
        callback?: () => void
    ) {
        const { startX, startY, endX, endY } = actualRangeWithCoord;
        const documentDataModel = documentLayoutObject.documentModel;

        if (documentDataModel == null) {
            return;
        }

        const { actualWidth, actualHeight } = this._predictingSize(
            actualRangeWithCoord,
            canvasOffset,
            documentSkeleton,
            documentLayoutObject,
            scaleX,
            scaleY
        );
        const { verticalAlign, paddingData, fill } = documentLayoutObject;

        let editorWidth = endX - startX;
        let editorHeight = endY - startY;

        if (editorWidth < actualWidth) {
            editorWidth = actualWidth;
        }

        if (editorHeight < actualHeight) {
            editorHeight = actualHeight;
            // To restore the page margins for the skeleton.
            documentDataModel.updateDocumentDataMargin(paddingData);
        } else {
            // Set the top margin under vertical alignment.
            let offsetTop = 0;

            if (verticalAlign === VerticalAlign.MIDDLE) {
                offsetTop = (editorHeight - actualHeight) / 2 / scaleY;
            } else if (verticalAlign === VerticalAlign.TOP) {
                offsetTop = paddingData.t || 0;
            } else { // VerticalAlign.UNSPECIFIED follow the same rule as HorizontalAlign.BOTTOM.
                offsetTop = (editorHeight - actualHeight) / scaleY - (paddingData.b || 0);
            }

            // offsetTop /= scaleY;
            offsetTop = offsetTop < (paddingData.t || 0) ? paddingData.t || 0 : offsetTop;

            documentDataModel.updateDocumentDataMargin({
                t: offsetTop,
            });
        }

        // re-calculate skeleton(viewModel for component)
        documentSkeleton.calculate();

        this._editAreaProcessing(editorWidth, editorHeight, actualRangeWithCoord, canvasOffset, fill, scaleX, scaleY, callback);
    }

    /**
     * Mainly used to pre-calculate the width of the editor,
     * to determine whether it needs to be automatically widened.
     */
    private _predictingSize(
        actualRangeWithCoord: IPosition,
        canvasOffset: ICanvasOffset,
        documentSkeleton: DocumentSkeleton,
        documentLayoutObject: IDocumentLayoutObject,
        scaleX: number = 1,
        scaleY: number = 1
    ) {
        // startX and startY are the width and height after scaling.
        const { startX, endX } = actualRangeWithCoord;

        const { textRotation, wrapStrategy } = documentLayoutObject;

        const documentDataModel = documentLayoutObject.documentModel;

        const { vertexAngle: angle } = convertTextRotation(textRotation);

        const clientWidth = document.body.clientWidth;

        if (wrapStrategy === WrapStrategy.WRAP && angle === 0) {
            const { actualWidth, actualHeight } = documentSkeleton.getActualSize();
            // The skeleton obtains the original volume, which needs to be multiplied by the magnification factor.
            return {
                actualWidth: actualWidth * scaleX,
                actualHeight: actualHeight * scaleY,
            };
        }

        documentDataModel?.updateDocumentDataPageSize((clientWidth - startX - canvasOffset.left) / scaleX);
        documentSkeleton.calculate();

        const size = documentSkeleton.getActualSize();

        let editorWidth = endX - startX;

        if (editorWidth < size.actualWidth * scaleX + EDITOR_INPUT_SELF_EXTEND_GAP * scaleX) {
            editorWidth = size.actualWidth * scaleX + EDITOR_INPUT_SELF_EXTEND_GAP * scaleX;
        }

        // Scaling is handled by the renderer, so the skeleton only accepts the original width and height, which need to be divided by the magnification factor.
        documentDataModel?.updateDocumentDataPageSize(editorWidth / scaleX);

        /**
         * Do not rely on cell layout logic, depend on the document's internal alignment logic.
         */
        documentDataModel?.updateDocumentRenderConfig({
            horizontalAlign: HorizontalAlign.UNSPECIFIED,
            cellValueType: undefined,
        });

        return {
            actualWidth: editorWidth,
            actualHeight: size.actualHeight * scaleY,
        };
    }

    private _getEditorMaxSize(position: IPosition, canvasOffset: ICanvasOffset) {
        const editorObject = this._getEditorObject();
        if (editorObject == null) {
            return;
        }
        function pxToNum(width: string): number {
            return Number.parseInt(width.replace('px', ''));
        }

        const engine = this._context.engine;
        const canvasElement = engine.getCanvasElement();
        const canvasClientRect = canvasElement.getBoundingClientRect();

        // We should take the scale into account when canvas is scaled by CSS.
        const widthOfCanvas = pxToNum(canvasElement.style.width); // declared width
        const { width } = canvasClientRect; // real width affected by scale
        const scaleAdjust = width / widthOfCanvas;

        const { startX, startY } = position;

        const clientHeight =
            document.body.clientHeight -
            startY -
            Number.parseFloat(styles.sheetFooterBarHeight) -
            canvasOffset.top -
            EDITOR_BORDER_SIZE * 2;

        const clientWidth = document.body.clientWidth - startX - canvasOffset.left;

        return {
            height: clientHeight,
            width: clientWidth,
            scaleAdjust,
        };
    }

    /**
     * Mainly used to calculate the volume of scenes and objects,
     * determine whether a scrollbar appears,
     * and calculate the editor's boundaries relative to the browser.
     */
    private _editAreaProcessing(
        editorWidth: number,
        editorHeight: number,
        actualRangeWithCoord: IPosition,
        canvasOffset: ICanvasOffset,
        fill: Nullable<string>,
        scaleX: number = 1,
        scaleY: number = 1,
        callback?: () => void
    ) {
        const editorObject = this._getEditorObject();
        if (editorObject == null) {
            return;
        }

        const engine = this._context.engine;
        const canvasElement = engine.getCanvasElement();

        // We should take the scale into account when canvas is scaled by CSS.

        let { startX, startY } = actualRangeWithCoord;

        const { document: documentComponent, scene: editorScene, engine: docEngine } = editorObject;
        const viewportMain = editorScene.getViewport(DOC_VIEWPORT_KEY.VIEW_MAIN);

        const info = this._getEditorMaxSize(actualRangeWithCoord, canvasOffset);
        if (!info) return;
        const { height: clientHeight, width: clientWidth, scaleAdjust } = info;

        let physicHeight = editorHeight;

        let scrollBar = viewportMain?.getScrollBar() as Nullable<ScrollBar>;

        if (physicHeight > clientHeight) {
            physicHeight = clientHeight;

            if (scrollBar == null) {
                viewportMain && new ScrollBar(viewportMain, { enableHorizontal: false, barSize: 8 });
            } else {
                viewportMain?.resetCanvasSizeAndUpdateScroll();
            }
        } else {
            scrollBar = null;
            viewportMain?.getScrollBar()?.dispose();
        }

        editorWidth += scrollBar?.barSize || 0;

        if (editorWidth > clientWidth) {
            editorWidth = clientWidth;
        }

        startX -= FIX_ONE_PIXEL_BLUR_OFFSET;
        startY -= FIX_ONE_PIXEL_BLUR_OFFSET;

        this._addBackground(editorScene, editorWidth / scaleX, editorHeight / scaleY, fill);

        const { scaleX: precisionScaleX, scaleY: precisionScaleY } = editorScene.getPrecisionScale();

        editorScene.transformByState({
            width: editorWidth * scaleAdjust / scaleX,
            height: editorHeight * scaleAdjust / scaleY,
            scaleX: scaleX * scaleAdjust,
            scaleY: scaleY * scaleAdjust,
        });

        documentComponent.resize(editorWidth * scaleAdjust / scaleX, editorHeight * scaleAdjust / scaleY);

        /**
         * sometimes requestIdleCallback is invalid, so use setTimeout to ensure the successful execution of the resizeBySize method.
         * resize canvas
         * When modifying the selection area for a formula, it is necessary to add a setTimeout to ensure successful updating.
         */
        setTimeout(() => {
            docEngine.resizeBySize(
                fixLineWidthByScale(editorWidth, precisionScaleX),
                fixLineWidthByScale(physicHeight, precisionScaleY)
            );

<<<<<<< HEAD
            this._textSelectionManagerService.refreshSelection({
                unitId: DOCS_NORMAL_EDITOR_UNIT_ID_KEY,
                subUnitId: DOCS_NORMAL_EDITOR_UNIT_ID_KEY,
            });
=======
>>>>>>> 19a0d645
            callback?.();
        }, 0);

        const contentBoundingRect = this._layoutService.getContentElement().getBoundingClientRect();
        const canvasBoundingRect = canvasElement.getBoundingClientRect();
        startX = startX * scaleAdjust + (canvasBoundingRect.left - contentBoundingRect.left);
        startY = startY * scaleAdjust + (canvasBoundingRect.top - contentBoundingRect.top);

        // Update cell editor container position and size.
        this._cellEditorManagerService.setState({
            startX,
            startY,
            endX: editorWidth * scaleAdjust + startX,
            endY: physicHeight * scaleAdjust + startY,
            show: true,
        });
    }

    /**
     * Since the document does not support cell background color, an additional rect needs to be added.
     */
    private _addBackground(scene: Scene, editorWidth: number, editorHeight: number, fill?: Nullable<string>) {
        const fillRectKey = '_backgroundRectHelperColor_';
        const rect = scene.getObject(fillRectKey) as Rect;

        if (rect == null && fill == null) {
            return;
        }

        if (rect == null) {
            scene.addObjects(
                [
                    new Rect(fillRectKey, {
                        width: editorWidth,
                        height: editorHeight,
                        fill,
                        evented: false,
                    }),
                ],
                DOCS_COMPONENT_MAIN_LAYER_INDEX
            );
        } else if (fill == null) {
            rect.dispose();
        } else {
            rect.setProps({
                fill,
            });

            rect.transformByState({
                width: editorWidth,
                height: editorHeight,
            });
        }
    }

    // You can double-click on the cell or input content by keyboard to put the cell into the edit state.

    private _handleEditorVisible(param: IEditorBridgeServiceVisibleParam) {
        const { eventType, keycode } = param;

        // Change `CursorChange` to changed status, when formula bar clicked.
        this._cursorChange =
            eventType === DeviceInputEventType.PointerDown
                ? CursorChange.CursorChange
                : CursorChange.StartEditor;

        let editCellState = this._editorBridgeService.getEditCellState();
        if (editCellState == null) {
            return;
        }
<<<<<<< HEAD

        this._commandService.syncExecuteCommand(ScrollToRangeOperation.id, {
            range: {
                startRow: editCellState.row,
                startColumn: editCellState.column,
                endRow: editCellState.row,
                endColumn: editCellState.column,
            },
        });

        this._editorBridgeService.refreshEditCellState();
=======

        this._commandService.syncExecuteCommand(ScrollToRangeOperation.id, {
            range: {
                startRow: editCellState.row,
                startColumn: editCellState.column,
                endRow: editCellState.row,
                endColumn: editCellState.column,
            },
        });

        this._editorBridgeService.refreshEditCellPosition(false);
>>>>>>> 19a0d645
        editCellState = this._editorBridgeService.getEditCellState();
        if (editCellState == null) {
            return;
        }

        const {
            position,
            documentLayoutObject,
            canvasOffset,
            scaleX,
            scaleY,
            editorUnitId,
            unitId,
            sheetId,
            isInArrayFormulaRange = false,
        } = editCellState;

        const editorObject = this._getEditorObject();

        if (editorObject == null) {
            return;
        }

        this._setOpenForCurrent(unitId, sheetId);

        const { document, scene } = editorObject;

        this._contextService.setContextValue(EDITOR_ACTIVATED, true);

        const { documentModel: documentDataModel } = documentLayoutObject;
        const skeleton = this._getEditorSkeleton(editorUnitId);
        if (!skeleton || !documentDataModel) {
            return;
        }

        this._fitTextSize(position, canvasOffset, skeleton, documentLayoutObject, scaleX, scaleY);
        // move selection
        if (
            eventType === DeviceInputEventType.Keyboard ||
            (eventType === DeviceInputEventType.Dblclick && isInArrayFormulaRange)
        ) {
            const snapshot = Tools.deepClone(documentDataModel.getSnapshot());
            const documentViewModel = this._getEditorViewModel(editorUnitId);

            if (documentViewModel == null) {
                return;
            }

            this._resetBodyStyle(snapshot.body!, !!isInArrayFormulaRange);

            documentDataModel.reset(snapshot);
            documentViewModel.reset(documentDataModel);

            document.makeDirty();

            // @JOCS, Why calculate here?
            if (keycode === KeyCode.BACKSPACE || eventType === DeviceInputEventType.Dblclick) {
                skeleton.calculate();
                this._editorBridgeService.changeEditorDirty(true);
            }

            this._textSelectionManagerService.replaceDocRanges([
                {
                    startOffset: 0,
                    endOffset: 0,
                },
            ]);
        } else if (eventType === DeviceInputEventType.Dblclick) {
            // TODO: @JOCS, Get the position close to the cursor after clicking on the cell.
            const cursor = documentDataModel.getBody()!.dataStream.length - 2 || 0;

            scene.getViewport(DOC_VIEWPORT_KEY.VIEW_MAIN)?.scrollToViewportPos({
                viewportScrollX: Number.POSITIVE_INFINITY,
            });

            this._textSelectionManagerService.replaceDocRanges([
                {
                    startOffset: cursor,
                    endOffset: cursor,
                },
            ]);
        }

        const viewMain = scene.getViewport(DOC_VIEWPORT_KEY.VIEW_MAIN);
        // TODO@weird94, this should be optimized.
        // currently, we must wait for the resize to complete before scrolling to the selection,
        setTimeout(() => {
            viewMain?.scrollToViewportPos({
                viewportScrollX: Number.POSITIVE_INFINITY,
                viewportScrollY: Number.POSITIVE_INFINITY,
            });
        }, 10);
        this._renderManagerService.getRenderById(unitId)?.scene.resetCursor();
    }

    private _resetBodyStyle(body: IDocumentBody, removeStyle = false) {
        body.dataStream = DEFAULT_EMPTY_DOCUMENT_VALUE;

        if (body.textRuns != null) {
            if (body.textRuns.length === 1 && !removeStyle) {
                body.textRuns[0].st = 0;
                body.textRuns[0].ed = 1;
            } else {
                body.textRuns = undefined;
            }
        }

        if (body.paragraphs != null) {
            if (body.paragraphs.length === 1) {
                body.paragraphs[0].startIndex = 0;
            } else {
                body.paragraphs = [
                    {
                        startIndex: 0,
                    },
                ];
            }
        }

        if (body.sectionBreaks != null) {
            body.sectionBreaks = undefined;
        }

        if (body.tables != null) {
            body.tables = undefined;
        }

        if (body.customRanges != null) {
            body.customRanges = undefined;
        }

        if (body.customBlocks != null) {
            body.customBlocks = undefined;
        }
    }

    /**
     * Should activate the editor when the user inputs text.
     * @param d DisposableCollection
     */
    private _initialKeyboardListener(d: DisposableCollection) {
        const docSelectionRenderService = this._renderManagerService.getCurrentTypeOfRenderer(UniverInstanceType.UNIVER_DOC)?.with(DocSelectionRenderService);

        if (docSelectionRenderService) {
            d.add(docSelectionRenderService.onInputBefore$.subscribe((config) => {
                if (!this._isCurrentSheetFocused()) {
                    return;
                }

                const isFocusFormulaEditor = this._contextService.getContextValue(FOCUSING_FX_BAR_EDITOR);
                const isFocusSheets = this._contextService.getContextValue(FOCUSING_SHEET);
                // TODO@Jocs: should get editor instead of current doc
                const unitId = this._instanceSrv.getCurrentUniverDocInstance()?.getUnitId();
                if (unitId && isFocusSheets && !isFocusFormulaEditor && this._editorService.isSheetEditor(unitId)) {
                    this._showEditorByKeyboard(config);
                }
            }));
        }
    }

    private _showEditorByKeyboard(config: Nullable<IEditorInputConfig>) {
        if (config == null) {
            return;
        }

        const event = config.event as KeyboardEvent;

        this._commandService.executeCommand(SetCellEditVisibleOperation.id, {
            visible: true,
            eventType: DeviceInputEventType.Keyboard,
            keycode: event.which,
            unitId: this._context.unitId,
        });
    }

    /**
     * Listen to document edits to refresh the size of the sheet editor, not for normal editor.
     */
    private _commandExecutedListener(d: DisposableCollection) {
        const updateCommandList = [RichTextEditingMutation.id, SetEditorResizeOperation.id];

        d.add(this._commandService.onCommandExecuted((command: ICommandInfo) => {
            if (updateCommandList.includes(command.id)) {
                const params = command.params as IRichTextEditingMutationParams;
                const { unitId: commandUnitId } = params;

                // Only when the sheet it attached to is focused. Maybe we should change it to the render unit sys.
                if (
                    !this._isCurrentSheetFocused() ||
                    !this._editorService.isSheetEditor(commandUnitId)
                ) {
                    return;
                }

                const editorId = this._editorBridgeService.getCurrentEditorId();
                if (editorId == null) {
                    return;
                }

                const skeleton = this._getEditorSkeleton(editorId);
                if (skeleton == null) {
                    return;
                }

                this._editorBridgeService.changeEditorDirty(true);

                const param = this._editorBridgeService.getEditCellState();
                if (param == null) {
                    return;
                }

                const { position, documentLayoutObject, canvasOffset, scaleX, scaleY } = param;

                if (!this._editorBridgeService.isVisible().visible) {
                    return;
                }

<<<<<<< HEAD
                this._fitTextSize(position, canvasOffset, skeleton, documentLayoutObject, scaleX, scaleY);
=======
                if (commandUnitId === DOCS_FORMULA_BAR_EDITOR_UNIT_ID_KEY) {
                    // FIXME: this should be fixed on next refactor
                    // currently, we need to wait util content was synced to cell-editor, than fit size
                    setTimeout(() => {
                        this._fitTextSize(position, canvasOffset, skeleton, documentLayoutObject, scaleX, scaleY);
                    }, 0);
                } else {
                    this._fitTextSize(position, canvasOffset, skeleton, documentLayoutObject, scaleX, scaleY);
                }
>>>>>>> 19a0d645
            }
        }));

        // Use fix https://github.com/dream-num/univer/issues/1231.
        d.add(this._commandService.onCommandExecuted((command: ICommandInfo) => {
            if (command.id === ClearSelectionFormatCommand.id) {
                if (this._editorBridgeService.isVisible().visible) return;
                this._editorBridgeService.refreshEditCellState();
            }
        }));

        d.add(this._commandService.onCommandExecuted((command: ICommandInfo) => {
            if (command.id === SetRangeValuesMutation.id) {
                if (this._editorBridgeService.isVisible().visible) return;
                this._editorBridgeService.refreshEditCellState();
            }
        }));

        const closeEditorOperation = [SetCellEditVisibleArrowOperation.id];
        d.add(this._commandService.onCommandExecuted((command: ICommandInfo) => {
            if (closeEditorOperation.includes(command.id)) {
                const params = command.params as IEditorBridgeServiceVisibleParam & { isShift: boolean };
                const { keycode, isShift } = params;

                /**
                 * After the user enters the editor and actively moves the editor selection area with the mouse,
                 * the up, down, left, and right keys can no longer switch editing cells,
                 * but move the cursor within the editor instead.
                 */
                if (keycode != null &&
                    (this._cursorChange === CursorChange.CursorChange || this._contextService.getContextValue(FOCUSING_FX_BAR_EDITOR))
                ) {
                    this._moveInEditor(keycode, isShift);
                    return;
                }

                // TODO@Jocs: After we merging editor related controllers, this seems verbose.
                // We can directly call SetRangeValues here.
                this._editorBridgeService.changeVisible(params);
            }

            if (command.id === SetCellEditVisibleWithF2Operation.id) {
                this._cursorChange = CursorChange.CursorChange;
            }
        }));
    }

    private _setOpenForCurrent(unitId: Nullable<string>, sheetId: Nullable<string>) {
        const sheetEditors = this._editorService.getAllEditor();
        for (const [_, sheetEditor] of sheetEditors) {
            if (!sheetEditor.isSheetEditor()) {
                continue;
            }

            sheetEditor.setOpenForSheetUnitId(unitId);
            sheetEditor.setOpenForSheetSubUnitId(sheetId);
        }
    }

    private _getEditorObject() {
        return getEditorObject(this._editorBridgeService.getCurrentEditorId(), this._renderManagerService);
    }

    private async _handleEditorInvisible(param: IEditorBridgeServiceVisibleParam) {
        const editCellState = this._editorBridgeService.getEditCellState();

        let { keycode } = param;
        this._setOpenForCurrent(null, null);

        this._cursorChange = CursorChange.InitialState;

        this._exitInput(param);

        if (editCellState == null) {
            return;
        }

        // If neither the formula bar editor nor the cell editor has been edited,
        // it is considered that the content has not changed and returns directly.
        const editorIsDirty = this._editorBridgeService.getEditorDirty();
        if (editorIsDirty === false) {
            keycode = KeyCode.ESC;
        }

        const workbook = this._context.unit;
        const worksheet = workbook.getActiveSheet();
        const workbookId = this._context.unitId;
        const worksheetId = worksheet.getSheetId();

        // Reselect the current selections, when exist cell editor by press ESC.I
        if (keycode === KeyCode.ESC) {
            const selections = this._workbookSelections.getCurrentSelections();
            if (selections) {
                this._commandService.syncExecuteCommand(SetSelectionsOperation.id, {
                    unitId: this._context.unit.getUnitId(),
                    subUnitId: worksheetId,
                    selections,
                });
            }

            return;
        }

        const { unitId, sheetId } = editCellState;

        /**
         * When closing the editor, switch to the current tab of the editor.
         */
        if (workbookId === unitId && sheetId !== worksheetId && this._editorBridgeService.isForceKeepVisible()) {
            // SetWorksheetActivateCommand handler uses Promise
            await this._commandService.executeCommand(SetWorksheetActivateCommand.id, {
                subUnitId: sheetId,
                unitId,
            });
        }

        const documentDataModel = editCellState.documentLayoutObject.documentModel;

        if (documentDataModel) {
            await this._submitCellData(documentDataModel);
        }

        // moveCursor need to put behind of SetRangeValuesCommand, fix https://github.com/dream-num/univer/issues/1155
        this._moveCursor(keycode);
    }

    submitCellData(documentDataModel: DocumentDataModel) {
        return this._submitCellData(documentDataModel);
    }

    private async _submitCellData(documentDataModel: DocumentDataModel) {
        const editCellState = this._editorBridgeService.getEditCellState();
        if (editCellState == null) {
            return;
        }

        const { unitId, sheetId, row, column } = editCellState;

        const workbook = this._context.unit;
        let worksheet = workbook.getActiveSheet();

        // If the target cell does not exist, there is no need to execute setRangeValue
        const setRangeValueTargetSheet = workbook.getSheetBySheetId(sheetId);
        if (!setRangeValueTargetSheet) {
            return;
        }

        worksheet = workbook.getActiveSheet();

        // If cross-sheet operation, switch current sheet first, then const cellData
        const cellData: Nullable<ICellData> = getCellDataByInput(
            worksheet.getCellRaw(row, column) || {},
            documentDataModel,
            this._lexerTreeBuilder,
            (model) => model.getSnapshot(),
            this._localService,
            this._functionService
        );

        if (!cellData) {
            return;
        }

        const finalCell = await this._editorBridgeService.beforeSetRangeValue(workbook, worksheet, row, column, cellData);

        this._commandService.executeCommand(SetRangeValuesCommand.id, {
            subUnitId: sheetId,
            unitId,
            range: {
                startRow: row,
                startColumn: column,
                endRow: row,
                endColumn: column,
            },
            value: finalCell,
        });
    }

    private _exitInput(param: IEditorBridgeServiceVisibleParam) {
        this._contextService.setContextValue(FOCUSING_EDITOR_INPUT_FORMULA, false);
        this._contextService.setContextValue(EDITOR_ACTIVATED, false);
        this._contextService.setContextValue(FOCUSING_EDITOR_BUT_HIDDEN, false);
        this._contextService.setContextValue(FOCUSING_FX_BAR_EDITOR, false);
        this._cellEditorManagerService.setState({
            show: param.visible,
        });
        const editorObject = this._getEditorObject();
        editorObject?.scene.getViewport(DOC_VIEWPORT_KEY.VIEW_MAIN)?.scrollToViewportPos({
            viewportScrollX: 0,
            viewportScrollY: 0,
        });
        const editorUnitId = this._editorBridgeService.getCurrentEditorId();
        if (editorUnitId == null || !this._editorService.isSheetEditor(editorUnitId)) {
            return;
        }
        this._undoRedoService.clearUndoRedo(editorUnitId);
        this._undoRedoService.clearUndoRedo(DOCS_FORMULA_BAR_EDITOR_UNIT_ID_KEY);
    }

    private _moveCursor(keycode?: KeyCode) {
        if (keycode == null || !MOVE_SELECTION_KEYCODE_LIST.includes(keycode)) {
            return;
        }

        let direction = Direction.LEFT;

        switch (keycode) {
            case KeyCode.ENTER:
                direction = Direction.DOWN;
                break;
            case KeyCode.TAB:
                direction = Direction.RIGHT;
                break;
            case KeyCode.ARROW_DOWN:
                direction = Direction.DOWN;
                break;
            case KeyCode.ARROW_UP:
                direction = Direction.UP;
                break;
            case KeyCode.ARROW_LEFT:
                direction = Direction.LEFT;
                break;
            case KeyCode.ARROW_RIGHT:
                direction = Direction.RIGHT;
                break;
        }

        if (keycode === KeyCode.ENTER || keycode === KeyCode.TAB) {
            this._commandService.executeCommand(MoveSelectionEnterAndTabCommand.id, {
                keycode,
                direction,
            });
        } else {
            this._commandService.executeCommand(MoveSelectionCommand.id, {
                direction,
            });
        }
    }

    /**
     * The user's operations follow the sequence of opening the editor and then moving the cursor.
     * The logic here predicts the user's first cursor movement behavior based on this rule
     */
    private _cursorStateListener(d: DisposableCollection) {
        const editorObject = this._getEditorObject()!;
        if (!editorObject.document) return;
        const { document: documentComponent } = editorObject;

        d.add(toDisposable(documentComponent.onPointerDown$.subscribeEvent(() => {
            if (this._cursorChange === CursorChange.StartEditor) {
                this._cursorChange = CursorChange.CursorChange;
            }
        })));
    }

    // TODO: @JOCS, is it necessary to move these commands MoveSelectionOperation\MoveCursorOperation to shortcut? and use multi-commands?
    private _moveInEditor(keycode: KeyCode, isShift: boolean) {
        let direction = Direction.LEFT;
        if (keycode === KeyCode.ARROW_DOWN) {
            direction = Direction.DOWN;
        } else if (keycode === KeyCode.ARROW_UP) {
            direction = Direction.UP;
        } else if (keycode === KeyCode.ARROW_RIGHT) {
            direction = Direction.RIGHT;
        }

        if (isShift) {
            this._commandService.executeCommand(MoveSelectionOperation.id, {
                direction,
            });
        } else {
            this._commandService.executeCommand(MoveCursorOperation.id, {
                direction,
            });
        }
    }

    // WTF: this is should not exist at all. It is because all editor instances reuse the singleton
    // "DocSelectionManagerService" and other modules. Which will be refactored soon in August, 2024.
    private _isCurrentSheetFocused(): boolean {
        return this._instanceSrv.getFocusedUnit()?.getUnitId() === this._context.unitId;
    }
}

export function getCellDataByInput(
    cellData: ICellData,
    documentDataModel: Nullable<DocumentDataModel>,
    lexerTreeBuilder: LexerTreeBuilder,
    getSnapshot: (data: DocumentDataModel) => IDocumentData,
    localeService: LocaleService,
    functionService: IFunctionService
) {
    cellData = Tools.deepClone(cellData);

    if (documentDataModel == null) {
        return null;
    }

    const snapshot = getSnapshot(documentDataModel);

    const { body } = snapshot;
    if (body == null) {
        return null;
    }

    cellData.t = undefined;

    const data = body.dataStream;
    const lastString = data.substring(data.length - 2, data.length);
    let newDataStream = lastString === DEFAULT_EMPTY_DOCUMENT_VALUE ? data.substring(0, data.length - 2) : data;

    const currentLocale = localeService.getCurrentLocale();
    newDataStream = normalizeString(newDataStream, lexerTreeBuilder, currentLocale, functionService);

    if (isFormulaString(newDataStream)) {
        if (cellData.f === newDataStream) {
            return null;
        }

        const bracketCount = lexerTreeBuilder.checkIfAddBracket(newDataStream);
        for (let i = 0; i < bracketCount; i++) {
            newDataStream += matchToken.CLOSE_BRACKET;
        }

        cellData.f = newDataStream;
        cellData.si = null; // Disassociate from the original formula
        cellData.v = null;
        cellData.p = null;
    } else if (isForceString(newDataStream)) {
        const v = extractStringFromForceString(newDataStream);
        cellData.v = v;
        cellData.f = null;
        cellData.si = null;
        cellData.p = null;
        cellData.t = CellValueType.FORCE_STRING;
    } else if (isRichText(body)) {
        if (body.dataStream === '\r\n') {
            cellData.v = '';
            cellData.f = null;
            cellData.si = null;
            cellData.p = null;
        } else {
            cellData.p = snapshot;
            cellData.v = null;
            cellData.f = null;
            cellData.si = null;
        }
    } else if (numfmt.parseDate(newDataStream) || numfmt.parseNumber(newDataStream) || numfmt.parseTime(newDataStream)) {
        // If it can be converted to a number and is not forced to be a string, then the style should keep prev style.
        cellData.v = newDataStream;
        cellData.f = null;
        cellData.si = null;
        cellData.p = null;
        cellData.t = CellValueType.NUMBER;
    } else {
        // If the data is empty, the data is set to null.
        if ((newDataStream === cellData.v || (newDataStream === '' && cellData.v == null)) && cellData.p == null) {
            return null;
        }
        cellData.v = newDataStream;
        cellData.f = null;
        cellData.si = null;
        cellData.p = null;
        // If the style length in textRun.ts is equal to the content length, it should be set as the cell style
        const style = getCellStyleBySnapshot(snapshot);
        if (style) {
            cellData.s = style;
        }
    }

    return cellData;
}

export function isRichText(body: IDocumentBody): boolean {
    const { textRuns = [], paragraphs = [], customRanges, customBlocks = [] } = body;

    const bodyNoLineBreak = body.dataStream.replace('\r\n', '');

    // Some styles are unique to rich text. When this style appears, we consider the value to be rich text.
    const richTextStyle = ['va'];

    return (
        textRuns.some((textRun) => {
            const hasRichTextStyle = Boolean(textRun.ts && Object.keys(textRun.ts).some((property) => {
                return richTextStyle.includes(property);
            }));
            return hasRichTextStyle || (Object.keys(textRun.ts ?? {}).length && (textRun.ed - textRun.st < bodyNoLineBreak.length));
        }) ||
        paragraphs.some((paragraph) => paragraph.bullet) ||
        paragraphs.length >= 2 ||
        Boolean(customRanges?.length) ||
        customBlocks.length > 0
    );
}

export function getCellStyleBySnapshot(snapshot: IDocumentData): Nullable<IStyleData> {
    const { body } = snapshot;
    if (!body) return null;
    const { textRuns = [] } = body;

    let style = {};
    const bodyNoLineBreak = body.dataStream.replace('\r\n', '');
    textRuns.forEach((textRun) => {
        const { st, ed, ts } = textRun;
        if (ed - st >= bodyNoLineBreak.length) {
            style = { ...style, ...ts };
        }
    });
    if (Object.keys(style).length) {
        return style;
    }
    return null;
}<|MERGE_RESOLUTION|>--- conflicted
+++ resolved
@@ -255,15 +255,6 @@
 
     resizeCellEditor() {
         const state = this._cellEditorManagerService.getState();
-<<<<<<< HEAD
-        const skeleton = this._sheetSkeletonManagerService.getCurrent()?.skeleton;
-        if (!skeleton) return;
-        if (!state) return;
-        if (!this._editorBridgeService.isVisible().visible) return;
-        const latestEditCellState = this._editorBridgeService.getLatestEditCellState(true);
-        if (!latestEditCellState) return;
-
-=======
 
         if (!state) return;
         if (!this._editorBridgeService.isVisible().visible) return;
@@ -273,7 +264,6 @@
 
         const skeleton = this._sheetSkeletonManagerService.getWorksheetSkeleton(latestEditCellState.sheetId)?.skeleton;
         if (!skeleton) return;
->>>>>>> 19a0d645
         const { row, column, scaleX, scaleY, position, canvasOffset, documentLayoutObject } = latestEditCellState;
         const maxSize = this._getEditorMaxSize(position, canvasOffset);
         if (!maxSize) return;
@@ -286,26 +276,18 @@
         const currentWidth = state.endX! - state.startX!;
 
         if (currentHeight !== height || currentWidth !== width) {
-<<<<<<< HEAD
-            this._editorBridgeService.refreshEditCellState(true);
-=======
             this._editorBridgeService.refreshEditCellPosition(true);
->>>>>>> 19a0d645
 
             const skeleton = this._getEditorSkeleton(DOCS_NORMAL_EDITOR_UNIT_ID_KEY);
             if (!skeleton) {
                 return;
             }
-<<<<<<< HEAD
-            this._fitTextSize(position, canvasOffset, skeleton, documentLayoutObject, scaleX, scaleY);
-=======
             this._fitTextSize(position, canvasOffset, skeleton, documentLayoutObject, scaleX, scaleY, () => {
                 this._textSelectionManagerService.refreshSelection({
                     unitId: DOCS_NORMAL_EDITOR_UNIT_ID_KEY,
                     subUnitId: DOCS_NORMAL_EDITOR_UNIT_ID_KEY,
                 });
             });
->>>>>>> 19a0d645
         }
     }
 
@@ -600,13 +582,6 @@
                 fixLineWidthByScale(physicHeight, precisionScaleY)
             );
 
-<<<<<<< HEAD
-            this._textSelectionManagerService.refreshSelection({
-                unitId: DOCS_NORMAL_EDITOR_UNIT_ID_KEY,
-                subUnitId: DOCS_NORMAL_EDITOR_UNIT_ID_KEY,
-            });
-=======
->>>>>>> 19a0d645
             callback?.();
         }, 0);
 
@@ -677,7 +652,6 @@
         if (editCellState == null) {
             return;
         }
-<<<<<<< HEAD
 
         this._commandService.syncExecuteCommand(ScrollToRangeOperation.id, {
             range: {
@@ -688,20 +662,7 @@
             },
         });
 
-        this._editorBridgeService.refreshEditCellState();
-=======
-
-        this._commandService.syncExecuteCommand(ScrollToRangeOperation.id, {
-            range: {
-                startRow: editCellState.row,
-                startColumn: editCellState.column,
-                endRow: editCellState.row,
-                endColumn: editCellState.column,
-            },
-        });
-
         this._editorBridgeService.refreshEditCellPosition(false);
->>>>>>> 19a0d645
         editCellState = this._editorBridgeService.getEditCellState();
         if (editCellState == null) {
             return;
@@ -919,9 +880,6 @@
                     return;
                 }
 
-<<<<<<< HEAD
-                this._fitTextSize(position, canvasOffset, skeleton, documentLayoutObject, scaleX, scaleY);
-=======
                 if (commandUnitId === DOCS_FORMULA_BAR_EDITOR_UNIT_ID_KEY) {
                     // FIXME: this should be fixed on next refactor
                     // currently, we need to wait util content was synced to cell-editor, than fit size
@@ -931,7 +889,6 @@
                 } else {
                     this._fitTextSize(position, canvasOffset, skeleton, documentLayoutObject, scaleX, scaleY);
                 }
->>>>>>> 19a0d645
             }
         }));
 
