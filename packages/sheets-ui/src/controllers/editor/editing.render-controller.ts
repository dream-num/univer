/**
 * Copyright 2023-present DreamNum Inc.
 *
 * Licensed under the Apache License, Version 2.0 (the "License");
 * you may not use this file except in compliance with the License.
 * You may obtain a copy of the License at
 *
 *     http://www.apache.org/licenses/LICENSE-2.0
 *
 * Unless required by applicable law or agreed to in writing, software
 * distributed under the License is distributed on an "AS IS" BASIS,
 * WITHOUT WARRANTIES OR CONDITIONS OF ANY KIND, either express or implied.
 * See the License for the specific language governing permissions and
 * limitations under the License.
 */

/* eslint-disable max-lines-per-function */

import type { DocumentDataModel, ICellData, ICommandInfo, IDisposable, IDocumentBody, IDocumentData, IDocumentStyle, IStyleData, Nullable, Styles, UnitModel, Workbook } from '@univerjs/core';
import type { IRichTextEditingMutationParams } from '@univerjs/docs';
import type { IRenderContext, IRenderModule } from '@univerjs/engine-render';
import type { WorkbookSelectionModel } from '@univerjs/sheets';

import type { IEditorBridgeServiceVisibleParam } from '../../services/editor-bridge.service';
import {
    CellValueType, DEFAULT_EMPTY_DOCUMENT_VALUE, Direction, Disposable, DisposableCollection, DOCS_FORMULA_BAR_EDITOR_UNIT_ID_KEY, DOCS_NORMAL_EDITOR_UNIT_ID_KEY, EDITOR_ACTIVATED,
    FOCUSING_EDITOR_BUT_HIDDEN,
    FOCUSING_EDITOR_INPUT_FORMULA,
    FOCUSING_EDITOR_STANDALONE,
    FOCUSING_FX_BAR_EDITOR,
    ICommandService,
    IContextService,
    Inject,
    isFormulaString,
    IUndoRedoService,
    IUniverInstanceService,
    LocaleService,
    toDisposable,
    Tools,
    UniverInstanceType,
    WrapStrategy,
} from '@univerjs/core';
import {
    DocSelectionManagerService,
    DocSkeletonManagerService,
    RichTextEditingMutation,
} from '@univerjs/docs';
import { VIEWPORT_KEY as DOC_VIEWPORT_KEY, DocSelectionRenderService, IEditorService, MoveCursorOperation, MoveSelectionOperation, ReplaceSnapshotCommand } from '@univerjs/docs-ui';
import { IFunctionService, LexerTreeBuilder, matchToken } from '@univerjs/engine-formula';
import { DEFAULT_TEXT_FORMAT } from '@univerjs/engine-numfmt';

import {
    convertTextRotation,
    DeviceInputEventType,
    IRenderManagerService,
} from '@univerjs/engine-render';

import { COMMAND_LISTENER_SKELETON_CHANGE, SetRangeValuesCommand, SetSelectionsOperation, SetWorksheetActivateCommand, SetWorksheetActiveOperation, SheetInterceptorService, SheetsSelectionsService } from '@univerjs/sheets';
import { KeyCode } from '@univerjs/ui';
import { distinctUntilChanged, filter } from 'rxjs';
import { getEditorObject } from '../../basics/editor/get-editor-object';
import { MoveSelectionCommand, MoveSelectionEnterAndTabCommand } from '../../commands/commands/set-selection.command';
import { SetCellEditVisibleArrowOperation, SetCellEditVisibleWithF2Operation } from '../../commands/operations/cell-edit.operation';
import { ScrollToRangeOperation } from '../../commands/operations/scroll-to-range.operation';
import { IEditorBridgeService } from '../../services/editor-bridge.service';
import { ICellEditorManagerService } from '../../services/editor/cell-editor-manager.service';
import { SheetCellEditorResizeService } from '../../services/editor/cell-editor-resize.service';
import { MOVE_SELECTION_KEYCODE_LIST } from '../shortcuts/editor.shortcut';
import { extractStringFromForceString, isForceString } from '../utils/cell-tools';
import { normalizeString } from '../utils/char-tools';
import { isRangeSelector } from './utils/isRangeSelector';

const HIDDEN_EDITOR_POSITION = -1000;

enum CursorChange {
    InitialState,
    StartEditor,
    CursorChange,
}

export class EditingRenderController extends Disposable implements IRenderModule {
    /**
     * It is used to distinguish whether the user has actively moved the cursor in the editor, mainly through mouse clicks.
     */
    private _cursorChange: CursorChange = CursorChange.InitialState;

    /** If the corresponding unit is active and prepared for editing. */
    private _isUnitEditing = false;

    private _workbookSelections: WorkbookSelectionModel;

    private _d: Nullable<IDisposable>;
    _cursorTimeout: NodeJS.Timeout;

    constructor(
        private readonly _context: IRenderContext<Workbook>,
        @Inject(SheetsSelectionsService) selectionManagerService: SheetsSelectionsService,
        @IUndoRedoService private readonly _undoRedoService: IUndoRedoService,
        @IContextService private readonly _contextService: IContextService,
        @IUniverInstanceService private readonly _instanceSrv: IUniverInstanceService,
        @IRenderManagerService private readonly _renderManagerService: IRenderManagerService,
        @IEditorBridgeService private readonly _editorBridgeService: IEditorBridgeService,
        @ICellEditorManagerService private readonly _cellEditorManagerService: ICellEditorManagerService,
        @Inject(LexerTreeBuilder) private readonly _lexerTreeBuilder: LexerTreeBuilder,
        @IFunctionService private readonly _functionService: IFunctionService,
        @Inject(DocSelectionManagerService) private readonly _textSelectionManagerService: DocSelectionManagerService,
        @ICommandService private readonly _commandService: ICommandService,
        @Inject(LocaleService) protected readonly _localService: LocaleService,
        @IEditorService private readonly _editorService: IEditorService,
        @Inject(SheetCellEditorResizeService) private readonly _sheetCellEditorResizeService: SheetCellEditorResizeService,
        @IUniverInstanceService private readonly _univerInstanceService: IUniverInstanceService,
        @Inject(SheetInterceptorService) private readonly _sheetInterceptorService: SheetInterceptorService
    ) {
        super();

        this._workbookSelections = selectionManagerService.getWorkbookSelections(this._context.unitId);

        // EditingRenderController is per unit. It should only handle keyboard events when the unit is
        // the current of its type.
        this.disposeWithMe(this._instanceSrv.getCurrentTypeOfUnit$(UniverInstanceType.UNIVER_SHEET).subscribe((workbook) => {
            if (workbook?.getUnitId() === this._context.unitId) {
                this._d = this._init();
            } else {
                this._disposeCurrent();

                // Force ending editor when he switch to another workbook.
                if (this._isUnitEditing) {
                    this._handleEditorInvisible({
                        visible: false,
                        eventType: DeviceInputEventType.Keyboard,
                        keycode: KeyCode.ESC,
                        unitId: this._context.unitId,
                    });

                    this._isUnitEditing = false;
                }
            }
        }));

        this._initEditorVisibilityListener();
    }

    override dispose(): void {
        super.dispose();

        this._disposeCurrent();
    }

    private _disposeCurrent(): void {
        this._d?.dispose();
        this._d = null;
    }

    private _init(): IDisposable {
        const d = new DisposableCollection();
        this._subscribeToCurrentCell(d);
        this._initialCursorSync(d);
        this._listenEditorFocus(d);
        this._commandExecutedListener(d);
        this._initSkeletonListener(d);

        this.disposeWithMe(this._instanceSrv.unitDisposed$.subscribe((_unit: UnitModel) => {
            clearTimeout(this._cursorTimeout);
        }));

        // FIXME: this problem is the same with slide. Should be fixed when refactoring editor.
        this._cursorTimeout = setTimeout(() => {
            this._cursorStateListener(d);
        }, 1000);

        return d;
    }

    private _initEditorVisibilityListener(): void {
        this.disposeWithMe(
            this._editorBridgeService.visible$
                .pipe(distinctUntilChanged((prev, curr) => prev.visible === curr.visible))
                .subscribe((param) => {
                    if ((param.unitId === DOCS_FORMULA_BAR_EDITOR_UNIT_ID_KEY || param.unitId === this._context.unitId) && param.visible) {
                        this._isUnitEditing = true;
                        this._handleEditorVisible(param);
                    } else if (this._isUnitEditing) {
                        this._handleEditorInvisible(param);
                        this._isUnitEditing = false;
                    }
                })
        );
    }

    private _listenEditorFocus(d: DisposableCollection) {
        const renderConfig = this._getEditorObject();
        if (!renderConfig) return;

        d.add(renderConfig.document.onPointerDown$.subscribeEvent(() => {
            // fix https://github.com/dream-num/univer/issues/628, need to recalculate the cell editor size after
            // it acquire focus.
            if (this._isUnitEditing && this._editorBridgeService.isVisible()) {
                const param = this._editorBridgeService.getEditCellState();
                const editorId = this._editorBridgeService.getCurrentEditorId();

                if (!param || !editorId) {
                    return;
                }

                this._sheetCellEditorResizeService.fitTextSize();
            }
        }));
    }

    private _initialCursorSync(d: DisposableCollection) {
        d.add(this._cellEditorManagerService.focus$.pipe(filter((f) => !!f)).subscribe(() => {
            const docSelectionRenderManager = this._renderManagerService.getCurrentTypeOfRenderer(UniverInstanceType.UNIVER_DOC)?.with(DocSelectionRenderService);

            if (docSelectionRenderManager) {
                docSelectionRenderManager.sync();
            }
        }));
    }

    private _initSkeletonListener(d: DisposableCollection) {
        const commandList = new Set(COMMAND_LISTENER_SKELETON_CHANGE);
        commandList.delete(SetWorksheetActiveOperation.id);

        d.add(this._commandService.onCommandExecuted((commandInfo) => {
            if (!commandList.has(commandInfo.id)) {
                return;
            }
            this._sheetCellEditorResizeService.resizeCellEditor(() => {
                this._textSelectionManagerService.refreshSelection({
                    unitId: DOCS_NORMAL_EDITOR_UNIT_ID_KEY,
                    subUnitId: DOCS_NORMAL_EDITOR_UNIT_ID_KEY,
                });
            });
        }));
    }

    /**
     * Should update current editing cell info when selection is changed.
     * @param d DisposableCollection
     */
    private _subscribeToCurrentCell(d: DisposableCollection) {
        // TODO: After the sheet dispose, recreate the sheet, the first cell edit may be unsuccessful,
        // it should be the editor initialization late, and we need to pay attention to this problem in the future.
        d.add(this._editorBridgeService.currentEditCellState$.subscribe((editCellState) => {
            if (editCellState == null || this._editorBridgeService.isForceKeepVisible()) {
                return;
            }
            const state = this._editorBridgeService.getEditCellState();
            if (state == null) {
                return;
            }

            const { position, documentLayoutObject, scaleX, editorUnitId } = state;

            if (this._contextService.getContextValue(FOCUSING_EDITOR_STANDALONE)) {
                return;
            }

            const cellDocument = this._instanceSrv.getUnit<DocumentDataModel>(DOCS_NORMAL_EDITOR_UNIT_ID_KEY, UniverInstanceType.UNIVER_DOC);
            if (cellDocument == null) return;
            const { startX, endX } = position;
            const { textRotation, wrapStrategy, documentModel } = documentLayoutObject;
            const { vertexAngle: angle } = convertTextRotation(textRotation);

            if (wrapStrategy === WrapStrategy.WRAP && angle === 0) {
                cellDocument.updateDocumentDataPageSize((endX - startX) / scaleX);
            }

            this._commandService.syncExecuteCommand(ReplaceSnapshotCommand.id, {
                unitId: editorUnitId,
                snapshot: (documentModel!.getSnapshot()),
            });

            this._contextService.setContextValue(FOCUSING_EDITOR_BUT_HIDDEN, true);
            this._textSelectionManagerService.replaceDocRanges(
                [{
                    startOffset: 0,
                    endOffset: 0,
                }],
                {
                    unitId: DOCS_NORMAL_EDITOR_UNIT_ID_KEY,
                    subUnitId: DOCS_NORMAL_EDITOR_UNIT_ID_KEY,
                }
            );

            const cellSelectionRenderManager = this._renderManagerService.getRenderById(DOCS_NORMAL_EDITOR_UNIT_ID_KEY)?.with(DocSelectionRenderService);
            const formulaSelectionRenderManager = this._renderManagerService.getRenderById(DOCS_FORMULA_BAR_EDITOR_UNIT_ID_KEY)?.with(DocSelectionRenderService);
            if (cellSelectionRenderManager?.isFocusing || formulaSelectionRenderManager?.isFocusing) {
                this._univerInstanceService.setCurrentUnitForType(DOCS_NORMAL_EDITOR_UNIT_ID_KEY);
                cellSelectionRenderManager?.activate(
                    HIDDEN_EDITOR_POSITION,
                    HIDDEN_EDITOR_POSITION,
                    true
                );
            }
        }));
    }

    /**
     * Listen to document edits to refresh the size of the sheet editor, not for normal editor.
     */
    private _commandExecutedListener(d: DisposableCollection) {
        d.add(this._commandService.onCommandExecuted((command: ICommandInfo) => {
            if (command.id === RichTextEditingMutation.id) {
                const params = command.params as IRichTextEditingMutationParams;
                const { unitId: commandUnitId } = params;

                // Only when the sheet it attached to is focused. Maybe we should change it to the render unit sys.
                if (!this._isCurrentSheetFocused() || isRangeSelector(commandUnitId)) {
                    return;
                }

                this._editorBridgeService.changeEditorDirty(true);

                if (!this._editorBridgeService.isVisible().visible) {
                    return;
                }

                if (commandUnitId === DOCS_NORMAL_EDITOR_UNIT_ID_KEY) {
                    this._sheetCellEditorResizeService.fitTextSize();
                }
            }
        }));

        const closeEditorOperation = [SetCellEditVisibleArrowOperation.id];
        d.add(this._commandService.onCommandExecuted((command: ICommandInfo) => {
            if (closeEditorOperation.includes(command.id)) {
                const params = command.params as IEditorBridgeServiceVisibleParam & { isShift: boolean };
                const { keycode, isShift } = params;

                /**
                 * After the user enters the editor and actively moves the editor selection area with the mouse,
                 * the up, down, left, and right keys can no longer switch editing cells,
                 * but move the cursor within the editor instead.
                 */
                if (keycode != null &&
                    (this._cursorChange === CursorChange.CursorChange || this._contextService.getContextValue(FOCUSING_FX_BAR_EDITOR))
                ) {
                    this._moveInEditor(keycode, isShift);
                    return;
                }

                // TODO@Jocs: After we merging editor related controllers, this seems verbose.
                // We can directly call SetRangeValues here.
                this._editorBridgeService.changeVisible(params);
            }

            if (command.id === SetCellEditVisibleWithF2Operation.id) {
                this._cursorChange = CursorChange.CursorChange;
            }
        }));
    }

    // You can double-click on the cell or input content by keyboard to put the cell into the edit state.
    private _handleEditorVisible(param: IEditorBridgeServiceVisibleParam) {
        const { eventType, keycode } = param;
        // Change `CursorChange` to changed status, when formula bar clicked.
        this._cursorChange =
            (eventType === DeviceInputEventType.PointerDown || eventType === DeviceInputEventType.Dblclick)
                ? CursorChange.CursorChange
                : CursorChange.StartEditor;

        const editCellState = this._editorBridgeService.getEditLocation();
        if (editCellState == null) {
            return;
        }

        this._commandService.syncExecuteCommand(ScrollToRangeOperation.id, {
            range: {
                startRow: editCellState.row,
                startColumn: editCellState.column,
                endRow: editCellState.row,
                endColumn: editCellState.column,
            },
        });

        this._editorBridgeService.refreshEditCellPosition(false);
        const { unitId, isInArrayFormulaRange = false } = editCellState;
        const editorObject = this._getEditorObject();

        if (editorObject == null) {
            return;
        }

        const { document, scene } = editorObject;

        this._contextService.setContextValue(EDITOR_ACTIVATED, true);
        const documentDataModel = this._univerInstanceService.getUnit<DocumentDataModel>(DOCS_NORMAL_EDITOR_UNIT_ID_KEY, UniverInstanceType.UNIVER_DOC);
        const skeleton = this._getEditorSkeleton(DOCS_NORMAL_EDITOR_UNIT_ID_KEY);
        if (!skeleton || !documentDataModel) {
            return;
        }

        this._sheetCellEditorResizeService.fitTextSize(() => {
            const viewMain = scene.getViewport(DOC_VIEWPORT_KEY.VIEW_MAIN);
            viewMain?.scrollToViewportPos({
                viewportScrollX: Number.POSITIVE_INFINITY,
                viewportScrollY: Number.POSITIVE_INFINITY,
            });
        });
        // move selection
        if (
            eventType === DeviceInputEventType.Keyboard ||
            (eventType === DeviceInputEventType.Dblclick && isInArrayFormulaRange)
        ) {
            this._emptyDocumentDataModel(documentDataModel.getSnapshot().documentStyle, !!isInArrayFormulaRange);
            document.makeDirty();

            // @JOCS, Why calculate here?
            if (keycode === KeyCode.BACKSPACE || eventType === DeviceInputEventType.Dblclick) {
                skeleton.calculate();
                this._editorBridgeService.changeEditorDirty(true);
            }

            this._textSelectionManagerService.replaceDocRanges([
                {
                    startOffset: 0,
                    endOffset: 0,
                },
            ]);
        } else if (eventType === DeviceInputEventType.Dblclick) {
            if (this._contextService.getContextValue(FOCUSING_EDITOR_INPUT_FORMULA)) {
                return;
            }

            const cursor = documentDataModel.getBody()!.dataStream.length - 2 || 0;

            this._textSelectionManagerService.replaceDocRanges([
                {
                    startOffset: cursor,
                    endOffset: cursor,
                },
            ]);
        }

        this._renderManagerService.getRenderById(unitId)?.scene.resetCursor();
    }

    private async _handleEditorInvisible(param: IEditorBridgeServiceVisibleParam) {
        const editCellState = this._editorBridgeService.getEditCellState();
        const documentDataModel = this._univerInstanceService.getUnit<DocumentDataModel>(DOCS_NORMAL_EDITOR_UNIT_ID_KEY);
        const snapshot = Tools.deepClone(documentDataModel?.getSnapshot());
        let { keycode } = param;
        this._cursorChange = CursorChange.InitialState;

        this._exitInput(param);

        if (editCellState == null) {
            return;
        }

        // If neither the formula bar editor nor the cell editor has been edited,
        // it is considered that the content has not changed and returns directly.
        const editorIsDirty = this._editorBridgeService.getEditorDirty();
        if (editorIsDirty === false) {
            keycode = KeyCode.ESC;
        }

        const workbook = this._context.unit;
        const worksheet = workbook.getActiveSheet();
        const workbookId = this._context.unitId;
        const worksheetId = worksheet.getSheetId();

        const { unitId, sheetId } = editCellState;
        /**
         * When closing the editor, switch to the current tab of the editor.
         */
        if (workbookId === unitId && sheetId !== worksheetId) {
            // SetWorksheetActivateCommand handler uses Promise
            await this._commandService.executeCommand(SetWorksheetActivateCommand.id, {
                subUnitId: sheetId,
                unitId,
            });
        }

        // Reselect the current selections, when exist cell editor by press ESC.I
        if (keycode === KeyCode.ESC) {
            if (this._editorBridgeService.isForceKeepVisible()) {
                this._editorBridgeService.disableForceKeepVisible();
            }
            const selections = this._workbookSelections.getCurrentSelections();
            if (selections) {
                this._commandService.syncExecuteCommand(SetSelectionsOperation.id, {
                    unitId: this._context.unit.getUnitId(),
                    subUnitId: sheetId,
                    selections,
                });
            }

            return;
        }

        if (snapshot) {
            await this._submitCellData(snapshot);
        }

        // moveCursor need to put behind of SetRangeValuesCommand, fix https://github.com/dream-num/univer/issues/1155
        this._moveCursor(keycode);
    }

    private _getEditorObject() {
        return getEditorObject(this._editorBridgeService.getCurrentEditorId(), this._renderManagerService);
    }

    submitCellData(documentDataModel: DocumentDataModel) {
        return this._submitCellData(documentDataModel.getSnapshot());
    }

    private async _submitCellData(snapshot: IDocumentData) {
        const editCellState = this._editorBridgeService.getEditCellState();
        if (editCellState == null) {
            return;
        }

        const { unitId, sheetId, row, column } = editCellState;

        const workbook = this._context.unit;
        let worksheet = workbook.getActiveSheet();

        // If the target cell does not exist, there is no need to execute setRangeValue
        const setRangeValueTargetSheet = workbook.getSheetBySheetId(sheetId);
        if (!setRangeValueTargetSheet) {
            return;
        }

        worksheet = workbook.getActiveSheet();

        // If cross-sheet operation, switch current sheet first, then const cellData
        // This should moved to after cell editor
        const cellData: Nullable<ICellData> = getCellDataByInput(
            { ...(worksheet.getCellRaw(row, column) || {}) },
            snapshot,
            this._lexerTreeBuilder,
            this._localService,
            this._functionService,
            workbook.getStyles()
        );

        if (!cellData) {
            return;
        }

        const finalCell = await this._sheetInterceptorService.onWriteCell(workbook, worksheet, row, column, cellData);
        this._commandService.executeCommand(SetRangeValuesCommand.id, {
            subUnitId: sheetId,
            unitId,
            range: {
                startRow: row,
                startColumn: column,
                endRow: row,
                endColumn: column,
            },
            value: finalCell,
        });
    }

    private _exitInput(param: IEditorBridgeServiceVisibleParam) {
        this._contextService.setContextValue(FOCUSING_EDITOR_INPUT_FORMULA, false);
        this._contextService.setContextValue(EDITOR_ACTIVATED, false);
        this._contextService.setContextValue(FOCUSING_EDITOR_BUT_HIDDEN, false);
        this._contextService.setContextValue(FOCUSING_FX_BAR_EDITOR, false);
        this._cellEditorManagerService.setState({
            show: param.visible,
        });
        const editorObject = this._getEditorObject();
        editorObject?.scene.getViewport(DOC_VIEWPORT_KEY.VIEW_MAIN)?.scrollToViewportPos({
            viewportScrollX: 0,
            viewportScrollY: 0,
        });
        const editorUnitId = this._editorBridgeService.getCurrentEditorId();
        if (editorUnitId == null || !this._editorService.isSheetEditor(editorUnitId)) {
            return;
        }
        this._undoRedoService.clearUndoRedo(editorUnitId);
        this._undoRedoService.clearUndoRedo(DOCS_FORMULA_BAR_EDITOR_UNIT_ID_KEY);
    }

    private _moveCursor(keycode?: KeyCode) {
        if (keycode == null || !MOVE_SELECTION_KEYCODE_LIST.includes(keycode)) {
            return;
        }

        let direction = Direction.LEFT;

        switch (keycode) {
            case KeyCode.ENTER:
                direction = Direction.DOWN;
                break;
            case KeyCode.TAB:
                direction = Direction.RIGHT;
                break;
            case KeyCode.ARROW_DOWN:
                direction = Direction.DOWN;
                break;
            case KeyCode.ARROW_UP:
                direction = Direction.UP;
                break;
            case KeyCode.ARROW_LEFT:
                direction = Direction.LEFT;
                break;
            case KeyCode.ARROW_RIGHT:
                direction = Direction.RIGHT;
                break;
        }

        if (keycode === KeyCode.ENTER || keycode === KeyCode.TAB) {
            this._commandService.executeCommand(MoveSelectionEnterAndTabCommand.id, {
                keycode,
                direction,
            });
        } else {
            this._commandService.executeCommand(MoveSelectionCommand.id, {
                direction,
            });
        }
    }

    /**
     * The user's operations follow the sequence of opening the editor and then moving the cursor.
     * The logic here predicts the user's first cursor movement behavior based on this rule
     */
    private _cursorStateListener(d: DisposableCollection) {
        const editorObject = this._getEditorObject();
        if (!editorObject?.document) return;
        const { document: documentComponent } = editorObject;

        d.add(toDisposable(documentComponent.onPointerDown$.subscribeEvent(() => {
            if (this._cursorChange === CursorChange.StartEditor) {
                this._cursorChange = CursorChange.CursorChange;
            }
        })));
    }

    // TODO: @JOCS, is it necessary to move these commands MoveSelectionOperation\MoveCursorOperation to shortcut? and use multi-commands?
    private _moveInEditor(keycode: KeyCode, isShift: boolean) {
        let direction = Direction.LEFT;
        if (keycode === KeyCode.ARROW_DOWN) {
            direction = Direction.DOWN;
        } else if (keycode === KeyCode.ARROW_UP) {
            direction = Direction.UP;
        } else if (keycode === KeyCode.ARROW_RIGHT) {
            direction = Direction.RIGHT;
        }

        if (isShift) {
            this._commandService.executeCommand(MoveSelectionOperation.id, {
                direction,
            });
        } else {
            this._commandService.executeCommand(MoveCursorOperation.id, {
                direction,
            });
        }
    }

    // WTF: this is should not exist at all. It is because all editor instances reuse the singleton
    // "DocSelectionManagerService" and other modules. Which will be refactored soon in August, 2024.
    private _isCurrentSheetFocused(): boolean {
        return this._instanceSrv.getFocusedUnit()?.getUnitId() === this._context.unitId;
    }

    private _getEditorSkeleton(editorId: string) {
        return this._renderManagerService.getRenderById(editorId)?.with(DocSkeletonManagerService).getSkeleton();
    }

    private _getEditorViewModel(editorId: string) {
        return this._renderManagerService.getRenderById(editorId)?.with(DocSkeletonManagerService).getViewModel();
    }

    private _emptyDocumentDataModel(documentStyle: IDocumentStyle, removeStyle: boolean) {
        const empty = (documentDataModel: DocumentDataModel, resetDocumentStyle?: boolean) => {
            const snapshot = Tools.deepClone(documentDataModel.getSnapshot());
            const documentViewModel = this._getEditorViewModel(documentDataModel.getUnitId());
            if (documentViewModel == null) {
                return;
            }

            emptyBody(snapshot.body!, removeStyle);
            if (resetDocumentStyle) {
                snapshot.documentStyle = documentStyle;
            }
            snapshot.drawings = {};
            snapshot.drawingsOrder = [];
            documentDataModel.reset(snapshot);
            documentViewModel.reset(documentDataModel);
        };

        const documentDataModel = this._univerInstanceService.getUnit<DocumentDataModel>(DOCS_NORMAL_EDITOR_UNIT_ID_KEY, UniverInstanceType.UNIVER_DOC);
        documentDataModel && empty(documentDataModel, true);

        const formulaDocument = this._univerInstanceService.getUnit<DocumentDataModel>(DOCS_FORMULA_BAR_EDITOR_UNIT_ID_KEY, UniverInstanceType.UNIVER_DOC);
        formulaDocument && empty(formulaDocument);
    }
}

<<<<<<< HEAD
// eslint-disable-next-line complexity
=======
// eslint-disable-next-line
>>>>>>> 70f82d02
export function getCellDataByInput(
    cellData: ICellData,
    snapshot: Nullable<IDocumentData>,
    lexerTreeBuilder: LexerTreeBuilder,
    localeService: LocaleService,
    functionService: IFunctionService,
    styles: Styles
) {
    if (snapshot?.body == null) {
        return null;
    }
    const { body } = snapshot;
    cellData.t = undefined;

    const data = body.dataStream;
    const lastString = data.substring(data.length - 2, data.length);
    let newDataStream = lastString === DEFAULT_EMPTY_DOCUMENT_VALUE ? data.substring(0, data.length - 2) : data;

    const currentLocale = localeService.getCurrentLocale();
    newDataStream = normalizeString(newDataStream, lexerTreeBuilder, currentLocale, functionService);

    if (snapshot.drawingsOrder?.length) {
        cellData.v = '';
        cellData.f = null;
        cellData.si = null;
        cellData.p = snapshot;
        cellData.t = CellValueType.STRING;
    }
    // Text format ('@@@') has the highest priority
    else if (cellData.s && styles?.get(cellData.s)?.n?.pattern === DEFAULT_TEXT_FORMAT) {
        // If the style is text format ('@@@'), the data should be set as a string.
        cellData.v = newDataStream;
        cellData.f = null;
        cellData.si = null;
        cellData.p = null;
        cellData.t = CellValueType.STRING;

        // Text format supports rich text
        if (isRichText(body) && body.dataStream !== '\r\n') {
            cellData.p = snapshot;
        }

        // If the style length in textRun.ts is equal to the content length, it should be set as the cell style
        const style = getCellStyleBySnapshot(snapshot);
        if (style) {
            cellData.s = style;
        }
    } else if (isFormulaString(newDataStream)) {
        if (cellData.f === newDataStream) {
            return null;
        }

        const bracketCount = lexerTreeBuilder.checkIfAddBracket(newDataStream);
        for (let i = 0; i < bracketCount; i++) {
            newDataStream += matchToken.CLOSE_BRACKET;
        }

        cellData.f = newDataStream;
        cellData.si = null; // Disassociate from the original formula
        cellData.v = null;
        cellData.p = null;
    } else if (isForceString(newDataStream)) {
        const v = extractStringFromForceString(newDataStream);
        cellData.v = v;
        cellData.f = null;
        cellData.si = null;
        cellData.p = null;
        cellData.t = CellValueType.FORCE_STRING;
    } else if (isRichText(body)) {
        if (body.dataStream === '\r\n') {
            cellData.v = '';
            cellData.f = null;
            cellData.si = null;
            cellData.p = null;
        } else {
            cellData.p = snapshot;
            cellData.v = null;
            cellData.f = null;
            cellData.si = null;
        }
    } else {
        // If the data is empty, the data is set to null.
        if (newDataStream === '' && cellData.v == null && cellData.p == null) {
            return null;
        }
        cellData.v = newDataStream;
        cellData.f = null;
        cellData.si = null;
        cellData.p = null;
        // If the style length in textRun.ts is equal to the content length, it should be set as the cell style
        const style = getCellStyleBySnapshot(snapshot);
        if (style) {
            cellData.s = style;
        }
    }

    return cellData;
}

export function isRichText(body: IDocumentBody): boolean {
    const { textRuns = [], paragraphs = [], customRanges, customBlocks = [] } = body;

    const bodyNoLineBreak = body.dataStream.replace(/(\r\n)+$/, '');

    // Some styles are unique to rich text. When this style appears, we consider the value to be rich text.
    const richTextStyle = ['va'];

    return (
        // This is because after editing, an inexplicable second paragraph style will appear \r\n
        textRuns.filter((ts) => ts.st < bodyNoLineBreak.length).some((textRun) => {
            const hasRichTextStyle = Boolean(textRun.ts && Object.keys(textRun.ts).some((property) => {
                return richTextStyle.includes(property);
            }));
            return hasRichTextStyle || (Object.keys(textRun.ts ?? {}).length && (textRun.ed - textRun.st < bodyNoLineBreak.length));
        }) ||
        paragraphs.some((paragraph) => paragraph.bullet) ||
        paragraphs.length >= 2 ||
        Boolean(customRanges?.length) ||
        customBlocks.length > 0
    );
}

export function getCellStyleBySnapshot(snapshot: IDocumentData): Nullable<IStyleData> {
    const { body } = snapshot;
    if (!body) return null;
    const { textRuns = [] } = body;

    let style = {};
    const bodyNoLineBreak = body.dataStream.replace('\r\n', '');
    textRuns.forEach((textRun) => {
        const { st, ed, ts } = textRun;
        if (ed - st >= bodyNoLineBreak.length) {
            style = { ...style, ...ts };
        }
    });
    if (Object.keys(style).length) {
        return style;
    }
    return null;
}

function emptyBody(body: IDocumentBody, removeStyle = false) {
    body.dataStream = DEFAULT_EMPTY_DOCUMENT_VALUE;

    if (body.textRuns != null) {
        if (body.textRuns.length === 1 && !removeStyle) {
            body.textRuns[0].st = 0;
            body.textRuns[0].ed = 1;
        } else {
            body.textRuns = undefined;
        }
    }

    if (body.paragraphs != null) {
        body.paragraphs = [
            {
                startIndex: 0,
            },
        ];
    }

    if (body.sectionBreaks != null) {
        body.sectionBreaks = undefined;
    }

    if (body.tables != null) {
        body.tables = undefined;
    }

    if (body.customRanges != null) {
        body.customRanges = undefined;
    }

    if (body.customBlocks != null) {
        body.customBlocks = undefined;
    }
}<|MERGE_RESOLUTION|>--- conflicted
+++ resolved
@@ -693,11 +693,7 @@
     }
 }
 
-<<<<<<< HEAD
 // eslint-disable-next-line complexity
-=======
-// eslint-disable-next-line
->>>>>>> 70f82d02
 export function getCellDataByInput(
     cellData: ICellData,
     snapshot: Nullable<IDocumentData>,
