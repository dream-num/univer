--- conflicted
+++ resolved
@@ -16,18 +16,7 @@
 
 /* eslint-disable max-lines-per-function */
 
-<<<<<<< HEAD
-import type {
-    ICellData,
-    ICommandInfo,
-    IDocumentBody,
-    IPosition,
-    Nullable,
-    Workbook,
-} from '@univerjs/core';
-=======
 import type { DocumentDataModel, ICellData, ICommandInfo, IDocumentBody, IDocumentData, IPosition, Nullable, Workbook } from '@univerjs/core';
->>>>>>> 0a6d4d19
 import {
     CellValueType, DEFAULT_EMPTY_DOCUMENT_VALUE, Direction, Disposable, DisposableCollection, DOCS_FORMULA_BAR_EDITOR_UNIT_ID_KEY, EDITOR_ACTIVATED,
     FOCUSING_EDITOR_BUT_HIDDEN,
