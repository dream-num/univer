--- conflicted
+++ resolved
@@ -99,13 +99,9 @@
 
     private _changeToOffsetY: number = 0;
 
-<<<<<<< HEAD
     private _activeViewport: Viewport | null = null;
 
-    private _freeze_normal_header_color = '';
-=======
     private _freezeNormalHeaderColor = '';
->>>>>>> 37246e27
 
     private _freezeNormalMainColor = '';
 
@@ -378,7 +374,6 @@
         return lastRow;
     }
 
-<<<<<<< HEAD
     private _getActiveViewport(evt: IPointerEvent | IMouseEvent) {
         const viewports = this._getSheetObject()?.scene.getViewports();
         if (!viewports) {
@@ -388,10 +383,7 @@
         return viewports.find((i) => i.isHit(new Vector2(evt.offsetX, evt.offsetY))) || null;
     }
 
-    private _FreezeDown(
-=======
     private _freezeDown(
->>>>>>> 37246e27
         evt: IPointerEvent | IMouseEvent,
         freezeObjectHeaderRect: Rect,
         freezeObjectMainRect: Rect,
