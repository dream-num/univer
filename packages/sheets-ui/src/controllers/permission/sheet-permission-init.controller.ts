--- conflicted
+++ resolved
@@ -312,16 +312,10 @@
                         });
                     });
 
-<<<<<<< HEAD
-                    this._initWorkbookPermissionChange();
+                    this.initWorkbookPermissionChange();
                     this._initWorksheetPermissionFromSnapshot();
                     this._initRangePermissionFromSnapshot();
                 });
-=======
-                this.initWorkbookPermissionChange();
-                this._initWorksheetPermissionFromSnapshot();
-                this._initRangePermissionFromSnapshot();
->>>>>>> 0a6d4d19
             })
         );
     }
