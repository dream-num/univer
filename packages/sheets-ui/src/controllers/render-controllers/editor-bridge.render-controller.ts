--- conflicted
+++ resolved
@@ -39,14 +39,7 @@
         private readonly _context: IRenderContext<Workbook>,
         @ICommandService private readonly _commandService: ICommandService,
         @IEditorBridgeService private readonly _editorBridgeService: IEditorBridgeService,
-<<<<<<< HEAD
-        @ILayoutService private readonly _layoutService: ILayoutService,
-        @IEditorService private readonly _editorService: IEditorService,
-        @IContextService private readonly _contextService: IContextService,
         @Inject(SheetsSelectionsService) private readonly _selectionManagerService: SheetsSelectionsService,
-=======
-        @Inject(SelectionManagerService) private readonly _selectionManagerService: SelectionManagerService,
->>>>>>> 709e4b14
         @IRangeSelectorService private readonly _rangeSelectorService: IRangeSelectorService
     ) {
         super();
