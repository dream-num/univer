/**
 * Copyright 2023-present DreamNum Inc.
 *
 * Licensed under the Apache License, Version 2.0 (the "License");
 * you may not use this file except in compliance with the License.
 * You may obtain a copy of the License at
 *
 *     http://www.apache.org/licenses/LICENSE-2.0
 *
 * Unless required by applicable law or agreed to in writing, software
 * distributed under the License is distributed on an "AS IS" BASIS,
 * WITHOUT WARRANTIES OR CONDITIONS OF ANY KIND, either express or implied.
 * See the License for the specific language governing permissions and
 * limitations under the License.
 */

<<<<<<< HEAD
import type { DocumentDataModel, IDisposable, Injector, Nullable } from '@univerjs/core';
import type { IRichTextEditingMutationParams } from '@univerjs/docs';
=======
import type { IDisposable, Injector, Nullable } from '@univerjs/core';
>>>>>>> d477e5c1
import type {
    IColumnsHeaderCfgParam,
    IRowsHeaderCfgParam,
    RenderComponentType,
    SheetComponent,
    SheetExtension,
    SpreadsheetColumnHeader,
    SpreadsheetRowHeader,
} from '@univerjs/engine-render';
<<<<<<< HEAD
import type { IEditorBridgeServiceVisibleParam } from '@univerjs/sheets-ui';
import type { IBeforeSheetEditEndEventParams, IBeforeSheetEditStartEventParams, ISheetEditChangingEventParams, ISheetEditEndedEventParams, ISheetEditStartedEventParams } from './f-event';
import { CanceledError, DOCS_NORMAL_EDITOR_UNIT_ID_KEY, FUniver, ICommandService, IUniverInstanceService, RichTextValue, toDisposable } from '@univerjs/core';
import { RichTextEditingMutation } from '@univerjs/docs';
import { IRenderManagerService } from '@univerjs/engine-render';
import { IEditorBridgeService, SetCellEditVisibleOperation, SHEET_VIEW_KEY } from '@univerjs/sheets-ui';
=======
import type { ISheetPasteByShortKeyParams } from '@univerjs/sheets-ui';
import type { IBeforeClipboardChangeParam, IBeforeClipboardPasteParam } from './f-event';
import { FUniver, ICommandService, ILogService, toDisposable } from '@univerjs/core';
import { IRenderManagerService } from '@univerjs/engine-render';
import { ISheetClipboardService, SHEET_VIEW_KEY, SheetPasteShortKeyCommand } from '@univerjs/sheets-ui';
>>>>>>> d477e5c1
import { FSheetHooks } from '@univerjs/sheets/facade';
import { CopyCommand, CutCommand, HTML_CLIPBOARD_MIME_TYPE, IClipboardInterfaceService, PasteCommand, PLAIN_TEXT_CLIPBOARD_MIME_TYPE, supportClipboardAPI } from '@univerjs/ui';

export interface IFUniverSheetsUIMixin {
    /**
     * Customize the column header of the spreadsheet.
     *
     * @param {IColumnsHeaderCfgParam} cfg The configuration of the column header.
     *
     * @example
     * ```typescript
     * customizeColumnHeader({ headerStyle: { backgroundColor: 'pink', fontSize: 9 }, columnsCfg: ['MokaII', undefined, null, { text: 'Size', textAlign: 'left' }] });
     * ```
     */
    customizeColumnHeader(cfg: IColumnsHeaderCfgParam): void;
    /**
     * Customize the row header of the spreadsheet.
     *
     * @param {IRowsHeaderCfgParam} cfg The configuration of the row header.
     *
     * @example
     * ```typescript
     * customizeRowHeader({ headerStyle: { backgroundColor: 'pink', fontSize: 9 }, rowsCfg: ['MokaII', undefined, null, { text: 'Size', textAlign: 'left' }] });
     * ```
     */
    customizeRowHeader(cfg: IRowsHeaderCfgParam): void;
    /**
     * Register sheet row header render extensions.
     *
     * @param {string} unitId The unit id of the spreadsheet.
     * @param {SheetExtension[]} extensions The extensions to register.
     * @returns {IDisposable} The disposable instance.
     */
    registerSheetRowHeaderExtension(unitId: string, ...extensions: SheetExtension[]): IDisposable;
    /**
     * Register sheet column header render extensions.
     *
     * @param {string} unitId The unit id of the spreadsheet.
     * @param {SheetExtension[]} extensions The extensions to register.
     * @returns {IDisposable} The disposable instance.
     */
    registerSheetColumnHeaderExtension(unitId: string, ...extensions: SheetExtension[]): IDisposable;
    /**
     * Register sheet main render extensions.
     *
     * @param {string} unitId The unit id of the spreadsheet.
     * @param {SheetExtension[]} extensions The extensions to register.
     * @returns {IDisposable} The disposable instance.
     */
    registerSheetMainExtension(unitId: string, ...extensions: SheetExtension[]): IDisposable;

    /**
     * @deprecated use `univerAPI.addEvent` as instead.
     */
    getSheetHooks(): FSheetHooks;
}

export class FUniverSheetsUIMixin extends FUniver implements IFUniverSheetsUIMixin {
<<<<<<< HEAD
    // eslint-disable-next-line max-lines-per-function
    private _initSheetUIEvent(injector: Injector): void {
        const commandService = injector.get(ICommandService);
        this.disposeWithMe(commandService.beforeCommandExecuted((commandInfo) => {
            if (commandInfo.id === SetCellEditVisibleOperation.id) {
                if (!this._eventListend(this.Event.BeforeSheetEditStart) && !this._eventListend(this.Event.BeforeSheetEditEnd)) {
                    return;
                }
                const target = this.getCommandSheetTarget(commandInfo);
                if (!target) {
                    return;
                }
                const { workbook, worksheet } = target;
                const editorBridgeService = injector.get(IEditorBridgeService);
                const univerInstanceService = injector.get(IUniverInstanceService);
                const params = commandInfo.params as IEditorBridgeServiceVisibleParam;
                const { visible, keycode, eventType } = params;
                const loc = editorBridgeService.getEditLocation()!;
                if (visible) {
                    const eventParams: IBeforeSheetEditStartEventParams = {
                        row: loc.row,
                        column: loc.column,
                        eventType,
                        keycode,
                        workbook,
                        worksheet,
                        isZenEditor: false,
                    };
                    this.fireEvent(this.Event.BeforeSheetEditStart, eventParams);
                    if (eventParams.cancel) {
                        throw new CanceledError();
                    }
                } else {
                    const eventParams: IBeforeSheetEditEndEventParams = {
                        row: loc.row,
                        column: loc.column,
                        eventType,
                        keycode,
                        workbook,
                        worksheet,
                        isZenEditor: false,
                        value: RichTextValue.create(univerInstanceService.getUnit<DocumentDataModel>(DOCS_NORMAL_EDITOR_UNIT_ID_KEY)!.getSnapshot()),
                    };
                    this.fireEvent(this.Event.BeforeSheetEditEnd, eventParams);
                    if (eventParams.cancel) {
                        throw new CanceledError();
                    }
                }
            }
        }));

        this.disposeWithMe(commandService.onCommandExecuted((commandInfo) => {
            if (commandInfo.id === SetCellEditVisibleOperation.id) {
                if (!this._eventListend(this.Event.SheetEditStarted) && !this._eventListend(this.Event.SheetEditEnded)) {
                    return;
                }
                const target = this.getCommandSheetTarget(commandInfo);
                if (!target) {
                    return;
                }
                const { workbook, worksheet } = target;

                const editorBridgeService = injector.get(IEditorBridgeService);
                const params = commandInfo.params as IEditorBridgeServiceVisibleParam;
                const { visible, keycode, eventType } = params;
                const loc = editorBridgeService.getEditLocation()!;
                if (visible) {
                    const eventParams: ISheetEditStartedEventParams = {
                        row: loc.row,
                        column: loc.column,
                        eventType,
                        keycode,
                        workbook,
                        worksheet,
                        isZenEditor: false,
                    };
                    this.fireEvent(this.Event.SheetEditStarted, eventParams);
                } else {
                    const eventParams: ISheetEditEndedEventParams = {
                        row: loc.row,
                        column: loc.column,
                        eventType,
                        keycode,
                        workbook,
                        worksheet,
                        isZenEditor: false,
                    };
                    this.fireEvent(this.Event.SheetEditEnded, eventParams);
                }
            }

            if (commandInfo.id === RichTextEditingMutation.id) {
                if (!this._eventListend(this.Event.SheetEditChanging)) {
                    return;
                }
                const target = this.getCommandSheetTarget(commandInfo);
                if (!target) {
                    return;
                }
                const { workbook, worksheet } = target;
                const editorBridgeService = injector.get(IEditorBridgeService);
                const univerInstanceService = injector.get(IUniverInstanceService);
                const params = commandInfo.params as IRichTextEditingMutationParams;
                if (!editorBridgeService.isVisible().visible) return;
                const { unitId } = params;
                if (unitId === DOCS_NORMAL_EDITOR_UNIT_ID_KEY) {
                    const { row, column } = editorBridgeService.getEditLocation()!;
                    const eventParams: ISheetEditChangingEventParams = {
                        workbook,
                        worksheet,
                        row,
                        column,
                        value: RichTextValue.create(univerInstanceService.getUnit<DocumentDataModel>(DOCS_NORMAL_EDITOR_UNIT_ID_KEY)!.getSnapshot()),
                        isZenEditor: false,
                    };
                    this.fireEvent(this.Event.SheetEditChanging, eventParams);
                }
            }
        }));
    }

    override _initialize(injector: Injector): void {
        this._initSheetUIEvent(injector);
=======
    override _initialize(injector: Injector): void {
        const commandService = injector.get(ICommandService);
        this.disposeWithMe(commandService.beforeCommandExecuted((commandInfo) => {
            switch (commandInfo.id) {
                case CopyCommand.id:
                case CutCommand.id:
                    this._beforeClipboardChange();
                    break;
                case SheetPasteShortKeyCommand.id:
                    this._beforeClipboardPaste(commandInfo.params);
                    break;
            }
        }));
        this.disposeWithMe(commandService.onCommandExecuted((commandInfo) => {
            switch (commandInfo.id) {
                case CopyCommand.id:
                case CutCommand.id:
                    this._clipboardChanged();
                    break;
                case SheetPasteShortKeyCommand.id:
                    this._clipboardPaste();
                    break;
                case PasteCommand.id:
                    this._clipboardPasteAsync();
                    break;
            }
        }));
        // async listeners
        this.disposeWithMe(commandService.beforeCommandExecuted(async (commandInfo) => {
            switch (commandInfo.id) {
                case PasteCommand.id:
                    await this._beforeClipboardPasteAsync();
                    break;
            }
        }));
    }

    private _generateClipboardCopyParam(): IBeforeClipboardChangeParam | undefined {
        const workbook = this.getActiveUniverSheet();
        const worksheet = workbook?.getActiveSheet();
        const range = workbook?.getActiveRange();
        if (!workbook || !worksheet || !range) {
            return;
        }

        const clipboardService = this._injector.get(ISheetClipboardService);
        const content = clipboardService.generateCopyContent(workbook.getId(), worksheet.getSheetId(), range.getRange());
        if (!content) {
            return;
        }
        const { html, plain } = content;
        const eventParams: IBeforeClipboardChangeParam = {
            workbook,
            worksheet,
            text: plain,
            html,
            fromSheet: worksheet,
            fromRange: range,
        };
        return eventParams;
    }

    private _beforeClipboardChange(): void {
        if (!this.hasEventCallback(this.Event.BeforeClipboardChange)) {
            return;
        }
        const eventParams = this._generateClipboardCopyParam();
        if (!eventParams) return;

        this.fireEvent(this.Event.BeforeClipboardChange, eventParams);
        if (eventParams.cancel) {
            throw new Error('Before clipboard change is canceled');
        }
    }

    private _clipboardChanged(): void {
        if (!this.hasEventCallback(this.Event.ClipboardChanged)) {
            return;
        }
        const eventParams = this._generateClipboardCopyParam();
        if (!eventParams) return;

        this.fireEvent(this.Event.ClipboardChanged, eventParams);
        if (eventParams.cancel) {
            throw new Error('Clipboard changed is canceled');
        }
    }

    private _generateClipboardPasteParam(params?: ISheetPasteByShortKeyParams): IBeforeClipboardPasteParam | undefined {
        if (!params) {
            return;
        }
        const { htmlContent, textContent } = params as ISheetPasteByShortKeyParams;
        const workbook = this.getActiveUniverSheet();
        const worksheet = workbook?.getActiveSheet();
        if (!workbook || !worksheet) {
            return;
        }
        const eventParams: IBeforeClipboardPasteParam = {
            workbook,
            worksheet,
            text: textContent,
            html: htmlContent,
        };
        return eventParams;
    }

    private async _generateClipboardPasteParamAsync(): Promise<IBeforeClipboardPasteParam | undefined> {
        const workbook = this.getActiveUniverSheet();
        const worksheet = workbook?.getActiveSheet();
        if (!workbook || !worksheet) {
            return;
        }
        const clipboardInterfaceService = this._injector.get(IClipboardInterfaceService);
        const clipboardItems = await clipboardInterfaceService.read();
        const item = clipboardItems[0];
        let eventParams;
        if (item) {
            const types = item.types;
            const text =
                types.indexOf(PLAIN_TEXT_CLIPBOARD_MIME_TYPE) !== -1
                    ? await item.getType(PLAIN_TEXT_CLIPBOARD_MIME_TYPE).then((blob) => blob && blob.text())
                    : '';
            const html =
                types.indexOf(HTML_CLIPBOARD_MIME_TYPE) !== -1
                    ? await item.getType(HTML_CLIPBOARD_MIME_TYPE).then((blob) => blob && blob.text())
                    : '';
            eventParams = {
                workbook,
                worksheet,
                text,
                html,
            };
        }
        return eventParams;
    }

    private _beforeClipboardPaste(params?: ISheetPasteByShortKeyParams): void {
        if (!this.hasEventCallback(this.Event.BeforeClipboardPaste)) {
            return;
        }
        const eventParams = this._generateClipboardPasteParam(params);
        if (!eventParams) return;
        this.fireEvent(this.Event.BeforeClipboardPaste, eventParams);
        if (eventParams.cancel) {
            throw new Error('Before clipboard paste is canceled');
        }
    }

    private _clipboardPaste(params?: ISheetPasteByShortKeyParams): void {
        if (!this.hasEventCallback(this.Event.BeforeClipboardPaste)) {
            return;
        }
        const eventParams = this._generateClipboardPasteParam(params);
        if (!eventParams) return;
        this.fireEvent(this.Event.BeforeClipboardPaste, eventParams);
        if (eventParams.cancel) {
            throw new Error('Clipboard pasted is canceled');
        }
    }

    private async _beforeClipboardPasteAsync(): Promise<void> {
        if (!this.hasEventCallback(this.Event.BeforeClipboardPaste)) {
            return;
        }
        if (!supportClipboardAPI()) {
            const logService = this._injector.get(ILogService);
            logService.warn('[Facade]: The navigator object only supports the browser environment');
            return;
        }
        const eventParams = await this._generateClipboardPasteParamAsync();
        if (!eventParams) return;
        this.fireEvent(this.Event.BeforeClipboardPaste, eventParams);
        if (eventParams.cancel) {
            throw new Error('Before clipboard paste is canceled');
        }
    }

    private async _clipboardPasteAsync(): Promise<void> {
        if (!this.hasEventCallback(this.Event.ClipboardPasted)) {
            return;
        }
        if (!supportClipboardAPI()) {
            const logService = this._injector.get(ILogService);
            logService.warn('[Facade]: The navigator object only supports the browser environment');
            return;
        }
        const eventParams = await this._generateClipboardPasteParamAsync();
        if (!eventParams) return;
        this.fireEvent(this.Event.ClipboardPasted, eventParams);
        if (eventParams.cancel) {
            throw new Error('Clipboard pasted is canceled');
        }
>>>>>>> d477e5c1
    }

    override customizeColumnHeader(cfg: IColumnsHeaderCfgParam): void {
        const wb = this.getActiveWorkbook();
        if (!wb) {
            console.error('WorkBook not exist');
            return;
        }
        const unitId = wb?.getId();
        const sheetColumn = this._getSheetRenderComponent(unitId, SHEET_VIEW_KEY.COLUMN) as SpreadsheetColumnHeader;
        sheetColumn.setCustomHeader(cfg);
    }

    override customizeRowHeader(cfg: IRowsHeaderCfgParam): void {
        const wb = this.getActiveWorkbook();
        if (!wb) {
            console.error('WorkBook not exist');
            return;
        }
        const unitId = wb?.getId();
        const sheetRow = this._getSheetRenderComponent(unitId, SHEET_VIEW_KEY.ROW) as SpreadsheetRowHeader;
        sheetRow.setCustomHeader(cfg);
    }

    override registerSheetRowHeaderExtension(unitId: string, ...extensions: SheetExtension[]): IDisposable {
        const sheetComponent = this._getSheetRenderComponent(unitId, SHEET_VIEW_KEY.ROW) as SheetComponent;
        const registerDisposable = sheetComponent.register(...extensions);

        return toDisposable(() => {
            registerDisposable.dispose();
            sheetComponent.makeDirty(true);
        });
    }

    override registerSheetColumnHeaderExtension(unitId: string, ...extensions: SheetExtension[]): IDisposable {
        const sheetComponent = this._getSheetRenderComponent(unitId, SHEET_VIEW_KEY.COLUMN) as SheetComponent;
        const registerDisposable = sheetComponent.register(...extensions);

        return toDisposable(() => {
            registerDisposable.dispose();
            sheetComponent.makeDirty(true);
        });
    }

    override registerSheetMainExtension(unitId: string, ...extensions: SheetExtension[]): IDisposable {
        const sheetComponent = this._getSheetRenderComponent(unitId, SHEET_VIEW_KEY.MAIN) as SheetComponent;
        const registerDisposable = sheetComponent.register(...extensions);

        return toDisposable(() => {
            registerDisposable.dispose();
            sheetComponent.makeDirty(true);
        });
    }

    /**
     * Get sheet render component from render by unitId and view key.
     *
     * @private
     *
     * @param {string} unitId The unit id of the spreadsheet.
     * @param {SHEET_VIEW_KEY} viewKey The view key of the spreadsheet.
     * @returns {Nullable<RenderComponentType>} The render component.
     */
    private _getSheetRenderComponent(unitId: string, viewKey: SHEET_VIEW_KEY): Nullable<RenderComponentType> {
        const renderManagerService = this._injector.get(IRenderManagerService);
        const render = renderManagerService.getRenderById(unitId);
        if (!render) {
            throw new Error(`Render Unit with unitId ${unitId} not found`);
        }

        const { components } = render;

        const renderComponent = components.get(viewKey);
        if (!renderComponent) {
            throw new Error('Render component not found');
        }

        return renderComponent;
    }

    /**
     * Get sheet hooks.
     *
     * @returns {FSheetHooks} FSheetHooks instance
     */
    override getSheetHooks(): FSheetHooks {
        return this._injector.createInstance(FSheetHooks);
    }
}

FUniver.extend(FUniverSheetsUIMixin);

declare module '@univerjs/core' {
    // eslint-disable-next-line ts/naming-convention
    interface FUniver extends IFUniverSheetsUIMixin { }
}<|MERGE_RESOLUTION|>--- conflicted
+++ resolved
@@ -14,12 +14,8 @@
  * limitations under the License.
  */
 
-<<<<<<< HEAD
 import type { DocumentDataModel, IDisposable, Injector, Nullable } from '@univerjs/core';
 import type { IRichTextEditingMutationParams } from '@univerjs/docs';
-=======
-import type { IDisposable, Injector, Nullable } from '@univerjs/core';
->>>>>>> d477e5c1
 import type {
     IColumnsHeaderCfgParam,
     IRowsHeaderCfgParam,
@@ -29,20 +25,12 @@
     SpreadsheetColumnHeader,
     SpreadsheetRowHeader,
 } from '@univerjs/engine-render';
-<<<<<<< HEAD
-import type { IEditorBridgeServiceVisibleParam } from '@univerjs/sheets-ui';
-import type { IBeforeSheetEditEndEventParams, IBeforeSheetEditStartEventParams, ISheetEditChangingEventParams, ISheetEditEndedEventParams, ISheetEditStartedEventParams } from './f-event';
-import { CanceledError, DOCS_NORMAL_EDITOR_UNIT_ID_KEY, FUniver, ICommandService, IUniverInstanceService, RichTextValue, toDisposable } from '@univerjs/core';
+import type { IEditorBridgeServiceVisibleParam, ISheetPasteByShortKeyParams } from '@univerjs/sheets-ui';
+import type { IBeforeClipboardChangeParam, IBeforeClipboardPasteParam, IBeforeSheetEditEndEventParams, IBeforeSheetEditStartEventParams, ISheetEditChangingEventParams, ISheetEditEndedEventParams, ISheetEditStartedEventParams } from './f-event';
+import { CanceledError, DOCS_NORMAL_EDITOR_UNIT_ID_KEY, FUniver, ICommandService, ILogService, IUniverInstanceService, RichTextValue, toDisposable } from '@univerjs/core';
 import { RichTextEditingMutation } from '@univerjs/docs';
 import { IRenderManagerService } from '@univerjs/engine-render';
-import { IEditorBridgeService, SetCellEditVisibleOperation, SHEET_VIEW_KEY } from '@univerjs/sheets-ui';
-=======
-import type { ISheetPasteByShortKeyParams } from '@univerjs/sheets-ui';
-import type { IBeforeClipboardChangeParam, IBeforeClipboardPasteParam } from './f-event';
-import { FUniver, ICommandService, ILogService, toDisposable } from '@univerjs/core';
-import { IRenderManagerService } from '@univerjs/engine-render';
-import { ISheetClipboardService, SHEET_VIEW_KEY, SheetPasteShortKeyCommand } from '@univerjs/sheets-ui';
->>>>>>> d477e5c1
+import { IEditorBridgeService, ISheetClipboardService, SetCellEditVisibleOperation, SHEET_VIEW_KEY, SheetPasteShortKeyCommand } from '@univerjs/sheets-ui';
 import { FSheetHooks } from '@univerjs/sheets/facade';
 import { CopyCommand, CutCommand, HTML_CLIPBOARD_MIME_TYPE, IClipboardInterfaceService, PasteCommand, PLAIN_TEXT_CLIPBOARD_MIME_TYPE, supportClipboardAPI } from '@univerjs/ui';
 
@@ -101,7 +89,6 @@
 }
 
 export class FUniverSheetsUIMixin extends FUniver implements IFUniverSheetsUIMixin {
-<<<<<<< HEAD
     // eslint-disable-next-line max-lines-per-function
     private _initSheetUIEvent(injector: Injector): void {
         const commandService = injector.get(ICommandService);
@@ -225,8 +212,6 @@
 
     override _initialize(injector: Injector): void {
         this._initSheetUIEvent(injector);
-=======
-    override _initialize(injector: Injector): void {
         const commandService = injector.get(ICommandService);
         this.disposeWithMe(commandService.beforeCommandExecuted((commandInfo) => {
             switch (commandInfo.id) {
@@ -419,7 +404,6 @@
         if (eventParams.cancel) {
             throw new Error('Clipboard pasted is canceled');
         }
->>>>>>> d477e5c1
     }
 
     override customizeColumnHeader(cfg: IColumnsHeaderCfgParam): void {
