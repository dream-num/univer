/**
 * Copyright 2023-present DreamNum Inc.
 *
 * Licensed under the Apache License, Version 2.0 (the "License");
 * you may not use this file except in compliance with the License.
 * You may obtain a copy of the License at
 *
 *     http://www.apache.org/licenses/LICENSE-2.0
 *
 * Unless required by applicable law or agreed to in writing, software
 * distributed under the License is distributed on an "AS IS" BASIS,
 * WITHOUT WARRANTIES OR CONDITIONS OF ANY KIND, either express or implied.
 * See the License for the specific language governing permissions and
 * limitations under the License.
 */

import type { Workbook } from '@univerjs/core';
import { DependentOn, IUniverInstanceService, Plugin, Tools, UniverInstanceType } from '@univerjs/core';
import type { Dependency } from '@wendellhu/redi';
import { Inject, Injector } from '@wendellhu/redi';
import { filter } from 'rxjs/operators';

import { IRenderManagerService } from '@univerjs/engine-render';
import { UniverSheetsPlugin } from '@univerjs/sheets';
import { UniverMobileUIPlugin } from '@univerjs/ui';
import { ActiveWorksheetController } from './controllers/active-worksheet/active-worksheet.controller';
import { AutoHeightController } from './controllers/auto-height.controller';
import { SheetClipboardController } from './controllers/clipboard/clipboard.controller';
import { FormatPainterRenderController } from './controllers/render-controllers/format-painter.render-controller';
import { HeaderFreezeRenderController } from './controllers/render-controllers/freeze.render-controller';
import { HeaderMoveRenderController } from './controllers/render-controllers/header-move.render-controller';
import { MarkSelectionRenderController } from './controllers/mark-selection.controller';
import { SheetsRenderService } from './services/sheets-render.service';
import type { IUniverSheetsUIConfig } from './controllers/sheet-ui.controller';
import { DefaultSheetUiConfig } from './controllers/sheet-ui.controller';
import { StatusBarController } from './controllers/status-bar.controller';
import { AutoFillService, IAutoFillService } from './services/auto-fill/auto-fill.service';
import { ISheetClipboardService, SheetClipboardService } from './services/clipboard/clipboard.service';
import { FormatPainterService, IFormatPainterService } from './services/format-painter/format-painter.service';
import { IMarkSelectionService, MarkSelectionService } from './services/mark-selection/mark-selection.service';
import { ScrollManagerService } from './services/scroll-manager.service';
<<<<<<< HEAD
import { SheetSelectionRenderService } from './services/selection/selection-render.service';
=======
import { ISelectionRenderService } from './services/selection/selection-render.service';
>>>>>>> edd70bd5
import { ISheetBarService, SheetBarService } from './services/sheet-bar/sheet-bar.service';
import { SheetSkeletonManagerService } from './services/sheet-skeleton-manager.service';
import { ShortcutExperienceService } from './services/shortcut-experience.service';
import { IStatusBarService, StatusBarService } from './services/status-bar.service';
import { HoverRenderController } from './controllers/hover-render.controller';
import { HoverManagerService } from './services/hover-manager.service';
import { CellAlertManagerService } from './services/cell-alert-manager.service';
import { CellAlertRenderController } from './controllers/cell-alert.controller';
import { CellCustomRenderController } from './controllers/cell-custom-render.controller';
import { SheetCanvasPopManagerService } from './services/canvas-pop-manager.service';
import { ForceStringRenderController } from './controllers/force-string-render.controller';
import { ForceStringAlertRenderController } from './controllers/force-string-alert-render.controller';
import { SheetsZoomRenderController } from './controllers/render-controllers/zoom.render-controller';
<<<<<<< HEAD
import { SheetsScrollRenderController } from './controllers/render-controllers/scroll.render-controller';
=======
import { MobileSheetsScrollRenderController } from './controllers/render-controllers/mobile/mobile-scroll.render-controller';
// import { SheetContextMenuRenderController } from './controllers/render-controllers/contextmenu.render-controller';
>>>>>>> edd70bd5
import { DragRenderController } from './controllers/drag-render.controller';
import { DragManagerService } from './services/drag-manager.service';
import { SheetPermissionInterceptorClipboardController } from './controllers/permission/sheet-permission-interceptor-clipboard.controller';
import { SheetPermissionInterceptorBaseController } from './controllers/permission/sheet-permission-interceptor-base.controller';
import { SheetPermissionInitController } from './controllers/permission/sheet-permission-init.controller';
import { SheetPermissionRenderController, SheetPermissionRenderManagerController } from './controllers/permission/sheet-permission-render.controller';
import { SheetPermissionInterceptorCanvasRenderController } from './controllers/permission/sheet-permission-interceptor-canvas-render.controller';
import { SheetPermissionInterceptorFormulaRenderController } from './controllers/permission/sheet-permission-interceptor-formula-render.controller';
import { SheetPermissionPanelModel } from './services/permission/sheet-permission-panel.model';
import { SheetPermissionUserManagerService } from './services/permission/sheet-permission-user-list.service';
import { WorksheetProtectionRenderService } from './services/permission/worksheet-permission-render.service';
import { SheetPrintInterceptorService } from './services/print-interceptor.service';
import { SheetUIMobileController } from './controllers/mobile/mobile-sheet-ui.controller';
import { SheetContextMenuMobileRenderController } from './controllers/render-controllers/mobile/mobile-contextmenu.render-controller';
import { SheetRenderController } from './controllers/render-controllers/sheet.render-controller';
<<<<<<< HEAD
import { ISheetSelectionRenderService } from './services/selection/base-selection-render.service';
=======
import { MobileSelectionRenderService } from './services/selection/mobile-selection-render.service';
import { MobileSelectionRenderController } from './controllers/render-controllers/mobile/mobile-selection.render-controller';
>>>>>>> edd70bd5

/**
 * @ignore
 */
@DependentOn(UniverSheetsPlugin, UniverMobileUIPlugin)
export class UniverSheetsMobileUIPlugin extends Plugin {
    static override pluginName = 'SHEET_UI_PLUGIN';
    static override type = UniverInstanceType.UNIVER_SHEET;

    constructor(
        private readonly _config: Partial<IUniverSheetsUIConfig> = {},
        @Inject(Injector) override readonly _injector: Injector,
        @IRenderManagerService private readonly _renderManagerService: IRenderManagerService,
        @IUniverInstanceService private readonly _univerInstanceService: IUniverInstanceService
    ) {
        super();

        this._config = Tools.deepMerge({}, DefaultSheetUiConfig, this._config);
    }

    override onStarting(injector: Injector): void {
        (
            [
                // services
                [ShortcutExperienceService],
                [ISheetClipboardService, { useClass: SheetClipboardService }],
                [ISheetBarService, { useClass: SheetBarService }],
                [IFormatPainterService, { useClass: FormatPainterService }],
                [IAutoFillService, { useClass: AutoFillService }],
                [SheetPrintInterceptorService],

                [ScrollManagerService],
                // This would be removed from global injector and moved into RenderUnit provider.
                // [SheetSkeletonManagerService],
<<<<<<< HEAD
                [ISheetSelectionRenderService, { useClass: SheetSelectionRenderService }],
=======
                [ISelectionRenderService, { useClass: MobileSelectionRenderService }],
>>>>>>> edd70bd5
                [IStatusBarService, { useClass: StatusBarService }],
                [IMarkSelectionService, { useClass: MarkSelectionService }],
                [HoverManagerService],
                [DragManagerService],
                [SheetCanvasPopManagerService],
                [CellAlertManagerService],

                // controllers
                [ActiveWorksheetController],
                [AutoHeightController],
                [HeaderFreezeRenderController],
                [SheetClipboardController],
                [SheetsRenderService],
                [
                    SheetUIMobileController,
                    {
                        useFactory: () => this._injector.createInstance(SheetUIMobileController, this._config),
                    },
                ],
                [StatusBarController],
                // [AutoFillController],
                // [FormatPainterController],

                // permission
                [SheetPermissionPanelModel],
                [SheetPermissionUserManagerService],
                [WorksheetProtectionRenderService],
                [SheetPermissionInterceptorClipboardController],
                [SheetPermissionInterceptorBaseController],
                [SheetPermissionInitController],
            ] as Dependency[]
        ).forEach((d) => injector.add(d));

        this._injector.add(
            [
                SheetPermissionRenderManagerController,
                {
                    useFactory: () => this._injector.createInstance(SheetPermissionRenderManagerController, this._config),
                },
            ]

        );
    }

    override onReady(): void {
        this._markSheetAsFocused();
        this._registerRenderBasics();
    }

    override onRendered(): void {
        this._registerRenderModules();
    }

    private _registerRenderBasics(): void {
        ([
            [SheetSkeletonManagerService],
            [SheetRenderController],
            [ISheetSelectionRenderService, { useClass: SheetSelectionRenderService }],
        ] as Dependency[]).forEach((renderDep) => {
            this.disposeWithMe(this._renderManagerService.registerRenderModule(UniverInstanceType.UNIVER_SHEET, renderDep));
        });
    }

    // We have to let render basics get bootstrapped before. Because some render controllers relies on
    // a correct skeleton when they get loaded.
    private _registerRenderModules(): void {
        ([
            // https://github.com/dream-num/univer-pro/issues/669
            // HeaderMoveRenderController(HMRC) must be initialized before SelectionRenderController(SRC).
            // Before HMRC expected selections remain unchanged when user clicks on the header. If we don't initialize HMRC before SRC,
            // the selections will be changed by SRC first. Maybe we should merge row/col header related render controllers to one class.
<<<<<<< HEAD
            [HeaderMoveRenderController],
            [HeaderFreezeRenderController],
            [SheetsZoomRenderController],
            [SheetsScrollRenderController],
            [FormatPainterRenderController],
            [CellAlertRenderController],
            [ForceStringAlertRenderController],
            [MarkSelectionRenderController],
            [HoverRenderController],
            [DragRenderController],
            [ForceStringRenderController],
            [CellCustomRenderController],
            [SheetContextMenuMobileRenderController],

            [SheetPermissionInterceptorCanvasRenderController],
            [SheetPermissionInterceptorFormulaRenderController],
            [SheetPermissionRenderController],
        ] as Dependency[]).forEach((renderModule) => {
            this.disposeWithMe(this._renderManagerService.registerRenderModule(UniverInstanceType.UNIVER_SHEET, renderModule));
=======
            HeaderMoveRenderController,
            MobileSelectionRenderController,
            HeaderFreezeRenderController,
            // HeaderUnhideRenderController,
            // HeaderResizeRenderController,
            // Caution: ScrollRenderController should placed before ZoomRenderController
            // because ZoomRenderController would change scrollInfo in currentSkeletonBefore$
            // currentSkeletonBefore$ --> ZoomRenderController ---> viewport.resize --> setScrollInfo, but ScrollRenderController needs scrollInfo
            MobileSheetsScrollRenderController,
            SheetsZoomRenderController,
            FormatPainterRenderController,
            // HeaderMenuRenderController,
            CellAlertRenderController,
            ForceStringAlertRenderController,
            MarkSelectionRenderController,
            HoverRenderController,
            DragRenderController,
            ForceStringRenderController,
            CellCustomRenderController,
            SheetContextMenuMobileRenderController,
            SheetPermissionInterceptorCanvasRenderController,
            SheetPermissionInterceptorFormulaRenderController,
            SheetPermissionRenderController,
        ]).forEach((controller) => {
            this.disposeWithMe(this._renderManagerService.registerRenderModule(UniverInstanceType.UNIVER_SHEET, controller));
>>>>>>> edd70bd5
        });
    }

    private _markSheetAsFocused() {
        const univerInstanceService = this._univerInstanceService;
        univerInstanceService.getCurrentTypeOfUnit$<Workbook>(UniverInstanceType.UNIVER_SHEET)
            .pipe(filter((v) => !!v))
            .subscribe((workbook) => {
                univerInstanceService.focusUnit(workbook!.getUnitId());
            });
    }
}<|MERGE_RESOLUTION|>--- conflicted
+++ resolved
@@ -39,11 +39,7 @@
 import { FormatPainterService, IFormatPainterService } from './services/format-painter/format-painter.service';
 import { IMarkSelectionService, MarkSelectionService } from './services/mark-selection/mark-selection.service';
 import { ScrollManagerService } from './services/scroll-manager.service';
-<<<<<<< HEAD
 import { SheetSelectionRenderService } from './services/selection/selection-render.service';
-=======
-import { ISelectionRenderService } from './services/selection/selection-render.service';
->>>>>>> edd70bd5
 import { ISheetBarService, SheetBarService } from './services/sheet-bar/sheet-bar.service';
 import { SheetSkeletonManagerService } from './services/sheet-skeleton-manager.service';
 import { ShortcutExperienceService } from './services/shortcut-experience.service';
@@ -57,12 +53,7 @@
 import { ForceStringRenderController } from './controllers/force-string-render.controller';
 import { ForceStringAlertRenderController } from './controllers/force-string-alert-render.controller';
 import { SheetsZoomRenderController } from './controllers/render-controllers/zoom.render-controller';
-<<<<<<< HEAD
-import { SheetsScrollRenderController } from './controllers/render-controllers/scroll.render-controller';
-=======
-import { MobileSheetsScrollRenderController } from './controllers/render-controllers/mobile/mobile-scroll.render-controller';
 // import { SheetContextMenuRenderController } from './controllers/render-controllers/contextmenu.render-controller';
->>>>>>> edd70bd5
 import { DragRenderController } from './controllers/drag-render.controller';
 import { DragManagerService } from './services/drag-manager.service';
 import { SheetPermissionInterceptorClipboardController } from './controllers/permission/sheet-permission-interceptor-clipboard.controller';
@@ -78,12 +69,8 @@
 import { SheetUIMobileController } from './controllers/mobile/mobile-sheet-ui.controller';
 import { SheetContextMenuMobileRenderController } from './controllers/render-controllers/mobile/mobile-contextmenu.render-controller';
 import { SheetRenderController } from './controllers/render-controllers/sheet.render-controller';
-<<<<<<< HEAD
+import { MobileSelectionRenderService } from './services/selection/mobile-selection-render.service';
 import { ISheetSelectionRenderService } from './services/selection/base-selection-render.service';
-=======
-import { MobileSelectionRenderService } from './services/selection/mobile-selection-render.service';
-import { MobileSelectionRenderController } from './controllers/render-controllers/mobile/mobile-selection.render-controller';
->>>>>>> edd70bd5
 
 /**
  * @ignore
@@ -118,11 +105,7 @@
                 [ScrollManagerService],
                 // This would be removed from global injector and moved into RenderUnit provider.
                 // [SheetSkeletonManagerService],
-<<<<<<< HEAD
-                [ISheetSelectionRenderService, { useClass: SheetSelectionRenderService }],
-=======
-                [ISelectionRenderService, { useClass: MobileSelectionRenderService }],
->>>>>>> edd70bd5
+                [ISheetSelectionRenderService, { useClass: MobileSelectionRenderService }],
                 [IStatusBarService, { useClass: StatusBarService }],
                 [IMarkSelectionService, { useClass: MarkSelectionService }],
                 [HoverManagerService],
@@ -194,11 +177,13 @@
             // HeaderMoveRenderController(HMRC) must be initialized before SelectionRenderController(SRC).
             // Before HMRC expected selections remain unchanged when user clicks on the header. If we don't initialize HMRC before SRC,
             // the selections will be changed by SRC first. Maybe we should merge row/col header related render controllers to one class.
-<<<<<<< HEAD
             [HeaderMoveRenderController],
             [HeaderFreezeRenderController],
+            // Caution: ScrollRenderController should placed before ZoomRenderController
+            // because ZoomRenderController would change scrollInfo in currentSkeletonBefore$
+            // currentSkeletonBefore$ --> ZoomRenderController ---> viewport.resize --> setScrollInfo, but ScrollRenderController needs scrollInfo
+            [SheetsScrollRenderController],
             [SheetsZoomRenderController],
-            [SheetsScrollRenderController],
             [FormatPainterRenderController],
             [CellAlertRenderController],
             [ForceStringAlertRenderController],
@@ -214,33 +199,6 @@
             [SheetPermissionRenderController],
         ] as Dependency[]).forEach((renderModule) => {
             this.disposeWithMe(this._renderManagerService.registerRenderModule(UniverInstanceType.UNIVER_SHEET, renderModule));
-=======
-            HeaderMoveRenderController,
-            MobileSelectionRenderController,
-            HeaderFreezeRenderController,
-            // HeaderUnhideRenderController,
-            // HeaderResizeRenderController,
-            // Caution: ScrollRenderController should placed before ZoomRenderController
-            // because ZoomRenderController would change scrollInfo in currentSkeletonBefore$
-            // currentSkeletonBefore$ --> ZoomRenderController ---> viewport.resize --> setScrollInfo, but ScrollRenderController needs scrollInfo
-            MobileSheetsScrollRenderController,
-            SheetsZoomRenderController,
-            FormatPainterRenderController,
-            // HeaderMenuRenderController,
-            CellAlertRenderController,
-            ForceStringAlertRenderController,
-            MarkSelectionRenderController,
-            HoverRenderController,
-            DragRenderController,
-            ForceStringRenderController,
-            CellCustomRenderController,
-            SheetContextMenuMobileRenderController,
-            SheetPermissionInterceptorCanvasRenderController,
-            SheetPermissionInterceptorFormulaRenderController,
-            SheetPermissionRenderController,
-        ]).forEach((controller) => {
-            this.disposeWithMe(this._renderManagerService.registerRenderModule(UniverInstanceType.UNIVER_SHEET, controller));
->>>>>>> edd70bd5
         });
     }
 
