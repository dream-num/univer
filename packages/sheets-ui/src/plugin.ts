--- conflicted
+++ resolved
@@ -178,12 +178,7 @@
             [SheetUIController],
             [SheetsRenderService],
             [ActiveWorksheetController],
-<<<<<<< HEAD
-            [SheetPermissionInterceptorBaseController],
-            [SheetPermissionInitController],
-=======
             [SheetPermissionCheckUIController],
->>>>>>> 32f1d309
         ]);
     }
 
