/**
 * Copyright 2023-present DreamNum Co., Ltd.
 *
 * Licensed under the Apache License, Version 2.0 (the "License");
 * you may not use this file except in compliance with the License.
 * You may obtain a copy of the License at
 *
 *     http://www.apache.org/licenses/LICENSE-2.0
 *
 * Unless required by applicable law or agreed to in writing, software
 * distributed under the License is distributed on an "AS IS" BASIS,
 * WITHOUT WARRANTIES OR CONDITIONS OF ANY KIND, either express or implied.
 * See the License for the specific language governing permissions and
 * limitations under the License.
 */

import type { Dependency, Workbook } from '@univerjs/core';
import type { IUniverUIConfig } from '@univerjs/ui';
import type { IUniverSheetsUIConfig } from './controllers/config.schema';
import { DependentOn, IConfigService, Inject, Injector, IUniverInstanceService, merge, mergeOverrideWithDependencies, Plugin, registerDependencies, touchDependencies, UniverInstanceType } from '@univerjs/core';
import { IRenderManagerService } from '@univerjs/engine-render';
import { IRefSelectionsService, RefSelectionsService, UniverSheetsPlugin } from '@univerjs/sheets';
import { UI_PLUGIN_CONFIG_KEY } from '@univerjs/ui';
import { filter } from 'rxjs/operators';
import { ActiveWorksheetController } from './controllers/active-worksheet/active-worksheet.controller';
import { AutoFillController } from './controllers/auto-fill.controller';
import { AutoHeightController } from './controllers/auto-height.controller';
import { AutoWidthController } from './controllers/auto-width.controller';
import { CellAlertRenderController } from './controllers/cell-alert.controller';
import { CellCustomRenderController } from './controllers/cell-custom-render.controller';
import { SheetCheckboxController } from './controllers/checkbox.controller';
import { SheetClipboardController } from './controllers/clipboard/clipboard.controller';
import { defaultPluginConfig, SHEETS_UI_PLUGIN_CONFIG_KEY } from './controllers/config.schema';
import { SheetsDefinedNameController } from './controllers/defined-name/defined-name.controller';
import { DragRenderController } from './controllers/drag-render.controller';
import { EditorDataSyncController } from './controllers/editor/data-sync.controller';
import { EditingRenderController } from './controllers/editor/editing.render-controller';
import { FormulaEditorController } from './controllers/editor/formula-editor.controller';
import { ForceStringAlertRenderController } from './controllers/force-string-alert-render.controller';
import { ForceStringRenderController } from './controllers/force-string-render.controller';
import { FormatPainterController } from './controllers/format-painter/format-painter.controller';
import { HoverRenderController } from './controllers/hover-render.controller';
import { MarkSelectionRenderController } from './controllers/mark-selection.controller';
import { MoveRangeRenderController } from './controllers/move-range.controller';
import { SheetPermissionCheckUIController } from './controllers/permission/sheet-permission-check-ui.controller';
import { SheetPermissionInitUIController } from './controllers/permission/sheet-permission-init-ui.controller';
import { SheetPermissionInterceptorCanvasRenderController } from './controllers/permission/sheet-permission-interceptor-canvas-render.controller';
import { SheetPermissionInterceptorClipboardController } from './controllers/permission/sheet-permission-interceptor-clipboard.controller';
import { SheetPermissionInterceptorFormulaRenderController } from './controllers/permission/sheet-permission-interceptor-formula-render.controller';
import { SheetPermissionRenderController, SheetPermissionRenderManagerController, WorksheetProtectionRenderController } from './controllers/permission/sheet-permission-render.controller';
import { ClipboardRenderController } from './controllers/render-controllers/clipboard.render-controller';
import { SheetContextMenuRenderController } from './controllers/render-controllers/contextmenu.render-controller';
import { EditorBridgeRenderController } from './controllers/render-controllers/editor-bridge.render-controller';
import { FormatPainterRenderController } from './controllers/render-controllers/format-painter.render-controller';
import { HeaderFreezeRenderController } from './controllers/render-controllers/freeze.render-controller';
import { HeaderMenuRenderController } from './controllers/render-controllers/header-menu.render-controller';
import { HeaderMoveRenderController } from './controllers/render-controllers/header-move.render-controller';
import { HeaderResizeRenderController } from './controllers/render-controllers/header-resize.render-controller';
import { HeaderUnhideRenderController } from './controllers/render-controllers/header-unhide.render-controller';
import { SheetsScrollRenderController } from './controllers/render-controllers/scroll.render-controller';
import { SheetRenderController } from './controllers/render-controllers/sheet.render-controller';
import { SheetSkeletonRenderController } from './controllers/render-controllers/skeleton.render-controller';
import { SheetsZoomRenderController } from './controllers/render-controllers/zoom.render-controller';
import { SheetUIController } from './controllers/sheet-ui.controller';
import { StatusBarController } from './controllers/status-bar.controller';
import { AutoFillService, IAutoFillService } from './services/auto-fill/auto-fill.service';
import { SheetCanvasPopManagerService } from './services/canvas-pop-manager.service';
import { CellAlertManagerService } from './services/cell-alert-manager.service';
import { SheetCellDropdownManagerService } from './services/cell-dropdown-manager.service';
import { ISheetClipboardService, SheetClipboardService } from './services/clipboard/clipboard.service';
import { DragManagerService } from './services/drag-manager.service';
import { EditorBridgeService, IEditorBridgeService } from './services/editor-bridge.service';
import { CellEditorManagerService, ICellEditorManagerService } from './services/editor/cell-editor-manager.service';
import { SheetCellEditorResizeService } from './services/editor/cell-editor-resize.service';
import {
    FormulaEditorManagerService,
    IFormulaEditorManagerService,
} from './services/editor/formula-editor-manager.service';
import { FormatPainterService, IFormatPainterService } from './services/format-painter/format-painter.service';
import { HoverManagerService } from './services/hover-manager.service';
import { IMarkSelectionService, MarkSelectionService } from './services/mark-selection/mark-selection.service';
import { SheetPermissionPanelModel } from './services/permission/sheet-permission-panel.model';
import { SheetPermissionUserManagerService } from './services/permission/sheet-permission-user-list.service';
import { SheetPrintInterceptorService } from './services/print-interceptor.service';
import { SheetScrollManagerService } from './services/scroll-manager.service';
import { SelectAllService } from './services/select-all/select-all.service';
import { ISheetSelectionRenderService } from './services/selection/base-selection-render.service';
import { SheetSelectionRenderService } from './services/selection/selection-render.service';
import { ISheetBarService, SheetBarService } from './services/sheet-bar/sheet-bar.service';
import { SheetSkeletonManagerService } from './services/sheet-skeleton-manager.service';
import { SheetsRenderService } from './services/sheets-render.service';
import { ShortcutExperienceService } from './services/shortcut-experience.service';
import { IStatusBarService, StatusBarService } from './services/status-bar.service';

@DependentOn(UniverSheetsPlugin)
export class UniverSheetsUIPlugin extends Plugin {
    static override pluginName = 'SHEET_UI_PLUGIN';
    static override type = UniverInstanceType.UNIVER_SHEET;

    /** @ignore */
    constructor(
        private readonly _config: Partial<IUniverSheetsUIConfig> = defaultPluginConfig,
        @Inject(Injector) override readonly _injector: Injector,
        @IRenderManagerService private readonly _renderManagerService: IRenderManagerService,
        @IConfigService private readonly _configService: IConfigService,
        @IUniverInstanceService private readonly _univerInstanceService: IUniverInstanceService
    ) {
        super();

        // Manage the plugin configuration.
        const { menu, ...rest } = merge(
            {},
            defaultPluginConfig,
            this._config
        );

        if (menu) {
            this._configService.setConfig('menu', menu, { merge: true });
        }

        this._configService.setConfig(SHEETS_UI_PLUGIN_CONFIG_KEY, rest);
    }

    override onStarting(): void {
        registerDependencies(this._injector, mergeOverrideWithDependencies([
            [ShortcutExperienceService],
            [IEditorBridgeService, { useClass: EditorBridgeService }],
            [ISheetClipboardService, { useClass: SheetClipboardService }],
            [ISheetBarService, { useClass: SheetBarService }],
            [IFormatPainterService, { useClass: FormatPainterService }],
            [ICellEditorManagerService, { useClass: CellEditorManagerService }],
            [IFormulaEditorManagerService, { useClass: FormulaEditorManagerService }],
            [IRefSelectionsService, { useClass: RefSelectionsService }],
            [IAutoFillService, { useClass: AutoFillService }],
            [SheetPrintInterceptorService],
            [IStatusBarService, { useClass: StatusBarService }],
            [IMarkSelectionService, { useClass: MarkSelectionService }],
            [HoverManagerService],
            [DragManagerService],
            [SheetCanvasPopManagerService],
            [CellAlertManagerService],
            [SelectAllService],
<<<<<<< HEAD
            [SheetCellDropdownManagerService],
=======
            [SheetCellEditorResizeService],
>>>>>>> 0547866e

            // controllers
            [ActiveWorksheetController],
            [AutoHeightController],
            [AutoWidthController],
            [FormulaEditorController],
            [SheetsRenderService],
            [SheetUIController],
            [StatusBarController],
            [AutoFillController],
            [FormatPainterController],
            [SheetsDefinedNameController],
            [EditorDataSyncController],
            [SheetCheckboxController],
            [EditingRenderController],

            // permission
            [SheetPermissionPanelModel],
            [SheetPermissionInitUIController],
            [SheetPermissionUserManagerService],
            [SheetPermissionInterceptorClipboardController],
            [SheetPermissionCheckUIController],
            [SheetPermissionRenderManagerController],
        ] as Dependency[], this._config.override));
    }

    override onReady(): void {
        if (!this._config.disableAutoFocus) {
            this._initAutoFocus();
        }

        registerDependencies(this._injector, [
            [SheetClipboardController],
        ]);

        this._registerRenderBasics();

        touchDependencies(this._injector, [
            [SheetUIController],
            [SheetsRenderService],
            [ActiveWorksheetController],
            [SheetPermissionCheckUIController],
            [SheetPermissionInitUIController],
        ]);
    }

    override onRendered(): void {
        this._registerRenderModules();

        touchDependencies(this._injector, [
            [SheetPermissionRenderManagerController],
            [SheetPermissionPanelModel],
            [SheetClipboardController],
            [FormulaEditorController],
            [SheetsDefinedNameController],
            [StatusBarController],
            [AutoHeightController],
            [AutoWidthController],
            [EditorDataSyncController],
            [SheetCheckboxController],
            [EditingRenderController],
        ]);
    }

    override onSteady(): void {
        touchDependencies(this._injector, [
            [FormatPainterController],
            [AutoFillController],
            [SheetPermissionInterceptorClipboardController],
        ]);
    }

    private _registerRenderBasics(): void {
        ([
            [SheetSkeletonManagerService],
            [SheetSkeletonRenderController],
            [SheetRenderController],
            [ISheetSelectionRenderService, { useClass: SheetSelectionRenderService }],
        ] as Dependency[]).forEach((m) => {
            this.disposeWithMe(this._renderManagerService.registerRenderModule(UniverInstanceType.UNIVER_SHEET, m));
        });
    }

    // We have to let render basics get bootstrapped before. Because some render controllers relies on
    // a correct skeleton when they get loaded.
    private _registerRenderModules(): void {
        const modules: Dependency[] = [
            [HeaderMoveRenderController],
            [HeaderUnhideRenderController],
            [HeaderResizeRenderController],
            // Caution: ScrollRenderController should placed before ZoomRenderController.
            [SheetScrollManagerService],
            [SheetsScrollRenderController],
            [HeaderFreezeRenderController],
            [SheetsZoomRenderController],

            [FormatPainterRenderController],
            [ClipboardRenderController],
            [CellAlertRenderController],
            [ForceStringAlertRenderController],
            [MarkSelectionRenderController],
            [HoverRenderController],
            [DragRenderController],
            [ForceStringRenderController],
            [CellCustomRenderController],
            [SheetContextMenuRenderController],
            [MoveRangeRenderController],

            // editor
            [EditorBridgeRenderController],

            // permission
            [SheetPermissionInterceptorCanvasRenderController],
            [SheetPermissionInterceptorFormulaRenderController],
            [SheetPermissionRenderController],
            [WorksheetProtectionRenderController],
        ];

        // If the context menu is disabled, we don't need to register the context menu render controller.
        const config = this._configService.getConfig<IUniverUIConfig>(UI_PLUGIN_CONFIG_KEY);
        const showContextMenu = config?.contextMenu ?? true;
        if (showContextMenu) {
            modules.push([HeaderMenuRenderController]);
        }

        modules.forEach((m) => {
            this.disposeWithMe(this._renderManagerService.registerRenderModule(UniverInstanceType.UNIVER_SHEET, m));
        });
    }

    private _initAutoFocus(): void {
        const univerInstanceService = this._univerInstanceService;
        this.disposeWithMe(univerInstanceService.getCurrentTypeOfUnit$<Workbook>(UniverInstanceType.UNIVER_SHEET)
            .pipe(filter((v) => !!v))
            .subscribe((workbook) => univerInstanceService.focusUnit(workbook!.getUnitId())));
    }
}<|MERGE_RESOLUTION|>--- conflicted
+++ resolved
@@ -140,11 +140,8 @@
             [SheetCanvasPopManagerService],
             [CellAlertManagerService],
             [SelectAllService],
-<<<<<<< HEAD
             [SheetCellDropdownManagerService],
-=======
             [SheetCellEditorResizeService],
->>>>>>> 0547866e
 
             // controllers
             [ActiveWorksheetController],
