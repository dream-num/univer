--- conflicted
+++ resolved
@@ -362,11 +362,8 @@
             redos.push(...autoHeightUndoRedos.redos);
         }
         if (result) {
-<<<<<<< HEAD
             this._prevUndos = undos;
             // add to undo redo services
-=======
->>>>>>> af63f7dd
             this._undoRedoService.pushUndoRedo({
                 unitID: unitId,
                 undoMutations: undos,
