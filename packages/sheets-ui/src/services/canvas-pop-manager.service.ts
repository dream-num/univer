/**
 * Copyright 2023-present DreamNum Inc.
 *
 * Licensed under the Apache License, Version 2.0 (the "License");
 * you may not use this file except in compliance with the License.
 * You may obtain a copy of the License at
 *
 *     http://www.apache.org/licenses/LICENSE-2.0
 *
 * Unless required by applicable law or agreed to in writing, software
 * distributed under the License is distributed on an "AS IS" BASIS,
 * WITHOUT WARRANTIES OR CONDITIONS OF ANY KIND, either express or implied.
 * See the License for the specific language governing permissions and
 * limitations under the License.
 */

import type { INeedCheckDisposable, IRange, Nullable, Workbook, Worksheet } from '@univerjs/core';
import { Disposable, DisposableCollection, ICommandService, Inject, IUniverInstanceService, toDisposable, UniverInstanceType } from '@univerjs/core';
import { IRenderManagerService } from '@univerjs/engine-render';
import type { BaseObject, IBoundRectNoAngle, IRender, SpreadsheetSkeleton, Viewport } from '@univerjs/engine-render';
import type { IPopup } from '@univerjs/ui';
import { ICanvasPopupService } from '@univerjs/ui';
import { BehaviorSubject } from 'rxjs';
import type { ISetWorksheetRowAutoHeightMutationParams } from '@univerjs/sheets';
import { COMMAND_LISTENER_SKELETON_CHANGE, RefRangeService, SetWorksheetRowAutoHeightMutation } from '@univerjs/sheets';
import { getViewportByCell, transformBound2OffsetBound } from '../common/utils';
import { SetScrollOperation } from '../commands/operations/scroll.operation';
import { SetZoomRatioOperation } from '../commands/operations/set-zoom-ratio.operation';
import { SheetSkeletonManagerService } from './sheet-skeleton-manager.service';
import { ISheetSelectionRenderService } from './selection/base-selection-render.service';

export interface ICanvasPopup extends Pick<IPopup, 'direction' | 'excludeOutside' | 'componentKey' | 'offset' | 'onClickOutside' | 'hideOnInvisible' | 'hiddenType' | 'onClick'> {
    mask?: boolean;
    extraProps?: Record<string, any>;
}

export class SheetCanvasPopManagerService extends Disposable {
    constructor(
        @Inject(ICanvasPopupService) private readonly _globalPopupManagerService: ICanvasPopupService,
        @IRenderManagerService private readonly _renderManagerService: IRenderManagerService,
        @IUniverInstanceService private readonly _univerInstanceService: IUniverInstanceService,
        @Inject(RefRangeService) private readonly _refRangeService: RefRangeService,
        @ICommandService private readonly _commandService: ICommandService
    ) {
        super();
    }

    // #region attach to object
    private _createPositionObserver(
        bound: IBoundRectNoAngle,
        currentRender: IRender,
        skeleton: SpreadsheetSkeleton,
        worksheet: Worksheet
    ) {
        const calc = () => {
<<<<<<< HEAD
            const { scene, engine } = currentRender;

            const canvas = engine.getCanvasElement();
            const canvasBound = canvas.getBoundingClientRect();

=======
            const { scene } = currentRender;
            const { left, top, width, height } = targetObject;

            const bound: IBoundRectNoAngle = {
                left,
                right: left + width,
                top,
                bottom: top + height,
            };
>>>>>>> 9f3012f0
            const offsetBound = transformBound2OffsetBound(bound, scene, skeleton, worksheet);

            const canvasElement = currentRender.engine.getCanvasElement();
            const canvasClientRect = canvasElement.getBoundingClientRect();

            // We should take the scale into account when canvas is scaled by CSS.
            const widthOfCanvas = pxToNum(canvasElement.style.width); // declared width
            // const { top, left, width } = canvasClientRect; // real width affected by scale
            const scaleAdjust = canvasClientRect.width / widthOfCanvas;
            const position = {
<<<<<<< HEAD
                left: offsetBound.left + canvasBound.left,
                right: offsetBound.right + canvasBound.left,
                top: offsetBound.top + canvasBound.top,
                bottom: offsetBound.bottom + canvasBound.top,
=======
                left: (offsetBound.left * scaleAdjust) + canvasClientRect.left,
                right: (offsetBound.right * scaleAdjust) + canvasClientRect.left,
                top: (offsetBound.top * scaleAdjust) + canvasClientRect.top,
                bottom: (offsetBound.bottom * scaleAdjust) + canvasClientRect.top,
>>>>>>> 9f3012f0
            };

            return position;
        };

        const position = calc();
        const position$ = new BehaviorSubject(position);
        const disposable = new DisposableCollection();

        disposable.add(this._commandService.onCommandExecuted((commandInfo) => {
            if (commandInfo.id === SetScrollOperation.id || commandInfo.id === SetZoomRatioOperation.id) {
                position$.next(calc());
            }
        }));

        return {
            position,
            position$,
            disposable,
        };
    }

    /**
     * attach a popup to canvas object
     * @param targetObject target canvas object
     * @param popup popup item
     * @returns disposable
     */
    attachPopupToObject(targetObject: BaseObject, popup: ICanvasPopup): INeedCheckDisposable {
        const workbook = this._univerInstanceService.getCurrentUnitForType<Workbook>(UniverInstanceType.UNIVER_SHEET)!;
        const worksheet = workbook.getActiveSheet();
        if (!worksheet) {
            return {
                dispose: () => {
                    // empty
                },
                canDispose: () => true,
            };
        }

        const unitId = workbook.getUnitId();
        const subUnitId = worksheet.getSheetId();
        const skeleton = this._renderManagerService.getRenderById(unitId)?.with(SheetSkeletonManagerService).getOrCreateSkeleton({
            sheetId: subUnitId,
        });

        const currentRender = this._renderManagerService.getRenderById(unitId);
        if (!currentRender || !skeleton) {
            return {
                dispose: () => {
                    // empty
                },
                canDispose: () => true,
            };
        }
        const { left, top, width, height } = targetObject;

        const bound: IBoundRectNoAngle = {
            left,
            right: left + width,
            top,
            bottom: top + height,
        };

        const { position, position$, disposable } = this._createPositionObserver(bound, currentRender, skeleton, worksheet);

        const id = this._globalPopupManagerService.addPopup({
            ...popup,
            unitId,
            subUnitId,
            anchorRect: position,
            anchorRect$: position$,
            canvasElement: currentRender.engine.getCanvasElement(),
        });

        return {
            dispose: () => {
                this._globalPopupManagerService.removePopup(id);
                position$.complete();
                disposable.dispose();
            },
            canDispose: () => this._globalPopupManagerService.activePopupId !== id,
        };
    }

    attachPopupByPosition(bound: IBoundRectNoAngle, popup: ICanvasPopup, _unitId?: string, _subUnitId?: string): Nullable<INeedCheckDisposable> {
        const workbook = this._univerInstanceService.getCurrentUnitForType<Workbook>(UniverInstanceType.UNIVER_SHEET)!;
        const worksheet = workbook.getActiveSheet();
        if (!worksheet) {
            return null;
        }

        const unitId = workbook.getUnitId();
        const subUnitId = worksheet.getSheetId();
        if ((_unitId && unitId !== _unitId) || (_subUnitId && _subUnitId !== subUnitId)) {
            return null;
        }

        const skeleton = this._renderManagerService.getRenderById(unitId)?.with(SheetSkeletonManagerService).getOrCreateSkeleton({
            sheetId: subUnitId,
        });

        const currentRender = this._renderManagerService.getRenderById(unitId);
        if (!currentRender || !skeleton) {
            return null;
        }

        const { position, position$, disposable } = this._createPositionObserver(bound, currentRender, skeleton, worksheet);
        const id = this._globalPopupManagerService.addPopup({
            ...popup,
            unitId,
            subUnitId,
            anchorRect: position,
            anchorRect$: position$,
            canvasElement: currentRender.engine.getCanvasElement(),
        });

        return {
            dispose: () => {
                this._globalPopupManagerService.removePopup(id);
                position$.complete();
                disposable.dispose();
            },
            canDispose: () => this._globalPopupManagerService.activePopupId !== id,
        };
    }

    attachPopupToAbsolutePosition(bound: IBoundRectNoAngle, popup: ICanvasPopup, _unitId?: string, _subUnitId?: string) {
        const workbook = this._univerInstanceService.getCurrentUnitForType<Workbook>(UniverInstanceType.UNIVER_SHEET)!;
        const worksheet = workbook.getActiveSheet();
        if (!worksheet) {
            return null;
        }

        const unitId = workbook.getUnitId();
        const subUnitId = worksheet.getSheetId();
        if ((_unitId && unitId !== _unitId) || (_subUnitId && _subUnitId !== subUnitId)) {
            return null;
        }

        const skeleton = this._renderManagerService.getRenderById(unitId)?.with(SheetSkeletonManagerService).getOrCreateSkeleton({
            sheetId: subUnitId,
        });

        const currentRender = this._renderManagerService.getRenderById(unitId);
        if (!currentRender || !skeleton) {
            return null;
        }

        const position$ = new BehaviorSubject(bound);
        const id = this._globalPopupManagerService.addPopup({
            ...popup,
            unitId,
            subUnitId,
            anchorRect: bound,
            anchorRect$: position$.asObservable(),
            canvasElement: currentRender.engine.getCanvasElement(),
        });

        return {
            dispose: () => {
                this._globalPopupManagerService.removePopup(id);
                position$.complete();
            },
            canDispose: () => this._globalPopupManagerService.activePopupId !== id,
        };
    }

    // #endregion

    // #region attach to cell

    /**
     *
     * @param row
     * @param col
     * @param popup
     * @param _unitId
     * @param _subUnitId
     * @param viewport
     * @param showOnSelectionMoving
     * @returns
     */
    attachPopupToCell(row: number, col: number, popup: ICanvasPopup, _unitId?: string, _subUnitId?: string, viewport?: Viewport, showOnSelectionMoving = false): Nullable<INeedCheckDisposable> {
        const workbook = this._univerInstanceService.getCurrentUnitForType<Workbook>(UniverInstanceType.UNIVER_SHEET)!;
        const worksheet = workbook.getActiveSheet();
        if (!worksheet) {
            return null;
        }

        const unitId = workbook.getUnitId();
        const subUnitId = worksheet.getSheetId();
        if ((_unitId && unitId !== _unitId) || (_subUnitId && subUnitId !== _subUnitId)) {
            return null;
        }
        const currentRender = this._renderManagerService.getRenderById(unitId);
        const skeleton = currentRender?.with(SheetSkeletonManagerService).getOrCreateSkeleton({
            sheetId: subUnitId,
        });
        const sheetSelectionRenderService = currentRender?.with(ISheetSelectionRenderService);

        if (!currentRender || !skeleton || !sheetSelectionRenderService) {
            return null;
        }

        if (sheetSelectionRenderService.selectionMoving && !showOnSelectionMoving) {
            return;
        }

        const activeViewport = viewport ?? getViewportByCell(row, col, currentRender.scene, worksheet);
        if (!activeViewport) {
            return null;
        }

        const { position, position$, disposable: positionObserverDisposable, updateRowCol } = this._createCellPositionObserver(row, col, currentRender, skeleton, activeViewport);
        const id = this._globalPopupManagerService.addPopup({
            ...popup,
            unitId,
            subUnitId,
            anchorRect: position,
            anchorRect$: position$,
            canvasElement: currentRender.engine.getCanvasElement(),
        });

        const disposableCollection = new DisposableCollection();
        disposableCollection.add(positionObserverDisposable);
        disposableCollection.add(toDisposable(() => {
            this._globalPopupManagerService.removePopup(id);
            position$.complete();
        }));

        // If the range changes, the popup should change with it. And if the range vanished, the popup should be removed.
        const watchedRange: IRange = { startRow: row, endRow: row, startColumn: col, endColumn: col };
        disposableCollection.add(this._refRangeService.watchRange(unitId, subUnitId, watchedRange, (_, after) => {
            if (!after) {
                disposableCollection.dispose();
            } else {
                updateRowCol(after.startRow, after.startColumn);
            }
        }));

        return {
            dispose() {
                disposableCollection.dispose();
            },
            canDispose: () => this._globalPopupManagerService.activePopupId !== id,
        };
    }

    private _createCellPositionObserver(
        initialRow: number,
        initialCol: number,
        currentRender: IRender,
        skeleton: SpreadsheetSkeleton,
        activeViewport: Viewport
    ) {
        let row = initialRow;
        let col = initialCol;

        const position = this._calcCellPositionByCell(row, col, currentRender, skeleton, activeViewport);
        const position$ = new BehaviorSubject(position);
        const updatePosition = () => position$.next(this._calcCellPositionByCell(row, col, currentRender, skeleton, activeViewport));

        const disposable = new DisposableCollection();
        disposable.add(currentRender.engine.clientRect$.subscribe(() => updatePosition()));
        disposable.add(this._commandService.onCommandExecuted((commandInfo) => {
            if (commandInfo.id === SetWorksheetRowAutoHeightMutation.id) {
                const params = commandInfo.params as ISetWorksheetRowAutoHeightMutationParams;
                if (params.rowsAutoHeightInfo.findIndex((item) => item.row === row) > -1) {
                    updatePosition();
                    return;
                }
            }

            if (
                COMMAND_LISTENER_SKELETON_CHANGE.indexOf(commandInfo.id) > -1 ||
                commandInfo.id === SetScrollOperation.id ||
                commandInfo.id === SetZoomRatioOperation.id
            ) {
                updatePosition();
            }
        }));

        const updateRowCol = (newRow: number, newCol: number) => {
            row = newRow;
            col = newCol;

            updatePosition();
        };

        return {
            position$,
            disposable,
            position,
            updateRowCol,
        };
    }

    private _calcCellPositionByCell(
        row: number,
        col: number,
        currentRender: IRender,
        skeleton: SpreadsheetSkeleton,
        activeViewport: Viewport
    ): IBoundRectNoAngle {
        const { scene, engine } = currentRender;

        const primaryWithCoord = skeleton.getCellByIndex(row, col);
        const cellInfo = primaryWithCoord.isMergedMainCell ? primaryWithCoord.mergeInfo : primaryWithCoord;

        const { scaleX, scaleY } = scene.getAncestorScale();
        const scrollXY = {
            x: activeViewport.viewportScrollX,
            y: activeViewport.viewportScrollY,
        };

        const canvasElement = engine.getCanvasElement();
        const canvasClientRect = canvasElement.getBoundingClientRect();

        // We should take the scale into account when canvas is scaled by CSS.
        const widthOfCanvas = pxToNum(canvasElement.style.width); // declared width
        const { top, left, width } = canvasClientRect; // real width affected by scale
        const scaleAdjust = width / widthOfCanvas;

        return {
            left: ((cellInfo.startX - scrollXY.x) * scaleAdjust * scaleX) + left,
            right: (cellInfo.endX - scrollXY.x) * scaleAdjust * scaleX + left,
            top: ((cellInfo.startY - scrollXY.y) * scaleAdjust * scaleY) + top,
            bottom: ((cellInfo.endY - scrollXY.y) * scaleAdjust * scaleY) + top,
        };
    }

    // #endregion
}

function pxToNum(width: string): number {
    return Number.parseInt(width.replace('px', ''));
}<|MERGE_RESOLUTION|>--- conflicted
+++ resolved
@@ -53,25 +53,9 @@
         worksheet: Worksheet
     ) {
         const calc = () => {
-<<<<<<< HEAD
-            const { scene, engine } = currentRender;
-
-            const canvas = engine.getCanvasElement();
-            const canvasBound = canvas.getBoundingClientRect();
-
-=======
             const { scene } = currentRender;
-            const { left, top, width, height } = targetObject;
-
-            const bound: IBoundRectNoAngle = {
-                left,
-                right: left + width,
-                top,
-                bottom: top + height,
-            };
->>>>>>> 9f3012f0
+
             const offsetBound = transformBound2OffsetBound(bound, scene, skeleton, worksheet);
-
             const canvasElement = currentRender.engine.getCanvasElement();
             const canvasClientRect = canvasElement.getBoundingClientRect();
 
@@ -80,17 +64,10 @@
             // const { top, left, width } = canvasClientRect; // real width affected by scale
             const scaleAdjust = canvasClientRect.width / widthOfCanvas;
             const position = {
-<<<<<<< HEAD
-                left: offsetBound.left + canvasBound.left,
-                right: offsetBound.right + canvasBound.left,
-                top: offsetBound.top + canvasBound.top,
-                bottom: offsetBound.bottom + canvasBound.top,
-=======
                 left: (offsetBound.left * scaleAdjust) + canvasClientRect.left,
                 right: (offsetBound.right * scaleAdjust) + canvasClientRect.left,
                 top: (offsetBound.top * scaleAdjust) + canvasClientRect.top,
                 bottom: (offsetBound.bottom * scaleAdjust) + canvasClientRect.top,
->>>>>>> 9f3012f0
             };
 
             return position;
@@ -175,7 +152,9 @@
             canDispose: () => this._globalPopupManagerService.activePopupId !== id,
         };
     }
-
+    // #endregion
+
+    // #region attach to position
     attachPopupByPosition(bound: IBoundRectNoAngle, popup: ICanvasPopup, _unitId?: string, _subUnitId?: string): Nullable<INeedCheckDisposable> {
         const workbook = this._univerInstanceService.getCurrentUnitForType<Workbook>(UniverInstanceType.UNIVER_SHEET)!;
         const worksheet = workbook.getActiveSheet();
@@ -217,7 +196,9 @@
             canDispose: () => this._globalPopupManagerService.activePopupId !== id,
         };
     }
-
+    // #endregion
+
+    // #region attach to absolute position
     attachPopupToAbsolutePosition(bound: IBoundRectNoAngle, popup: ICanvasPopup, _unitId?: string, _subUnitId?: string) {
         const workbook = this._univerInstanceService.getCurrentUnitForType<Workbook>(UniverInstanceType.UNIVER_SHEET)!;
         const worksheet = workbook.getActiveSheet();
@@ -258,7 +239,6 @@
             canDispose: () => this._globalPopupManagerService.activePopupId !== id,
         };
     }
-
     // #endregion
 
     // #region attach to cell
