--- conflicted
+++ resolved
@@ -54,28 +54,10 @@
     ) {
         const calc = () => {
             const { scene } = currentRender;
-<<<<<<< HEAD
-
-=======
-            const { left, top, width, height } = targetObject;
-
-            const bound: IBoundRectNoAngle = {
-                left,
-                right: left + width,
-                top,
-                bottom: top + height,
-            };
->>>>>>> fc3dc448
             const offsetBound = transformBound2OffsetBound(bound, scene, skeleton, worksheet);
             const canvasElement = currentRender.engine.getCanvasElement();
             const canvasClientRect = canvasElement.getBoundingClientRect();
 
-<<<<<<< HEAD
-=======
-            const canvasElement = currentRender.engine.getCanvasElement();
-            const canvasClientRect = canvasElement.getBoundingClientRect();
-
->>>>>>> fc3dc448
             // We should take the scale into account when canvas is scaled by CSS.
             const widthOfCanvas = pxToNum(canvasElement.style.width); // declared width
             // const { top, left, width } = canvasClientRect; // real width affected by scale
