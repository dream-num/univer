--- conflicted
+++ resolved
@@ -15,30 +15,21 @@
  */
 
 import type {
-<<<<<<< HEAD
-    ICellData, IDisposable,
-=======
-    ICellData, ICellDataWithSpanAndDisplay, IDisposable,
->>>>>>> ecc82569
+    ICellData,
+    ICellDataWithSpanAndDisplay, IDisposable,
     IMutationInfo,
     IRange,
     Nullable, Workbook, Worksheet,
 } from '@univerjs/core';
 import type { ISetSelectionsOperationParams } from '@univerjs/sheets';
-<<<<<<< HEAD
-=======
 import type { Observable } from 'rxjs';
->>>>>>> ecc82569
 import type { IDiscreteRange } from '../../controllers/utils/range-tools';
 import type {
     ICellDataWithSpanInfo,
     IClipboardPropertyItem,
-<<<<<<< HEAD
-=======
     IPasteHookKeyType,
     IPasteHookValueType,
     IPasteOptionCache,
->>>>>>> ecc82569
     IPasteTarget,
     ISheetClipboardHook,
     ISheetDiscreteRangeLocation,
@@ -61,21 +52,17 @@
     Tools,
     UniverInstanceType,
 } from '@univerjs/core';
-
 import { IRenderManagerService } from '@univerjs/engine-render';
 
 import {
     getPrimaryForRange,
     SetSelectionsOperation,
     SetWorksheetActiveOperation,
-    SheetsSelectionsService,
-} from '@univerjs/sheets';
+
+    SheetsSelectionsService } from '@univerjs/sheets';
 import { HTML_CLIPBOARD_MIME_TYPE, IClipboardInterfaceService, INotificationService, IPlatformService, PLAIN_TEXT_CLIPBOARD_MIME_TYPE } from '@univerjs/ui';
-<<<<<<< HEAD
-import { BehaviorSubject } from 'rxjs';
-=======
 import { BehaviorSubject, Subject } from 'rxjs';
->>>>>>> ecc82569
+
 import { rangeToDiscreteRange, virtualizeDiscreteRanges } from '../../controllers/utils/range-tools';
 import { IMarkSelectionService } from '../mark-selection/mark-selection.service';
 import { SheetSkeletonManagerService } from '../sheet-skeleton-manager.service';
@@ -135,13 +122,10 @@
     copy(): Promise<boolean>;
     cut(): Promise<boolean>;
     paste(item: ClipboardItem, pasteType?: string): Promise<boolean>; // get content from a ClipboardItem and paste it.
-<<<<<<< HEAD
     legacyPaste(html?: string, text?: string, files?: File[]): Promise<boolean>; // paste a HTML string or plain text directly.
-=======
-    legacyPaste(html?: string, text?: string): Promise<boolean>; // paste a HTML string or plain text directly.
+
     rePasteWithPasteType(type: IPasteHookKeyType): boolean;
     disposePasteOptionsCache(): void;
->>>>>>> ecc82569
 
     generateCopyContent(workbookId: string, worksheetId: string, range: IRange): Nullable<ICopyContent>;
     copyContentCache(): CopyContentCache; // return the cache content for inner copy/cut/paste.
@@ -455,7 +439,6 @@
         this._clipboardHooks$.next(this._clipboardHooks);
     }
 
-<<<<<<< HEAD
     private async _executePaste(generateMutations: (hook: ISheetClipboardHook, payload: {
         unitId: string;
         subUnitId: string;
@@ -464,9 +447,6 @@
         undos: IMutationInfo[];
         redos: IMutationInfo[];
     })): Promise<boolean> {
-=======
-    private async _pastePlainText(text: string, pasteType: IPasteHookValueType): Promise<boolean> {
->>>>>>> ecc82569
         const target = this._getPastingTarget();
         if (!target.subUnitId || !target.selection) {
             return false;
@@ -518,14 +498,13 @@
         return result;
     }
 
-<<<<<<< HEAD
-    private async _pasteFiles(files: File[], pasteType: string): Promise<boolean> {
+    private async _pasteFiles(files: File[], pasteType: IPasteHookValueType): Promise<boolean> {
         return this._executePaste((h, payload) => {
             return h.onPasteFiles?.(payload, files, { pasteType });
         });
     }
 
-    private async _pastePlainText(text: string, pasteType: string): Promise<boolean> {
+    private async _pastePlainText(text: string, pasteType: IPasteHookValueType): Promise<boolean> {
         return this._executePaste((h, payload) => {
             return h.onPastePlainText?.(payload, text, { pasteType });
         });
@@ -537,10 +516,7 @@
         });
     }
 
-    private async _pasteHTML(html: string, pasteType: string): Promise<boolean> {
-=======
     private async _pasteHTML(html: string, pasteType: IPasteHookValueType): Promise<boolean> {
->>>>>>> ecc82569
         const copyId = extractId(html);
         if (copyId && this._copyContentCache.get(copyId)) {
             return this._pasteInternal(copyId, pasteType);
