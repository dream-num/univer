/**
 * Copyright 2023-present DreamNum Inc.
 *
 * Licensed under the Apache License, Version 2.0 (the "License");
 * you may not use this file except in compliance with the License.
 * You may obtain a copy of the License at
 *
 *     http://www.apache.org/licenses/LICENSE-2.0
 *
 * Unless required by applicable law or agreed to in writing, software
 * distributed under the License is distributed on an "AS IS" BASIS,
 * WITHOUT WARRANTIES OR CONDITIONS OF ANY KIND, either express or implied.
 * See the License for the specific language governing permissions and
 * limitations under the License.
 */

import type { ICellData, IDocumentData, IMutationInfo, IRange, ObjectMatrix } from '@univerjs/core';
import type { IDiscreteRange } from '../../controllers/utils/range-tools';
import type { PREDEFINED_HOOK_NAME } from './clipboard.service';

export enum COPY_TYPE {
    COPY = 'COPY',
    CUT = 'CUT',
}

export type ICellDataWithSpanInfo = ICellData & { rowSpan?: number; colSpan?: number; plain?: string };

export interface IClipboardPropertyItem {
    [key: string]: string;
}

export interface IParsedCellValue {
    rowSpan?: number;
    colSpan?: number;
    properties?: IClipboardPropertyItem;
    content: string;
}

export interface IParsedCellValueByClipboard {
    rowSpan?: number;
    colSpan?: number;
    style?: string;
    content?: string;
    richTextParma?: {
        p?: IDocumentData;
        v?: string;
    };

}

export interface IUniverSheetCopyDataModel {
    rowProperties?: IClipboardPropertyItem[];
    colProperties?: IClipboardPropertyItem[];
    cellMatrix: ObjectMatrix<ICellDataWithSpanInfo>;
}

export interface IPasteTarget {
    pastedRange: IDiscreteRange;
    subUnitId: string;
    unitId: string;
}

export interface ICopyPastePayload {
    copyType?: COPY_TYPE;
    copyId?: string;
    pasteType: IPasteHookValueType;
}

export interface ISheetDiscreteRangeLocation {
    range: IDiscreteRange;
    subUnitId: string;
    unitId: string;
}
export interface ISpecialPasteInfo {
    label: string;
    icon?: string;
}

/**
 * `ClipboardHook` could:
 * 1. Before copy/cut/paste, decide whether to execute the command and prepare caches if necessary.
 * 2. When copying, decide what content could be written into clipboard.
 * 3. When pasting, get access to the clipboard content and append mutations to the paste command.
 */
export interface ISheetClipboardHook {
    /**
     * The unique id of the hook.
     */
    id: string;

    /**
     * Whether this hook is the default hook.
     */
    isDefaultHook?: boolean;

    /**
     * Only special paste info should be provided, which will replace the default hook.
     */
    specialPasteInfo?: ISpecialPasteInfo;

    /**
     * The priority of the hook. The higher the priority, the earlier the hook would be called.
     */
    priority?: number;
    /**
     * The callback would be called after the clipboard service has decided what region need to be copied.
     * Features could use this hook to build copying cache or any other pre-copy jobs.
     * @param unitId
     * @param subUnitId
     * @param range
     */
<<<<<<< HEAD
    onBeforeCopy?(unitId: string, subUnitId: string, range: IRange, copyType: COPY_TYPE): void;
=======
    onBeforeCopy?(unitId: string, subUnitId: string, range: IRange): void;

>>>>>>> ecc82569
    /**
     * Properties that would be appended to the td element.
     *
     * @param row
     * @param col
     * @return content
     */
    onCopyCellContent?(row: number, col: number): string;

    /**
     * Properties that would be appended to the td element.
     *
     * @deprecated should be merged with `onCopyCellContent` to `onCopyCell`
     * @param row row of the the copied cell
     * @param col col of the the copied cell
     * @param rowSpan row span of the the copied cell
     * @param colSpan col span of the the copied cell
     * @return content
     */
    onCopyCellStyle?(row: number, col: number, rowSpan?: number, colSpan?: number): IClipboardPropertyItem | null;

    /**
     * Properties that would be appended to the tr element.
     * @param row each row of the the copied range
     * @return content
     */
    onCopyRow?(row: number): IClipboardPropertyItem | null;

    /**
     * Properties that would be appended to the col element.
     * @param col each col of the copied range
     * @return content
     */
    onCopyColumn?(col: number): IClipboardPropertyItem | null;

    /**
     * Would be called after copy content has been written into clipboard.
     * Features could do some cleaning up jobs here.
     */
    onAfterCopy?(): void;

    // We do not need cut hooks. We could just use copy hooks to do the same thing,
    // and tell paste hooks that the source is from a cut command.

    // Unlike copy hooks, paste hooks would be called **only once each** because features would do batch mutations.

    /**
     * The callback would be called after the clipboard service has decided what region need to be pasted.
     * Features could use this hook to build copying cache or any other pre-copy jobs.
     *
     * @param pasteTo
     * @returns if it block copying it should return false
     */
    onBeforePaste?(pasteTo: ISheetDiscreteRangeLocation): boolean;

    /**
     * Handles pasting cells, it needs to return Undo Mutations & Redo Mutations that handle the cell contents
     *
     * @param pasteFrom
     * @param pasteTo
     * @param data
     * @param payload
     * @returns undo and redo mutations
     */
    onPasteCells?(
        pasteFrom: ISheetDiscreteRangeLocation | null,
        pasteTo: ISheetDiscreteRangeLocation,
        data: ObjectMatrix<ICellDataWithSpanInfo>,
        payload: ICopyPastePayload
    ): {
        undos: IMutationInfo[];
        redos: IMutationInfo[];
    };

    /**
     * Handle the pasted row properties, it needs to return the Undo Mutations & Redo Mutations that handle the row properties
     *
     * @param pasteTo
     * @param rowProperties
     * @param payload
     * @returns undo and redo mutations
     */
    onPasteRows?(
        pasteTo: ISheetDiscreteRangeLocation,
        rowProperties: IClipboardPropertyItem[],
        payload: ICopyPastePayload
    ): {
        undos: IMutationInfo[];
        redos: IMutationInfo[];
    };

    /**
     * Handle the pasted column properties, it needs to return the Undo Mutations & Redo Mutations that handle the column properties
     *
     * @param pasteTo
     * @param colProperties
     * @param payload
     * @returns undo and redo mutations
     */
    onPasteColumns?(
        pasteTo: ISheetDiscreteRangeLocation,
        colProperties: IClipboardPropertyItem[],
        payload: ICopyPastePayload
    ): {
        undos: IMutationInfo[];
        redos: IMutationInfo[];
    };

    /**
     * Hanle the pasted plain text, it needs to return the Undo Mutations & Redo Mutations that handle the plain text
     *
     * @param pasteTo
     * @param text
     * @param payload
     * @returns undo and redo mutations
     */
    onPastePlainText?(
        pasteTo: ISheetDiscreteRangeLocation,
        text: string,
        payload: ICopyPastePayload
    ): {
        undos: IMutationInfo[];
        redos: IMutationInfo[];
    };
<<<<<<< HEAD
    onPasteFiles?(pasteTo: ISheetDiscreteRangeLocation, files: File[], payload: ICopyPastePayload): {
        undos: IMutationInfo[];
        redos: IMutationInfo[];
    };
    onPasteEmpty?(pasteTo: ISheetDiscreteRangeLocation): {
        undos: IMutationInfo[];
        redos: IMutationInfo[];
    };
=======

    /**
     * Would be called after paste content has been written into Univer.
     * Features could do some cleaning up jobs here.
     *
     * @param success whether the paste operation is successful
     */
>>>>>>> ecc82569
    onAfterPaste?(success: boolean): void;

    /**
     * The callback would be called before the clipboard service decides what region need to be copied from or pasted to.
     * It would jump over these filtered rows when copying or pasting.
     */
    getFilteredOutRows?(range: IRange): number[];
}

export interface IPasteOptionCache {
    target: IPasteTarget;
    source?: IPasteSource;
    cellMatrix: ObjectMatrix<ICellDataWithSpanInfo>;
    rowProperties?: IClipboardPropertyItem[];
    colProperties?: IClipboardPropertyItem[];
    pasteType: IPasteHookValueType;
}

export type IPasteSource = ISheetDiscreteRangeLocation & { copyId: string; copyType: COPY_TYPE };
export type IPasteHookKeyType = Exclude<keyof typeof PREDEFINED_HOOK_NAME, 'default-copy'>;
export type IPasteHookValueTypeWithoutDefaultCopy = typeof PREDEFINED_HOOK_NAME[IPasteHookKeyType];
export type IPasteHookValueType = Exclude<IPasteHookValueTypeWithoutDefaultCopy, 'default-copy'>;<|MERGE_RESOLUTION|>--- conflicted
+++ resolved
@@ -109,12 +109,7 @@
      * @param subUnitId
      * @param range
      */
-<<<<<<< HEAD
     onBeforeCopy?(unitId: string, subUnitId: string, range: IRange, copyType: COPY_TYPE): void;
-=======
-    onBeforeCopy?(unitId: string, subUnitId: string, range: IRange): void;
-
->>>>>>> ecc82569
     /**
      * Properties that would be appended to the td element.
      *
@@ -239,7 +234,6 @@
         undos: IMutationInfo[];
         redos: IMutationInfo[];
     };
-<<<<<<< HEAD
     onPasteFiles?(pasteTo: ISheetDiscreteRangeLocation, files: File[], payload: ICopyPastePayload): {
         undos: IMutationInfo[];
         redos: IMutationInfo[];
@@ -248,7 +242,6 @@
         undos: IMutationInfo[];
         redos: IMutationInfo[];
     };
-=======
 
     /**
      * Would be called after paste content has been written into Univer.
@@ -256,7 +249,6 @@
      *
      * @param success whether the paste operation is successful
      */
->>>>>>> ecc82569
     onAfterPaste?(success: boolean): void;
 
     /**
