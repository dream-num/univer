--- conflicted
+++ resolved
@@ -14,11 +14,7 @@
  * limitations under the License.
  */
 
-<<<<<<< HEAD
 import type { ICellData, ICellDataForSheetInterceptor, IDisposable, IPosition, ISelectionCell, Nullable, Workbook, Worksheet } from '@univerjs/core';
-=======
-import type { ICellData, ICellDataForSheetInterceptor, IDisposable, IPosition, ISelectionCell, Nullable, Workbook } from '@univerjs/core';
->>>>>>> a5127300
 import type { Engine, IDocumentLayoutObject, Scene } from '@univerjs/engine-render';
 import type { ISheetLocation, SheetsSelectionsService } from '@univerjs/sheets';
 import type { KeyCode } from '@univerjs/ui';
