/**
 * Copyright 2023-present DreamNum Inc.
 *
 * Licensed under the Apache License, Version 2.0 (the "License");
 * you may not use this file except in compliance with the License.
 * You may obtain a copy of the License at
 *
 *     http://www.apache.org/licenses/LICENSE-2.0
 *
 * Unless required by applicable law or agreed to in writing, software
 * distributed under the License is distributed on an "AS IS" BASIS,
 * WITHOUT WARRANTIES OR CONDITIONS OF ANY KIND, either express or implied.
 * See the License for the specific language governing permissions and
 * limitations under the License.
 */

/* eslint-disable max-lines-per-function */
import type { IFreeze, IRangeWithCoord, Nullable, ThemeService } from '@univerjs/core';
import { ColorKit, UniverInstanceType } from '@univerjs/core';
import type { IMouseEvent, IPointerEvent, Scene, SpreadsheetSkeleton, Viewport } from '@univerjs/engine-render';
import { CURSOR_TYPE, IRenderManagerService, isRectIntersect, Rect, ScrollTimer, ScrollTimerType, SHEET_VIEWPORT_KEY, Vector2 } from '@univerjs/engine-render';
import { getNormalSelectionStyle, SELECTION_CONTROL_BORDER_BUFFER_WIDTH } from '@univerjs/sheets';
import { type Injector, Quantity } from '@wendellhu/redi';

import type { Subscription } from 'rxjs';
import { SheetSkeletonManagerService } from '../sheet-skeleton-manager.service';
import type { SelectionShape } from './selection-shape';
import { ISelectionRenderService } from './selection-render.service';
import { RANGE_FILL_PERMISSION_CHECK, RANGE_MOVE_PERMISSION_CHECK } from './const';

const HELPER_SELECTION_TEMP_NAME = '__SpreadsheetHelperSelectionTempRect';

const SELECTION_CONTROL_DELETING_LIGHTEN = 35;

export interface ISelectionShapeTargetSelection {
    originControl: SelectionShape;
    targetSelection: IRangeWithCoord;
}

export class SelectionShapeExtension {
    private _startOffsetX: number = 0;

    private _startOffsetY: number = 0;

    private _relativeSelectionPositionRow = 0;

    private _relativeSelectionPositionColumn = 0;

    private _relativeSelectionRowLength = 0;

    private _relativeSelectionColumnLength = 0;

    private _scenePointerMoveSub: Nullable<Subscription>;

    private _scenePointerUpSub: Nullable<Subscription>;

    private _helperSelection: Nullable<Rect>;

    private _scrollTimer!: ScrollTimer;

    private _activeViewport!: Viewport;

    private _targetSelection: IRangeWithCoord = {
        startY: 0,
        endY: 0,
        startX: 0,
        endX: 0,
        startRow: -1,
        endRow: -1,
        startColumn: -1,
        endColumn: -1,
    };

    private _isInMergeState: boolean = false;

    private _fillControlColors: string[] = [];

    constructor(
        private _control: SelectionShape,
        private _skeleton: SpreadsheetSkeleton,
        private _scene: Scene,
        private readonly _themeService: ThemeService,

        /** @deprecated injection in extensions should be strictly limited. */
        // TODO@ybzky: remove injector here, permission control should be update from the outside.
        private readonly _injector: Injector
    ) {
        this._initialControl();

        this._initialWidget();

        this._initialFill();

        this._control.dispose$.subscribe(() => {
            this.dispose();
        });
    }

    get isHelperSelection() {
        return this._control.isHelperSelection;
    }

    dispose() {
        this._scrollTimer?.dispose();
        this._fillControlColors = [];
        this._clearObserverEvent();
        this._helperSelection?.dispose();
    }

    private _getFreeze() {
        const renderManagerService = this._injector.get(IRenderManagerService);
        const freeze = renderManagerService.withCurrentTypeOfUnit(UniverInstanceType.UNIVER_SHEET, SheetSkeletonManagerService)
            ?.getCurrent()?.skeleton.getWorksheetConfig().freeze;
        return freeze;
    }

    private _isSelectionInViewport(selection: IRangeWithCoord, viewport: Viewport) {
        const freeze: IFreeze = this._getFreeze() || {
            startRow: -1,
            startColumn: -1,
            xSplit: 0,
            ySplit: 0,
        };

        switch (viewport.viewportKey) {
            case SHEET_VIEWPORT_KEY.VIEW_MAIN:
                return selection.endRow >= freeze.startRow && selection.endColumn >= freeze.startColumn;

            case SHEET_VIEWPORT_KEY.VIEW_MAIN_TOP:
            case SHEET_VIEWPORT_KEY.VIEW_COLUMN_RIGHT:
                return selection.endColumn >= freeze.startColumn && selection.startRow < freeze.startRow;

            case SHEET_VIEWPORT_KEY.VIEW_MAIN_LEFT:
            case SHEET_VIEWPORT_KEY.VIEW_ROW_BOTTOM:
                return selection.endRow >= freeze.startRow && selection.startColumn < freeze.startColumn;

            case SHEET_VIEWPORT_KEY.VIEW_MAIN_LEFT_TOP:
            case SHEET_VIEWPORT_KEY.VIEW_COLUMN_LEFT:
            case SHEET_VIEWPORT_KEY.VIEW_ROW_TOP:
            case SHEET_VIEWPORT_KEY.VIEW_LEFT_TOP:
                return selection.startRow < freeze.startRow && selection.startColumn < freeze.startColumn;
            default:
                break;
        }
    }

    private _clearObserverEvent() {
        // this._scene.onPointerMove$.remove(this._scenePointerMoveSub);
        // this._scene.onPointerUp$.remove(this._scenePointerUpSub);
        this._scenePointerMoveSub?.unsubscribe();
        this._scenePointerUpSub?.unsubscribe();
        this._scenePointerMoveSub = null;
        this._scenePointerUpSub = null;
    }

    private _initialControl() {
        const { leftControl, rightControl, topControl, bottomControl } = this._control;

        [leftControl, rightControl, topControl, bottomControl].forEach((control) => {
<<<<<<< HEAD
            control.onPointerEnterObserver.add(() => {
                const permissionCheck = this._injector.get(ISelectionRenderService, Quantity.OPTIONAL)
                    ?.interceptor.fetchThroughInterceptors(RANGE_MOVE_PERMISSION_CHECK)(false, null);
                if (permissionCheck === false) {
=======
            control.onPointerEnter$.subscribeEvent(() => {
                const permissionCheck = this._injector.get(ISelectionRenderService).interceptor.fetchThroughInterceptors(RANGE_MOVE_PERMISSION_CHECK)(false, null);

                if (!permissionCheck) {
>>>>>>> 219a053e
                    return;
                }

                control.setCursor(CURSOR_TYPE.MOVE);
            });

            control.onPointerLeave$.subscribeEvent(() => {
                control.resetCursor();
            });

            control.onPointerDown$.subscribeEvent(this._controlEvent.bind(this));
        });
    }

    private _controlMoving(moveOffsetX: number, moveOffsetY: number) {
        const scene = this._scene;

        const scrollXY = scene.getScrollXYByRelativeCoords(Vector2.FromArray([moveOffsetX, moveOffsetY]));

        const { scaleX, scaleY } = scene.getAncestorScale();

        const moveActualSelection = this._skeleton.getCellPositionByOffset(
            moveOffsetX,
            moveOffsetY,
            scaleX,
            scaleY,
            scrollXY
        );

        const { row, column } = moveActualSelection;

        const maxRow = this._skeleton.getRowCount() - 1;

        const maxColumn = this._skeleton.getColumnCount() - 1;

        let startRow = row + this._relativeSelectionPositionRow;

        if (startRow < 0) {
            startRow = 0;
        }

        let endRow = startRow + this._relativeSelectionRowLength;

        if (endRow > maxRow) {
            endRow = maxRow;

            if (endRow - startRow < this._relativeSelectionRowLength) {
                startRow = endRow - this._relativeSelectionRowLength;
            }
        }

        let startColumn = column + this._relativeSelectionPositionColumn;

        if (startColumn < 0) {
            startColumn = 0;
        }

        let endColumn = startColumn + this._relativeSelectionColumnLength;

        if (endColumn > maxColumn) {
            endColumn = maxColumn;

            if (endColumn - startColumn < this._relativeSelectionColumnLength) {
                startColumn = endColumn - this._relativeSelectionColumnLength;
            }
        }

        const startCell = this._skeleton.getNoMergeCellPositionByIndex(startRow, startColumn);
        const endCell = this._skeleton.getNoMergeCellPositionByIndex(endRow, endColumn);

        const startY = startCell?.startY || 0;
        const endY = endCell?.endY || 0;
        const startX = startCell?.startX || 0;
        const endX = endCell?.endX || 0;

        this._helperSelection?.transformByState({
            left: startX,
            top: startY,
            width: endX - startX,
            height: endY - startY,
        });

        this._targetSelection = {
            startY,
            endY,
            startX,
            endX,
            startRow,
            endRow,
            startColumn,
            endColumn,
        };

        this._control.selectionMoving$.next(this._targetSelection);
    }

    private _controlEvent(evt: IMouseEvent | IPointerEvent) {
        const { offsetX: evtOffsetX, offsetY: evtOffsetY } = evt;

        const scene = this._scene;

        const relativeCoords = scene.getRelativeCoord(Vector2.FromArray([evtOffsetX, evtOffsetY]));

        const { x: newEvtOffsetX, y: newEvtOffsetY } = relativeCoords;

        const scrollXY = scene.getScrollXYByRelativeCoords(relativeCoords);

        const { scaleX, scaleY } = scene.getAncestorScale();

        const actualSelection = this._skeleton.getCellPositionByOffset(
            newEvtOffsetX,
            newEvtOffsetY,
            scaleX,
            scaleY,
            scrollXY
        );

        this._startOffsetX = newEvtOffsetX;

        this._startOffsetY = newEvtOffsetY;

        const { row, column } = actualSelection;

        const {
            startRow: originStartRow,
            startColumn: originStartColumn,
            endRow: originEndRow,
            endColumn: originEndColumn,
        } = this._control.model;

        let fixRow = 0;

        let fixColumn = 0;

        if (row < originStartRow) {
            fixRow -= 1;
        } else if (row > originEndRow) {
            fixRow += 1;
        }

        if (column < originStartColumn) {
            fixColumn -= 1;
        } else if (column > originEndColumn) {
            fixColumn += 1;
        }

        this._relativeSelectionPositionRow = originStartRow - row + fixRow;

        this._relativeSelectionPositionColumn = originStartColumn - column + fixColumn;

        this._relativeSelectionRowLength = originEndRow - originStartRow;

        this._relativeSelectionColumnLength = originEndColumn - originStartColumn;

        const style = this._control.selectionStyle!;
        const scale = this._getScale();

        if (this.isHelperSelection) {
            this._helperSelection = new Rect(HELPER_SELECTION_TEMP_NAME, {
                stroke: style.stroke,
                strokeWidth: style.strokeWidth / scale,
            });
            scene.addObject(this._helperSelection);
        }

        // const relativeCoords = scene.getRelativeCoord(Vector2.FromArray([evtOffsetX, evtOffsetY]));

        // const { x: newEvtOffsetX, y: newEvtOffsetY } = relativeCoords;
        const viewMain = scene.getViewport(SHEET_VIEWPORT_KEY.VIEW_MAIN)!;

        const scrollTimer = ScrollTimer.create(scene);

        scrollTimer.startScroll(newEvtOffsetX, newEvtOffsetY, viewMain);

        this._scrollTimer = scrollTimer;

        scene.disableEvent();

        this._scenePointerMoveSub = scene.onPointerMove$.subscribeEvent((moveEvt: IPointerEvent | IMouseEvent) => {
            const { offsetX: moveOffsetX, offsetY: moveOffsetY } = moveEvt;

            const permissionCheck = this._injector.get(ISelectionRenderService, Quantity.OPTIONAL)
                ?.interceptor.fetchThroughInterceptors(RANGE_MOVE_PERMISSION_CHECK)(false, null);
            if (permissionCheck === false) {
                return;
            }

            const { x: newMoveOffsetX, y: newMoveOffsetY } = scene.getRelativeCoord(
                Vector2.FromArray([moveOffsetX, moveOffsetY])
            );

            this._controlMoving(newMoveOffsetX, newMoveOffsetY);

            scene.setCursor(CURSOR_TYPE.MOVE);

            scrollTimer.scrolling(newMoveOffsetX, newMoveOffsetY, () => {
                this._controlMoving(newMoveOffsetX, newMoveOffsetY);
            });
        });

        this._scenePointerUpSub = scene.onPointerUp$.subscribeEvent(() => {
            this._helperSelection?.dispose();
            const scene = this._scene;
            scene.resetCursor();
            this._clearObserverEvent();
            scene.enableEvent();
            this._scrollTimer?.dispose();
            this._control.selectionMoved$.next(this._targetSelection);
        });
    }

    private _initialWidget() {
        const {
            topLeftWidget,
            topCenterWidget,
            topRightWidget,
            middleLeftWidget,
            middleRightWidget,
            bottomLeftWidget,
            bottomCenterWidget,
            bottomRightWidget,
        } = this._control;

        const cursors: CURSOR_TYPE[] = [
            CURSOR_TYPE.NORTH_WEST_RESIZE,
            CURSOR_TYPE.NORTH_RESIZE,
            CURSOR_TYPE.NORTH_EAST_RESIZE,
            CURSOR_TYPE.WEST_RESIZE,
            CURSOR_TYPE.EAST_RESIZE,
            CURSOR_TYPE.SOUTH_WEST_RESIZE,
            CURSOR_TYPE.SOUTH_RESIZE,
            CURSOR_TYPE.SOUTH_EAST_RESIZE,
        ];

        [
            topLeftWidget,
            topCenterWidget,
            topRightWidget,
            middleLeftWidget,
            middleRightWidget,
            bottomLeftWidget,
            bottomCenterWidget,
            bottomRightWidget,
        ].forEach((control, index) => {
            control.onPointerEnter$.subscribeEvent(() => {
                control.setCursor(cursors[index]);
            });

            control.onPointerLeave$.subscribeEvent(() => {
                control.resetCursor();
            });

            control.onPointerDown$.subscribeEvent((evt: IMouseEvent | IPointerEvent) => {
                this._widgetEvent(evt, cursors[index]);
            });
        });
    }

    private _widgetMoving(moveOffsetX: number, moveOffsetY: number, cursor: CURSOR_TYPE) {
        const scene = this._scene;

        const scrollXY = scene.getScrollXYByRelativeCoords(Vector2.FromArray([this._startOffsetX, this._startOffsetY]));

        const { scaleX, scaleY } = scene.getAncestorScale();

        const moveActualSelection = this._skeleton.getCellPositionByOffset(
            moveOffsetX,
            moveOffsetY,
            scaleX,
            scaleY,
            scrollXY
        );

        const { row, column } = moveActualSelection;

        const { rowHeaderWidth, columnHeaderHeight } = this._skeleton;

        // const maxRow = this._skeleton.getRowCount() - 1;

        // const maxColumn = this._skeleton.getColumnCount() - 1;

        let startRow = this._relativeSelectionPositionRow;

        let startColumn = this._relativeSelectionPositionColumn;

        let endRow = row;

        let endColumn = column;

        if (cursor === CURSOR_TYPE.NORTH_WEST_RESIZE) {
            startRow = row;
            startColumn = column;
            endRow = this._relativeSelectionPositionRow;
            endColumn = this._relativeSelectionPositionColumn;
        } else if (cursor === CURSOR_TYPE.NORTH_RESIZE) {
            startRow = row;
            startColumn = this._relativeSelectionPositionColumn;
            endRow = this._relativeSelectionPositionRow;
            endColumn = this._relativeSelectionPositionColumn + this._relativeSelectionColumnLength;
        } else if (cursor === CURSOR_TYPE.NORTH_EAST_RESIZE) {
            startRow = row;
            startColumn = this._relativeSelectionPositionColumn;
            endRow = this._relativeSelectionPositionRow;
            endColumn = column;
        } else if (cursor === CURSOR_TYPE.WEST_RESIZE) {
            startRow = this._relativeSelectionPositionRow;
            startColumn = column;
            endRow = this._relativeSelectionPositionRow + this._relativeSelectionRowLength;
            endColumn = this._relativeSelectionPositionColumn;
        } else if (cursor === CURSOR_TYPE.EAST_RESIZE) {
            endRow = this._relativeSelectionPositionRow + this._relativeSelectionRowLength;
        } else if (cursor === CURSOR_TYPE.SOUTH_WEST_RESIZE) {
            startRow = this._relativeSelectionPositionRow;
            startColumn = column;
            endRow = row;
            endColumn = this._relativeSelectionPositionColumn;
        } else if (cursor === CURSOR_TYPE.SOUTH_RESIZE) {
            startRow = this._relativeSelectionPositionRow;
            startColumn = this._relativeSelectionPositionColumn;
            endRow = row;
            endColumn = this._relativeSelectionPositionColumn + this._relativeSelectionColumnLength;
        }

        const {
            startRow: finalStartRow,
            startColumn: finalStartColumn,
            endRow: finalEndRow,
            endColumn: finalEndColumn,
        } = this._swapPositions(startRow, startColumn, endRow, endColumn);

        const startCell = this._skeleton.getNoMergeCellPositionByIndex(finalStartRow, finalStartColumn);
        const endCell = this._skeleton.getNoMergeCellPositionByIndex(finalEndRow, finalEndColumn);

        const startY = startCell?.startY || 0;
        const endY = endCell?.endY || 0;
        const startX = startCell?.startX || 0;
        const endX = endCell?.endX || 0;

        this._targetSelection = {
            startY,
            endY,
            startX,
            endX,
            startRow,
            endRow,
            startColumn,
            endColumn,
        };

        this._control.update(this._targetSelection, rowHeaderWidth, columnHeaderHeight, this._control.selectionStyle);
        this._control.clearHighlight();
        this._control.selectionScaling$.next(this._targetSelection);
    }

    private _widgetEvent(evt: IMouseEvent | IPointerEvent, cursor: CURSOR_TYPE) {
        const { offsetX: evtOffsetX, offsetY: evtOffsetY } = evt;

        const scene = this._scene;

        const relativeCoords = scene.getRelativeCoord(Vector2.FromArray([evtOffsetX, evtOffsetY]));

        const { x: newEvtOffsetX, y: newEvtOffsetY } = relativeCoords;

        this._startOffsetX = evtOffsetX;

        this._startOffsetY = evtOffsetY;

        const {
            startRow: originStartRow,
            startColumn: originStartColumn,
            endRow: originEndRow,
            endColumn: originEndColumn,
        } = this._control.model;

        this._relativeSelectionPositionRow = originStartRow;

        this._relativeSelectionPositionColumn = originStartColumn;

        this._relativeSelectionRowLength = originEndRow - originStartRow;

        this._relativeSelectionColumnLength = originEndColumn - originStartColumn;

        if (cursor === CURSOR_TYPE.NORTH_WEST_RESIZE) {
            this._relativeSelectionPositionRow = originEndRow;
            this._relativeSelectionPositionColumn = originEndColumn;
        } else if (cursor === CURSOR_TYPE.NORTH_RESIZE) {
            this._relativeSelectionPositionRow = originEndRow;
        } else if (cursor === CURSOR_TYPE.NORTH_EAST_RESIZE) {
            this._relativeSelectionPositionRow = originEndRow;
        } else if (cursor === CURSOR_TYPE.WEST_RESIZE) {
            this._relativeSelectionPositionColumn = originEndColumn;
        } else if (cursor === CURSOR_TYPE.SOUTH_WEST_RESIZE) {
            this._relativeSelectionPositionColumn = originEndColumn;
        }

        const scrollTimer = ScrollTimer.create(scene);

        scrollTimer.startScroll(newEvtOffsetX, newEvtOffsetY);

        this._scrollTimer = scrollTimer;

        scene.disableEvent();

        this._scenePointerMoveSub = scene.onPointerMove$.subscribeEvent((moveEvt: IPointerEvent | IMouseEvent) => {
            const { offsetX: moveOffsetX, offsetY: moveOffsetY } = moveEvt;

            const { x: newMoveOffsetX, y: newMoveOffsetY } = scene.getRelativeCoord(
                Vector2.FromArray([moveOffsetX, moveOffsetY])
            );

            this._widgetMoving(newMoveOffsetX, newMoveOffsetY, cursor);

            scene.setCursor(cursor);

            scrollTimer.scrolling(newMoveOffsetX, newMoveOffsetY, () => {
                this._widgetMoving(newMoveOffsetX, newMoveOffsetY, cursor);
            });
        });

        this._scenePointerUpSub = scene.onPointerUp$.subscribeEvent(() => {
            const scene = this._scene;
            scene.resetCursor();
            this._clearObserverEvent();
            scene.enableEvent();
            this._scrollTimer?.dispose();
            this._control.selectionScaled$.next(this._targetSelection);
        });
    }

    private _initialFill() {
        const { fillControl } = this._control;

        fillControl.onPointerEnter$.subscribeEvent((evt: IPointerEvent | IMouseEvent) => {
            const permissionCheck = this._injector.get(ISelectionRenderService).interceptor.fetchThroughInterceptors(RANGE_FILL_PERMISSION_CHECK)(false, { x: evt.offsetX, y: evt.offsetY, skeleton: this._skeleton, scene: this._scene });

            if (!permissionCheck) {
                return;
            }
            fillControl.setCursor(CURSOR_TYPE.CROSSHAIR);
        });

        fillControl.onPointerLeave$.subscribeEvent(() => {
            fillControl.resetCursor();
        });

        fillControl.onPointerDown$.subscribeEvent(this._fillEvent.bind(this));
    }

    private _fillMoving(moveOffsetX: number, moveOffsetY: number) {
        const scene = this._scene;
        // const activeViewport = scene.getActiveViewportByCoord(Vector2.FromArray([moveOffsetX, moveOffsetY]));
        // const scrollXY = activeViewport ? scene.getScrollXY(activeViewport) : { x: 0, y: 0 };
        const scrollXY = scene.getScrollXY(this._activeViewport);

        const { scaleX, scaleY } = scene.getAncestorScale();

        const moveActualSelection = this._skeleton.getCellPositionByOffset(
            moveOffsetX,
            moveOffsetY,
            scaleX,
            scaleY,
            scrollXY
        );

        const { row, column } = moveActualSelection;

        const moveRelativeCoords = scene.getRelativeCoord(Vector2.FromArray([moveOffsetX, moveOffsetY]));

        const maxRow = this._skeleton.getRowCount() - 1;

        const maxColumn = this._skeleton.getColumnCount() - 1;

        let startRow = this._relativeSelectionPositionRow;

        let startColumn = this._relativeSelectionPositionColumn;

        let endRow = this._relativeSelectionPositionRow + this._relativeSelectionRowLength;

        let endColumn = this._relativeSelectionPositionColumn + this._relativeSelectionColumnLength;

        let isLighten = false;

        let isRowDropping = true;

        if ((column < startColumn || column > endColumn) && row >= startRow && row <= endRow) {
            const rulerValue = this._fillRuler(
                column,
                startColumn,
                endColumn,
                this._relativeSelectionColumnLength,
                maxColumn
            );

            startColumn = rulerValue.startRowOrColumn;

            endColumn = rulerValue.endRowOrColumn;

            isLighten = rulerValue.isLighten;

            isRowDropping = false;
        } else if ((row < startRow || row > endRow) && column >= startColumn && column <= endColumn) {
            const rulerValue = this._fillRuler(row, startRow, endRow, this._relativeSelectionRowLength, maxRow);

            startRow = rulerValue.startRowOrColumn;

            endRow = rulerValue.endRowOrColumn;

            isLighten = rulerValue.isLighten;
        } else if (
            Math.abs(this._startOffsetX - moveRelativeCoords.x - scrollXY.x) / 2 >
            Math.abs(this._startOffsetY - moveRelativeCoords.y - scrollXY.y)
        ) {
            const rulerValue = this._fillRuler(
                column,
                startColumn,
                endColumn,
                this._relativeSelectionColumnLength,
                maxColumn
            );

            startColumn = rulerValue.startRowOrColumn;

            endColumn = rulerValue.endRowOrColumn;

            isLighten = rulerValue.isLighten;

            isRowDropping = false;
        } else {
            const rulerValue = this._fillRuler(row, startRow, endRow, this._relativeSelectionRowLength, maxRow);

            startRow = rulerValue.startRowOrColumn;

            endRow = rulerValue.endRowOrColumn;

            isLighten = rulerValue.isLighten;
        }

        const startCell = this._skeleton.getNoMergeCellPositionByIndex(startRow, startColumn);
        const endCell = this._skeleton.getNoMergeCellPositionByIndex(endRow, endColumn);

        const startY = startCell?.startY || 0;
        const endY = endCell?.endY || 0;
        const startX = startCell?.startX || 0;
        const endX = endCell?.endX || 0;

        if (isLighten) {
            this._controlHandler((o, index) => {
                const newColor = new ColorKit(this._fillControlColors[index])
                    .lighten(SELECTION_CONTROL_DELETING_LIGHTEN)
                    .toRgbString();
                o.setProps({
                    fill: newColor,
                });
            });
        } else {
            this._controlHandler((o, index) => {
                o.setProps({
                    fill: this._fillControlColors[index],
                });
            });
        }

        const SELECTION_CONTROL_BORDER_BUFFER_WIDTH_SCALE = SELECTION_CONTROL_BORDER_BUFFER_WIDTH / this._getScale();

        if ((startRow === endRow && isRowDropping === true) || (startColumn === endColumn && isRowDropping === false)) {
            this._helperSelection?.hide();
        } else {
            this._helperSelection?.transformByState({
                left: startX - SELECTION_CONTROL_BORDER_BUFFER_WIDTH_SCALE / 2,
                top: startY - SELECTION_CONTROL_BORDER_BUFFER_WIDTH_SCALE / 2,
                width: endX - startX,
                height: endY - startY,
            });

            this._helperSelection?.show();
        }

        this._targetSelection = {
            startY,
            endY,
            startX,
            endX,
            startRow,
            endRow,
            startColumn,
            endColumn,
        };

        this._control.selectionFilling$.next(this._targetSelection);
    }

    private _fillEvent(evt: IMouseEvent | IPointerEvent) {
        const { offsetX: evtOffsetX, offsetY: evtOffsetY } = evt;

        const scene = this._scene;

        const relativeCoords = scene.getRelativeCoord(Vector2.FromArray([evtOffsetX, evtOffsetY]));

        const { x: newEvtOffsetX, y: newEvtOffsetY } = relativeCoords;

        this._startOffsetX = newEvtOffsetX;

        this._startOffsetY = newEvtOffsetY;

        const {
            startRow: originStartRow,
            startColumn: originStartColumn,
            endRow: originEndRow,
            endColumn: originEndColumn,
        } = this._control.model;

        this._isInMergeState = this._hasMergeInRange(originStartRow, originStartColumn, originEndRow, originEndColumn);

        this._relativeSelectionPositionRow = originStartRow;

        this._relativeSelectionPositionColumn = originStartColumn;

        this._relativeSelectionRowLength = originEndRow - originStartRow;

        this._relativeSelectionColumnLength = originEndColumn - originStartColumn;

        const style = this._control.selectionStyle;
        let stroke = style?.stroke;
        let strokeWidth = style?.strokeWidth;
        const defaultStyle = getNormalSelectionStyle(this._themeService);
        if (stroke == null) {
            stroke = defaultStyle.stroke;
        }

        if (strokeWidth == null) {
            strokeWidth = defaultStyle.strokeWidth;
        }

        const scale = this._getScale();

        strokeWidth /= scale;

        const SELECTION_CONTROL_BORDER_BUFFER_WIDTH_SCALE = SELECTION_CONTROL_BORDER_BUFFER_WIDTH / scale;

        const darkenColor = new ColorKit(stroke).darken(2).toRgbString();

        if (this.isHelperSelection) {
            this._helperSelection = new Rect(HELPER_SELECTION_TEMP_NAME, {
                stroke: darkenColor,
                strokeWidth: strokeWidth + SELECTION_CONTROL_BORDER_BUFFER_WIDTH_SCALE / 2,
            });
            scene.addObject(this._helperSelection);
        }

        this._activeViewport = scene.getActiveViewportByCoord(Vector2.FromArray([evtOffsetX, evtOffsetY]))!;

        const viewportMain = scene.getViewport(SHEET_VIEWPORT_KEY.VIEW_MAIN);

        const scrollTimer = ScrollTimer.create(
            scene,
            this._activeViewport.viewportKey === SHEET_VIEWPORT_KEY.VIEW_MAIN ? ScrollTimerType.ALL : ScrollTimerType.NONE
        );

        scrollTimer.startScroll(newEvtOffsetX, newEvtOffsetY, viewportMain);

        this._scrollTimer = scrollTimer;

        scene.disableEvent();

        this._controlHandler((o) => {
            this._fillControlColors.push(o.fill as string);
        });

        this._scenePointerMoveSub = scene.onPointerMove$.subscribeEvent((moveEvt: IPointerEvent | IMouseEvent) => {
            const { offsetX: moveOffsetX, offsetY: moveOffsetY } = moveEvt;
            const currentViewport = scene.getActiveViewportByCoord(Vector2.FromArray([moveOffsetX, moveOffsetY]));

            const permissionCheck = this._injector.get(ISelectionRenderService).interceptor.fetchThroughInterceptors(RANGE_FILL_PERMISSION_CHECK)(false, { x: evt.offsetX, y: evt.offsetY, skeleton: this._skeleton, scene: this._scene });

            if (!permissionCheck) {
                return;
            }

            const { x: newMoveOffsetX, y: newMoveOffsetY } = scene.getRelativeCoord(
                Vector2.FromArray([moveOffsetX, moveOffsetY])
            );

            this._fillMoving(newMoveOffsetX, newMoveOffsetY);

            scene.setCursor(CURSOR_TYPE.CROSSHAIR);

            const newSelection = this._targetSelection;

            if (viewportMain && currentViewport && this._activeViewport?.viewportKey !== currentViewport?.viewportKey) {
                let movingRange: IRangeWithCoord;
                if (newSelection.startRow !== originStartRow) {
                    scrollTimer.scrollTimerType = ScrollTimerType.Y;
                    movingRange = {
                        ...newSelection,
                        endRow: newSelection.startRow,
                    };
                } else if (newSelection.endRow !== originEndRow) {
                    scrollTimer.scrollTimerType = ScrollTimerType.Y;
                    movingRange = {
                        ...newSelection,
                        startRow: newSelection.endRow,
                    };
                } else if (newSelection.startColumn !== originStartColumn) {
                    scrollTimer.scrollTimerType = ScrollTimerType.X;
                    movingRange = {
                        ...newSelection,
                        endColumn: newSelection.startColumn,
                    };
                } else {
                    scrollTimer.scrollTimerType = ScrollTimerType.X;
                    movingRange = {
                        ...newSelection,
                        startColumn: newSelection.endColumn,
                    };
                }

                if (this._isSelectionInViewport(movingRange, currentViewport)) {
                    viewportMain.scrollTo({
                        x: scrollTimer.scrollTimerType === ScrollTimerType.X ? 0 : undefined,
                        y: scrollTimer.scrollTimerType === ScrollTimerType.Y ? 0 : undefined,
                    });
                    this._activeViewport = currentViewport;
                }
            }

            scrollTimer.scrolling(newMoveOffsetX, newMoveOffsetY, () => {
                this._fillMoving(newMoveOffsetX, newMoveOffsetY);
            });
        });

        this._scenePointerUpSub = scene.onPointerUp$.subscribeEvent(() => {
            this._helperSelection?.dispose();
            const scene = this._scene;
            scene.resetCursor();
            this._clearObserverEvent();
            scene.enableEvent();
            this._scrollTimer?.dispose();
            this._control.refreshSelectionFilled(this._targetSelection);
            this._isInMergeState = false;
            this._controlHandler((o, index) => {
                o.setProps({
                    fill: this._fillControlColors[index],
                });
            });
            this._fillControlColors = [];
        });
    }

    private _hasMergeInRange(startRow: number, startColumn: number, endRow: number, endColumn: number) {
        const mergeData = this._skeleton.mergeData;
        if (!mergeData) {
            return false;
        }

        for (const data of mergeData) {
            const {
                startRow: mainStartRow,
                startColumn: mainStartColumn,
                endRow: mainEndRow,
                endColumn: mainEndColumn,
            } = data;
            const rect1 = {
                left: startColumn,
                top: startRow,
                right: endColumn,
                bottom: endRow,
            };

            const rect2 = {
                left: mainStartColumn,
                top: mainStartRow,
                right: mainEndColumn,
                bottom: mainEndRow,
            };

            if (isRectIntersect(rect1, rect2)) {
                return true;
            }
        }

        return false;
    }

    private _swapPositions(startRow: number, startColumn: number, endRow: number, endColumn: number) {
        const finalStartRow = Math.min(startRow, endRow);
        const finalStartColumn = Math.min(startColumn, endColumn);
        const finalEndRow = Math.max(startRow, endRow);
        const finalEndColumn = Math.max(startColumn, endColumn);
        return {
            startRow: finalStartRow,
            startColumn: finalStartColumn,
            endRow: finalEndRow,
            endColumn: finalEndColumn,
        };
    }

    private _controlHandler(func: (o: Rect, index: number) => void) {
        const {
            leftControl,
            rightControl,
            topControl,
            bottomControl,
            backgroundControlTop,
            backgroundControlMiddleLeft,
            backgroundControlMiddleRight,
            backgroundControlBottom,
            fillControl,
        } = this._control;
        const objects = [
            leftControl,
            rightControl,
            topControl,
            bottomControl,
            backgroundControlTop,
            backgroundControlMiddleLeft,
            backgroundControlMiddleRight,
            backgroundControlBottom,
            fillControl,
        ];

        for (let i = 0, len = objects.length; i < len; i++) {
            const object = objects[i];
            func(object, i);
        }
    }

    private _fillRuler(
        rowOrColumn: number,
        startRowOrColumn: number,
        endRowOrColumn: number,
        rowOrColumnLength: number,
        maxRowOrColumn: number
    ) {
        let isLighten = false;
        if (rowOrColumn < startRowOrColumn) {
            if (this._isInMergeState && rowOrColumn < startRowOrColumn) {
                const current = startRowOrColumn - rowOrColumn;
                const rangeRowCount = rowOrColumnLength + 1;
                const step = Math.ceil(current / rangeRowCount);

                let newStartRow = startRowOrColumn - step * rangeRowCount;

                if (newStartRow < 0) {
                    newStartRow = startRowOrColumn - (step - 1) * rangeRowCount;
                }

                startRowOrColumn = newStartRow;
            } else {
                startRowOrColumn = rowOrColumn;
            }
        } else if (rowOrColumn >= startRowOrColumn && rowOrColumn <= endRowOrColumn) {
            isLighten = true;
            if (!this._isInMergeState) {
                endRowOrColumn = rowOrColumn;
            }
        } else {
            if (this._isInMergeState && rowOrColumn > endRowOrColumn) {
                const current = rowOrColumn - endRowOrColumn;
                const rangeRowCount = rowOrColumnLength + 1;
                const step = Math.ceil(current / rangeRowCount);

                let newEndRow = endRowOrColumn + step * rangeRowCount;

                if (newEndRow > maxRowOrColumn) {
                    newEndRow = endRowOrColumn + (step - 1) * rangeRowCount;
                }

                endRowOrColumn = newEndRow;
            } else {
                endRowOrColumn = rowOrColumn;
            }
        }

        return {
            rowOrColumn,
            startRowOrColumn,
            endRowOrColumn,
            isLighten,
        };
    }

    private _getScale() {
        const { scaleX, scaleY } = this._scene.getAncestorScale();
        return Math.max(scaleX, scaleY);
    }
}<|MERGE_RESOLUTION|>--- conflicted
+++ resolved
@@ -145,8 +145,6 @@
     }
 
     private _clearObserverEvent() {
-        // this._scene.onPointerMove$.remove(this._scenePointerMoveSub);
-        // this._scene.onPointerUp$.remove(this._scenePointerUpSub);
         this._scenePointerMoveSub?.unsubscribe();
         this._scenePointerUpSub?.unsubscribe();
         this._scenePointerMoveSub = null;
@@ -157,17 +155,10 @@
         const { leftControl, rightControl, topControl, bottomControl } = this._control;
 
         [leftControl, rightControl, topControl, bottomControl].forEach((control) => {
-<<<<<<< HEAD
-            control.onPointerEnterObserver.add(() => {
+            control.onPointerDown$.subscribeEvent(() => {
                 const permissionCheck = this._injector.get(ISelectionRenderService, Quantity.OPTIONAL)
                     ?.interceptor.fetchThroughInterceptors(RANGE_MOVE_PERMISSION_CHECK)(false, null);
                 if (permissionCheck === false) {
-=======
-            control.onPointerEnter$.subscribeEvent(() => {
-                const permissionCheck = this._injector.get(ISelectionRenderService).interceptor.fetchThroughInterceptors(RANGE_MOVE_PERMISSION_CHECK)(false, null);
-
-                if (!permissionCheck) {
->>>>>>> 219a053e
                     return;
                 }
 
