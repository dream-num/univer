--- conflicted
+++ resolved
@@ -335,10 +335,6 @@
         columnHeaderHeight: number = 0,
         style?: Nullable<ISelectionStyle>,
         highlight?: Nullable<ISelectionCellWithMergeInfo>
-<<<<<<< HEAD
-=======
-        // rangeType?: RANGE_TYPE
->>>>>>> edd70bd5
     ) {
         this._selectionModel.setValue(newSelectionRange, highlight);
         if (style == null) {
