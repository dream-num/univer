--- conflicted
+++ resolved
@@ -14,11 +14,7 @@
  * limitations under the License.
  */
 
-<<<<<<< HEAD
-import type { IRange, IRangeWithCoord, Nullable, Workbook, Worksheet } from '@univerjs/core';
-=======
-import { Disposable, type Nullable, type Workbook, type Worksheet } from '@univerjs/core';
->>>>>>> edd70bd5
+import type { Disposable, IRange, IRangeWithCoord, Nullable, Workbook, Worksheet } from '@univerjs/core';
 import type { IRenderContext, IRenderModule } from '@univerjs/engine-render';
 import { SpreadsheetSkeleton } from '@univerjs/engine-render';
 import { Inject, Injector } from '@wendellhu/redi';
@@ -95,10 +91,6 @@
         return this._getSkeleton(this._currentSkeletonSearchParam);
     }
 
-<<<<<<< HEAD
-    getWorksheetSkeleton(sheetId: string): Nullable<ISheetSkeletonManagerParam> {
-        return this._getSkeleton({ sheetId });
-=======
     /**
      * unitId is never read?
      */
@@ -108,7 +100,6 @@
             param.unitId = unitId;
         }
         return param;
->>>>>>> edd70bd5
     }
 
     setCurrent(searchParam: ISheetSkeletonManagerSearch): Nullable<ISheetSkeletonManagerParam> {
@@ -189,12 +180,6 @@
         return newSkeleton;
     }
 
-<<<<<<< HEAD
-    /** @deprecated Use function `attachRangeWithCoord` instead.  */
-    attachRangeWithCoord(range: IRange): Nullable<IRangeWithCoord> {
-        const skeleton = this.getCurrentSkeleton();
-        return attachRangeWithCoord(skeleton, range);
-=======
     disposeSkeleton(searchParm: ISheetSkeletonManagerSearch) {
         const index = this._sheetSkeletonParam.findIndex((param) => param.sheetId === searchParm.sheetId);
         if (index > -1) {
@@ -202,7 +187,12 @@
             skeleton.skeleton.dispose();
             this._sheetSkeletonParam.splice(index, 1);
         }
->>>>>>> edd70bd5
+    }
+
+    /** @deprecated Use function `attachRangeWithCoord` instead.  */
+    attachRangeWithCoord(range: IRange): Nullable<IRangeWithCoord> {
+        const skeleton = this.getCurrentSkeleton();
+        return attachRangeWithCoord(skeleton, range);
     }
 
     private _getSkeleton(searchParm: ISheetSkeletonManagerSearch): Nullable<ISheetSkeletonManagerParam> {
@@ -244,4 +234,4 @@
         startX: startCell?.startX || 0,
         endX: endCell?.endX || 0,
     };
-}
+}