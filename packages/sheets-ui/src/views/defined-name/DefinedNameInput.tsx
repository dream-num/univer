--- conflicted
+++ resolved
@@ -185,11 +185,7 @@
         confirm && confirm({
             id: id || '',
             name: nameValue,
-<<<<<<< HEAD
             formulaOrRefString: lexer.convertRefersToAbsolute(updateFormulaOrRefStringValue, AbsoluteRefType.ALL, AbsoluteRefType.ALL),
-=======
-            formulaOrRefString: lexerTreeBuilder.convertRefersToAbsolute(formulaOrRefStringValue, AbsoluteRefType.ALL, AbsoluteRefType.ALL),
->>>>>>> a2c8cb64
             comment: commentValue,
             localSheetId: localSheetIdValue,
         });
