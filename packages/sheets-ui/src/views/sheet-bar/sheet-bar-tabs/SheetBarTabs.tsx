/**
 * Copyright 2023-present DreamNum Inc.
 *
 * Licensed under the Apache License, Version 2.0 (the "License");
 * you may not use this file except in compliance with the License.
 * You may obtain a copy of the License at
 *
 *     http://www.apache.org/licenses/LICENSE-2.0
 *
 * Unless required by applicable law or agreed to in writing, software
 * distributed under the License is distributed on an "AS IS" BASIS,
 * WITHOUT WARRANTIES OR CONDITIONS OF ANY KIND, either express or implied.
 * See the License for the specific language governing permissions and
 * limitations under the License.
 */

import type { ICommandInfo, Workbook } from '@univerjs/core';
import { ICommandService, IPermissionService, IUniverInstanceService, LocaleService, UniverInstanceType } from '@univerjs/core';
import { Dropdown } from '@univerjs/design';
import {
    InsertSheetMutation,
    RangeProtectionRuleModel,
    RemoveSheetMutation,
    SetTabColorMutation,
    SetWorksheetActiveOperation,
    SetWorksheetHideMutation,
    SetWorksheetNameCommand,
    SetWorksheetNameMutation,
    SetWorksheetOrderCommand,
    SetWorksheetOrderMutation,
    WorkbookManageCollaboratorPermission,
    WorkbookRenameSheetPermission,
    WorksheetProtectionRuleModel,
} from '@univerjs/sheets';
import { IConfirmService, Menu, useObservable } from '@univerjs/ui';
import { useDependency } from '@wendellhu/redi/react-bindings';
import React, { useCallback, useEffect, useRef, useState } from 'react';

import { LockSingle } from '@univerjs/icons';
import { merge } from 'rxjs';
import { Quantity } from '@wendellhu/redi';
import { SheetMenuPosition } from '../../../controllers/menu/menu';
import { ISheetBarService } from '../../../services/sheet-bar/sheet-bar.service';
import { IEditorBridgeService } from '../../../services/editor-bridge.service';
import { useActiveWorkbook } from '../../../components/hook';
import styles from './index.module.less';
import type { IBaseSheetBarProps } from './SheetBarItem';
import { SheetBarItem } from './SheetBarItem';
import type { IScrollState } from './utils/slide-tab-bar';
import { SlideTabBar } from './utils/slide-tab-bar';

export function SheetBarTabs() {
    const [sheetList, setSheetList] = useState<IBaseSheetBarProps[]>([]);
    const [activeKey, setActiveKey] = useState('');
    const [boxShadow, setBoxShadow] = useState('');
    const [visible, setVisible] = useState(false);
    const [offset, setOffset] = useState([0, 0]);
    const slideTabBarRef = useRef<{ slideTabBar: SlideTabBar | null }>({ slideTabBar: null });
    const slideTabBarContainerRef = useRef<HTMLDivElement>(null);

    const univerInstanceService = useDependency(IUniverInstanceService);
    const commandService = useDependency(ICommandService);
    const sheetBarService = useDependency(ISheetBarService);
    const localeService = useDependency(LocaleService);
    const confirmService = useDependency(IConfirmService);
<<<<<<< HEAD
    const editorBridgeService = useDependency(IEditorBridgeService);
=======
    const selectionRenderService = useDependency(ISelectionRenderService);
    const editorBridgeService = useDependency(IEditorBridgeService, Quantity.OPTIONAL);
>>>>>>> 219a053e
    const worksheetProtectionRuleModel = useDependency(WorksheetProtectionRuleModel);
    const rangeProtectionRuleModel = useDependency(RangeProtectionRuleModel);
    const resetOrder = useObservable(worksheetProtectionRuleModel.resetOrder$);

    const workbook = useActiveWorkbook()!;
    const permissionService = useDependency(IPermissionService);

    const updateSheetItems = useCallback(() => {
        const currentSubUnitId = workbook.getActiveSheet()?.getSheetId() || '';
        setActiveKey(currentSubUnitId);

        const sheets = workbook.getSheets();
        const activeSheet = workbook.getActiveSheet();
        const sheetListItems = sheets
            .filter((sheet) => !sheet.isSheetHidden())
            .map((sheet, index) => {
                const worksheetRule = worksheetProtectionRuleModel.getRule(workbook.getUnitId(), sheet.getSheetId());
                const hasSelectionRule = rangeProtectionRuleModel.getSubunitRuleList(workbook.getUnitId(), sheet.getSheetId()).length > 0;
                const hasProtect = worksheetRule?.permissionId || hasSelectionRule;
                const name = hasProtect
                    ? (
                        <>
                            <LockSingle />
                            <span>{sheet.getName()}</span>
                        </>
                    )
                    : <span>{sheet.getName()}</span>;

                return {
                    sheetId: sheet.getSheetId(),
                    label: name,
                    index,
                    selected: activeSheet === sheet,
                    color: sheet.getTabColor() ?? undefined,
                };
            });

        setSheetList(sheetListItems);
        setActiveKey(currentSubUnitId);
    }, [rangeProtectionRuleModel, workbook, worksheetProtectionRuleModel]);

    useEffect(() => {
        updateSheetItems();
        const slideTabBar = setupSlideTabBarInit();
        const disposable = setupStatusUpdate();
        const subscribeList = [
            setupSubscribeScroll(),
            setupSubscribeScrollX(),
            setupSubscribeRenameId(),
            // When adding a sheet, it no longer slides, which has been uniformly handled in setupSlideTabBarUpdate
        ];

        return () => {
            disposable.dispose();
            slideTabBar.destroy();
            subscribeList.forEach((subscribe) => subscribe.unsubscribe());
        };
    }, [resetOrder]);

    useEffect(() => {
        if (sheetList.length > 0) {
            setupSlideTabBarUpdate();
        }
    }, [sheetList]);

    useEffect(() => {
        const subscription = merge(
            worksheetProtectionRuleModel.ruleChange$,
            rangeProtectionRuleModel.ruleChange$
        ).subscribe(() => {
            updateSheetItems();
        });

        return () => {
            subscription.unsubscribe();
        };
    }, [worksheetProtectionRuleModel, updateSheetItems]);

    const setupSlideTabBarInit = () => {
        const slideTabBar = new SlideTabBar({
            slideTabBarClassName: styles.slideTabBar,
            slideTabBarItemActiveClassName: styles.slideTabActive,
            slideTabBarItemClassName: styles.slideTabItem,
            slideTabBarSpanEditClassName: styles.slideTabDivEdit,
            slideTabBarItemAutoSort: true,
            slideTabBarContainer: slideTabBarContainerRef.current,
            currentIndex: 0,
            onChangeName: (subUnitId: string, worksheetName: string) => {
                commandService.executeCommand(SetWorksheetNameCommand.id, {
                    subUnitId,
                    name: worksheetName,
                });
            },
            onSlideEnd: async (event: Event, order: number) => {
                const res = await commandService.executeCommand(SetWorksheetOrderCommand.id, { order });
            },
            onChangeTab: (event: MouseEvent, subUnitId: string) => {
                // Do not use SetWorksheetActivateCommand, otherwise the sheet will not be switched before the menu pops up, resulting in incorrect menu position.
                commandService
                    .executeCommand(SetWorksheetActiveOperation.id, {
                        subUnitId,
                        unitId: workbook.getUnitId(),
                    })
                    .then(() => {
                        // right click to show menu
                        if (event.button === 2) {
                            onVisibleChange(true);
                        }
                    });
            },
            onScroll: (state: IScrollState) => {
                sheetBarService.setScroll(state);
            },
            onNameCheckAlert: (text: string) => {
                return nameEmptyCheck(text) || nameRepeatCheck(text);
            },
            onNameChangeCheck: () => {
                const unitId = workbook.getUnitId();
                const worksheet = workbook?.getActiveSheet();
                if (!worksheet) {
                    throw new Error('No active sheet found');
                }

                const subUnitId = worksheet.getSheetId();
                const worksheetRule = worksheetProtectionRuleModel.getRule(unitId, subUnitId);
                const selectionRule = rangeProtectionRuleModel.getSubunitRuleList(unitId, subUnitId).length > 0;
                if (worksheetRule || selectionRule) {
                    return permissionService.getPermissionPoint(new WorkbookManageCollaboratorPermission(unitId).id)?.value ?? false;
                } else {
                    return permissionService.getPermissionPoint(new WorkbookRenameSheetPermission(unitId).id)?.value ?? false;
                }
            },
        });

        slideTabBarRef.current.slideTabBar = slideTabBar;

        // FIXME@Dushusir: First time asynchronous rendering will cause flickering problems
        resizeInit(slideTabBar);

        return slideTabBar;
    };

    const nameEmptyCheck = (name: string) => {
        if (name.trim() === '') {
            const id = 'sheetNameEmptyAlert';
            confirmService.open({
                id,
                title: { title: localeService.t('sheetConfig.sheetNameErrorTitle') },
                children: { title: localeService.t('sheetConfig.sheetNameCannotIsEmptyError') },
                cancelText: localeService.t('button.cancel'),
                confirmText: localeService.t('button.confirm'),
                onClose() {
                    focusTabEditor();
                    confirmService.close(id);
                },
                onConfirm() {
                    focusTabEditor();
                    confirmService.close(id);
                },
            });

            return true;
        }
        return false;
    };

    const nameRepeatCheck = (name: string) => {
        const workbook = univerInstanceService.getCurrentUnitForType<Workbook>(UniverInstanceType.UNIVER_SHEET)!;
        const worksheet = workbook.getActiveSheet();
        const currenSheetName = worksheet?.getName();
        // TODO@Dushusir: no need trigger save
        if (currenSheetName === name) return false;

        const checked = workbook.checkSheetName(name);

        if (checked) {
            const id = 'sheetNameRepeatAlert';
            confirmService.open({
                id,
                title: { title: localeService.t('sheetConfig.sheetNameErrorTitle') },
                children: { title: localeService.t('sheetConfig.sheetNameAlreadyExistsError') },
                cancelText: localeService.t('button.cancel'),
                confirmText: localeService.t('button.confirm'),
                onClose() {
                    confirmService.close(id);
                    focusTabEditor();
                },
                onConfirm() {
                    confirmService.close(id);
                    focusTabEditor();
                },
            });
        }

        return checked;
    };

    const focusTabEditor = () => {
        // FIXME@Dushusir: too strongly coupled
        // selectionRenderService.endSelection();

        // There is an asynchronous operation in endSelection, which will trigger blur immediately after focus, so it must be wrapped with setTimeout.
        setTimeout(() => {
            const activeSlideTab = slideTabBarRef.current.slideTabBar?.getActiveItem();
            if (activeSlideTab) {
                activeSlideTab.focus();
                activeSlideTab.selectAll();
            }
        }, 0);
    };

    const setTabEditor = () => {
        slideTabBarRef.current.slideTabBar?.getActiveItem()?.setEditor();
    };

    const setupSlideTabBarUpdate = () => {
        const currentIndex = sheetList.findIndex((item) => item.selected);
        slideTabBarRef.current.slideTabBar?.update(currentIndex);
    };

    const setupStatusUpdate = () =>
        commandService.onCommandExecuted((commandInfo: ICommandInfo) => {
            switch (commandInfo.id) {
                case SetTabColorMutation.id:
                case SetWorksheetHideMutation.id:
                case RemoveSheetMutation.id:
                case SetWorksheetNameMutation.id:
                case InsertSheetMutation.id:
                case SetWorksheetOrderMutation.id:
                case SetWorksheetActiveOperation.id:
                    updateSheetItems();
                    break;
                default:
                    break;
            }
        });

    const setupSubscribeScroll = () =>
        sheetBarService.scroll$.subscribe((state: IScrollState) => {
            updateScrollButtonState(state);
        });

    const setupSubscribeScrollX = () =>
        sheetBarService.scrollX$.subscribe((x: number) => {
            slideTabBarRef.current.slideTabBar?.flipPage(x);
        });

    const setupSubscribeRenameId = () =>
        sheetBarService.renameId$.subscribe(() => {
            setTabEditor();
        });

    const updateScrollButtonState = (state: IScrollState) => {
        const { leftEnd, rightEnd } = state;
        // box-shadow: inset 10px 0px 10px -10px rgba(0, 0, 0, 0.2), inset -10px 0px 10px -10px rgba(0, 0, 0, 0.2);
        let boxShadow = '';
        if (leftEnd && rightEnd) {
            boxShadow = '';
        } else if (leftEnd && !rightEnd) {
            boxShadow = 'inset -10px 0px 10px -10px rgba(0, 0, 0, 0.2)';
        } else if (!leftEnd && rightEnd) {
            boxShadow = 'inset 10px 0px 10px -10px rgba(0, 0, 0, 0.2)';
        } else if (!leftEnd && !rightEnd) {
            boxShadow = 'inset 10px 0px 10px -10px rgba(0, 0, 0, 0.2), inset -10px 0px 10px -10px rgba(0, 0, 0, 0.2)';
        }

        setBoxShadow(boxShadow);
    };

    const buttonScroll = (slideTabBar: SlideTabBar) => {
        // If the active sheet needs to display the statistics column, it will trigger a resize, which will cover the activeTabItem. You need to slide a little distance to display the active tab.
        const scrollX = slideTabBar.calculateActiveTabItemScrollX();
        if (scrollX) {
            const scrollBar = slideTabBar.getScrollbar();
            scrollBar.scrollX(scrollBar.getScrollX() + scrollX);
        }

        sheetBarService.setScroll({
            leftEnd: slideTabBar.isLeftEnd(),
            rightEnd: slideTabBar.isRightEnd(),
        });
    };

    const resizeInit = (slideTabBar: SlideTabBar) => {
        // Target element
        const slideTabBarContainer = slideTabBarContainerRef.current?.querySelector(`.${styles.slideTabBar}`);
        if (!slideTabBarContainer) return;

        // Create a ResizeObserver
        const observer = new ResizeObserver(() => {
            buttonScroll(slideTabBar);
        });

        // Start the observer
        observer.observe(slideTabBarContainer);
    };

    const onVisibleChange = (visible: boolean) => {
        if (editorBridgeService?.isForceKeepVisible()) {
            return;
        }

        if (visible) {
            const { left: containerLeft } = slideTabBarContainerRef.current?.getBoundingClientRect() ?? {};
            // current active tab position
            const { left: activeTabLeft } =
                slideTabBarRef.current.slideTabBar?.getActiveItem()?.getSlideTabItem().getBoundingClientRect() ?? {};

            if (containerLeft !== undefined && activeTabLeft !== undefined) {
                setOffset([activeTabLeft - containerLeft, 0]);
            }
        }
        setVisible(visible);
    };

    return (
        <Dropdown
            className={styles.slideTabItemDropdown}
            visible={visible}
            align={{ offset }}
            trigger={['contextMenu']}
            overlay={(
                <Menu
                    menuType={SheetMenuPosition.SHEET_BAR}
                    onOptionSelect={(params) => {
                        const { label: commandId, value } = params;
                        commandService.executeCommand(commandId as string, { value, subUnitId: activeKey });
                        setVisible(false);
                    }}
                />
            )}
            onVisibleChange={onVisibleChange}
        >
            <div className={styles.slideTabBarContainer} ref={slideTabBarContainerRef} onDragStart={(e) => e.preventDefault()}>
                <div className={styles.slideTabBar} style={{ boxShadow }}>
                    {sheetList.map((item) => (
                        <SheetBarItem {...item} key={item.sheetId} selected={activeKey === item.sheetId} />
                    ))}
                </div>
            </div>
        </Dropdown>
    );
}<|MERGE_RESOLUTION|>--- conflicted
+++ resolved
@@ -63,12 +63,7 @@
     const sheetBarService = useDependency(ISheetBarService);
     const localeService = useDependency(LocaleService);
     const confirmService = useDependency(IConfirmService);
-<<<<<<< HEAD
-    const editorBridgeService = useDependency(IEditorBridgeService);
-=======
-    const selectionRenderService = useDependency(ISelectionRenderService);
     const editorBridgeService = useDependency(IEditorBridgeService, Quantity.OPTIONAL);
->>>>>>> 219a053e
     const worksheetProtectionRuleModel = useDependency(WorksheetProtectionRuleModel);
     const rangeProtectionRuleModel = useDependency(RangeProtectionRuleModel);
     const resetOrder = useObservable(worksheetProtectionRuleModel.resetOrder$);
