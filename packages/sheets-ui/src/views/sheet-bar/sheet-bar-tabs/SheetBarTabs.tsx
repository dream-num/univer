--- conflicted
+++ resolved
@@ -73,14 +73,9 @@
     const workbook = useActiveWorkbook()!;
     const permissionService = useDependency(IPermissionService);
 
-<<<<<<< HEAD
     const updateSheetItems = useCallback(() => {
-        const currentSubUnitId = workbook.getActiveSheet().getSheetId();
-=======
-    const statusInit = useCallback(() => {
         const currentSubUnitId = workbook.getActiveSheet()?.getSheetId() || '';
         setActiveKey(currentSubUnitId);
->>>>>>> 389e65bc
 
         const sheets = workbook.getSheets();
         const activeSheet = workbook.getActiveSheet();
