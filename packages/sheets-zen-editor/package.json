--- conflicted
+++ resolved
@@ -76,11 +76,7 @@
         "rxjs": ">=7.0.0"
     },
     "dependencies": {
-<<<<<<< HEAD
-        "@univerjs/icons": "^0.1.66",
-=======
         "@univerjs/icons": "^0.1.70",
->>>>>>> 4085e7f9
         "@univerjs/sheets": "workspace:*"
     },
     "devDependencies": {
