/**
 * Copyright 2023-present DreamNum Inc.
 *
 * Licensed under the Apache License, Version 2.0 (the "License");
 * you may not use this file except in compliance with the License.
 * You may obtain a copy of the License at
 *
 *     http://www.apache.org/licenses/LICENSE-2.0
 *
 * Unless required by applicable law or agreed to in writing, software
 * distributed under the License is distributed on an "AS IS" BASIS,
 * WITHOUT WARRANTIES OR CONDITIONS OF ANY KIND, either express or implied.
 * See the License for the specific language governing permissions and
 * limitations under the License.
 */

import type { ICommand, IRange, Nullable, Workbook } from '@univerjs/core';
import {
    CommandType,
    ICommandService,
    IUndoRedoService,
    IUniverInstanceService,
    RANGE_TYPE,
    sequenceExecute,
    UniverInstanceType,
} from '@univerjs/core';
import type { IAccessor } from '@wendellhu/redi';

import { NORMAL_SELECTION_PLUGIN_NAME, SelectionManagerService } from '../../services/selection-manager.service';
import type { ISetColHiddenMutationParams, ISetColVisibleMutationParams } from '../mutations/set-col-visible.mutation';
import {
    SetColHiddenMutation,
    SetColHiddenUndoMutationFactory,
    SetColVisibleMutation,
    SetColVisibleUndoMutationFactory,
} from '../mutations/set-col-visible.mutation';
import type { ISetSelectionsOperationParams } from '../operations/selection.operation';
import { SetSelectionsOperation } from '../operations/selection.operation';
import { SheetInterceptorService } from '../../services/sheet-interceptor/sheet-interceptor.service';
import { getPrimaryForRange } from './utils/selection-utils';

export interface ISetSpecificColsVisibleCommandParams {
    unitId: string;
    subUnitId: string;
    ranges: IRange[];
}

export const SetSpecificColsVisibleCommand: ICommand<ISetSpecificColsVisibleCommandParams> = {
    type: CommandType.COMMAND,
    id: 'sheet.command.set-col-visible-on-cols',
    handler: async (accessor, params: ISetSpecificColsVisibleCommandParams) => {
        const sheetInterceptorService = accessor.get(SheetInterceptorService);
        const { unitId, subUnitId, ranges } = params;

        const worksheet = accessor
            .get(IUniverInstanceService)
            .getUniverSheetInstance(unitId)!
            .getSheetBySheetId(subUnitId)!;

        const redoMutationParams: ISetColVisibleMutationParams = {
            unitId,
            subUnitId,
            ranges,
        };
        const undoMutationParams = SetColVisibleUndoMutationFactory(accessor, redoMutationParams);
        const setSelectionOperationParams: ISetSelectionsOperationParams = {
            unitId,
            subUnitId,
            pluginName: NORMAL_SELECTION_PLUGIN_NAME,
            selections: ranges.map((r) => ({ range: r, primary: getPrimaryForRange(r, worksheet), style: null })),
        };
        const undoSetSelectionsOperationParams: ISetSelectionsOperationParams = {
            unitId,
            subUnitId,
            pluginName: NORMAL_SELECTION_PLUGIN_NAME,
            selections: getSelectionsAfterHiding(ranges).map((range) => ({
                range,
                primary: getPrimaryForRange(range, worksheet),
                style: null,
            })),
        };

        const intercepted = sheetInterceptorService.onCommandExecute({
            id: SetSpecificColsVisibleCommand.id,
            params,
        });

        const commandService = accessor.get(ICommandService);
<<<<<<< HEAD
        const result = sequenceExecute(
            [
                { id: SetColVisibleMutation.id, params: redoMutationParams },
                ...intercepted.redos,
                { id: SetSelectionsOperation.id, params: setSelectionOperationParams },
            ],
            commandService
        );
=======
>>>>>>> 4853425a

        const result = sequenceExecute([
            { id: SetColVisibleMutation.id, params: redoMutationParams },
            { id: SetSelectionsOperation.id, params: setSelectionOperationParams },
        ], commandService);

        const intercepted = sheetInterceptorService.onCommandExecute({
            id: SetSpecificColsVisibleCommand.id,
            params,
        });

        const interceptedResult = sequenceExecute([...intercepted.redos], commandService);

        if (result.result && interceptedResult.result) {
            const undoRedoService = accessor.get(IUndoRedoService);
            undoRedoService.pushUndoRedo({
                unitID: unitId,
                undoMutations: [
                    ...(intercepted.preUndos ?? []),
                    { id: SetColHiddenMutation.id, params: undoMutationParams },
                    { id: SetSelectionsOperation.id, params: undoSetSelectionsOperationParams },
                    ...(intercepted.undos ?? []),
                ],
                redoMutations: [
                    ...(intercepted.preRedos ?? []),
                    { id: SetColVisibleMutation.id, params: redoMutationParams },
                    { id: SetSelectionsOperation.id, params: setSelectionOperationParams },
                    ...intercepted.redos,
                ],
            });

            return true;
        }
        return true;
    },
};

export const SetSelectedColsVisibleCommand: ICommand = {
    type: CommandType.COMMAND,
    id: 'sheet.command.set-selected-cols-visible',
    handler: async (accessor: IAccessor) => {
        const selectionManagerService = accessor.get(SelectionManagerService);
        const ranges = selectionManagerService
            .getSelections()
            ?.map((s) => s.range)
            .filter((r) => r.rangeType === RANGE_TYPE.COLUMN);
        if (!ranges?.length) {
            return false;
        }

        const univerInstanceService = accessor.get(IUniverInstanceService);
        const workbook = univerInstanceService.getCurrentUnitForType<Workbook>(UniverInstanceType.UNIVER_SHEET);
        if (!workbook) return false;
        const worksheet = workbook.getActiveSheet();
        if (!worksheet) return false;

        const unitId = workbook.getUnitId();
        const subUnitId = worksheet.getSheetId();
        // `ranges` would not overlap each other, so `hiddenRanges` would not overlap each other either
        const hiddenRanges = ranges.map((r) => worksheet.getHiddenCols(r.startColumn, r.endColumn)).flat();

        return accessor
            .get(ICommandService)
            .executeCommand<ISetSpecificColsVisibleCommandParams>(SetSpecificColsVisibleCommand.id, {
            unitId,
            subUnitId,
            ranges: hiddenRanges,
        });
    },
};

export const SetColHiddenCommand: ICommand = {
    type: CommandType.COMMAND,
    id: 'sheet.command.set-col-hidden',
    handler: async (accessor: IAccessor) => {
        const selectionManagerService = accessor.get(SelectionManagerService);
        const sheetInterceptorService = accessor.get(SheetInterceptorService);

        const ranges = selectionManagerService.getSelections()?.map((s) => s.range).filter((r) => r.rangeType === RANGE_TYPE.COLUMN);
        if (!ranges?.length) {
            return false;
        }

        const univerInstanceService = accessor.get(IUniverInstanceService);
        const workbook = univerInstanceService.getCurrentUnitForType<Workbook>(UniverInstanceType.UNIVER_SHEET);
        if (!workbook) return false;
        const worksheet = workbook.getActiveSheet();
        if (!worksheet) return false;

        const unitId = workbook.getUnitId();
        const subUnitId = worksheet.getSheetId();
        const redoMutationParams: ISetColHiddenMutationParams = {
            unitId, subUnitId, ranges,
        };
        const setSelectionOperationParams: ISetSelectionsOperationParams = {
            unitId, subUnitId, pluginName: NORMAL_SELECTION_PLUGIN_NAME,
            selections: getSelectionsAfterHiding(ranges).map((range) => ({
                range,
                primary: getPrimaryForRange(range, worksheet),
                style: null,
            })),
        };
        const undoSetSelectionsOperationParams: ISetSelectionsOperationParams = {
            unitId, subUnitId, pluginName: NORMAL_SELECTION_PLUGIN_NAME,
            selections: ranges.map((range) => ({
                range,
                primary: getPrimaryForRange(range, worksheet),
                style: null,
            })),
        };

        const intercepted = sheetInterceptorService.onCommandExecute({
            id: SetColHiddenCommand.id,
            params: redoMutationParams,
        });

        const commandService = accessor.get(ICommandService);
<<<<<<< HEAD
        const result = sequenceExecute(
            [
                { id: SetColHiddenMutation.id, params: redoMutationParams },
                { id: SetSelectionsOperation.id, params: setSelectionOperationParams },
                ...intercepted.redos,
            ],
            commandService
        );
        if (result.result) {
=======

        const result = sequenceExecute([
            { id: SetColHiddenMutation.id, params: redoMutationParams },
            { id: SetSelectionsOperation.id, params: setSelectionOperationParams },
        ], commandService);

        const intercepted = sheetInterceptorService.onCommandExecute({
            id: SetColHiddenCommand.id,
            params: redoMutationParams,
        });

        const interceptedResult = sequenceExecute([...intercepted.redos], commandService);

        if (result.result && interceptedResult.result) {
>>>>>>> 4853425a
            const undoRedoService = accessor.get(IUndoRedoService);
            const undoMutationParams = SetColHiddenUndoMutationFactory(accessor, redoMutationParams);
            undoRedoService.pushUndoRedo({
                unitID: unitId,
                undoMutations: [
                    ...(intercepted.preUndos ?? []),
                    { id: SetColVisibleMutation.id, params: undoMutationParams },
                    { id: SetSelectionsOperation.id, params: undoSetSelectionsOperationParams },
                    ...(intercepted.undos ?? []),
                ],
                redoMutations: [
                    ...(intercepted.preRedos ?? []),
                    { id: SetColHiddenMutation.id, params: redoMutationParams },
                    { id: SetSelectionsOperation.id, params: setSelectionOperationParams },
                    ...intercepted.redos,
                ],
            });
            return true;
        }

        return false;
    },
};

/**
 * Get the selections after hiding cols.
 * @param worksheet the worksheet the command invoked on
 * @param ranges cols to be hidden
 */
function getSelectionsAfterHiding(ranges: IRange[]): IRange[] {
    const merged = mergeSelections(ranges);
    // TODO@wzhudev: actually we should dedupe selections here
    return merged.map((range) => {
        // prefer the left selection
        // we don't have to check if range.endColumn === lastColumn because this would be
        // forbidden in handler of SetColHiddenCommand
        const column = range.startColumn === 0 ? range.endColumn + 1 : range.startColumn - 1;
        return {
            ...range,
            startColumn: column,
            endColumn: column,
        };
    });
}

function mergeSelections(ranges: IRange[]): IRange[] {
    const merged: IRange[] = [];
    let current: Nullable<IRange>;
    ranges
        .sort((a, b) => a.startColumn - b.startColumn)
        .forEach((range) => {
            if (!current) {
                current = range;
                return;
            }

            if (current.endColumn === range.startColumn - 1) {
                current.endColumn = range.endColumn;
            } else {
                merged.push(current);
                current = range;
            }
        });
    merged.push(current!);
    return merged;
}<|MERGE_RESOLUTION|>--- conflicted
+++ resolved
@@ -86,27 +86,11 @@
         });
 
         const commandService = accessor.get(ICommandService);
-<<<<<<< HEAD
-        const result = sequenceExecute(
-            [
-                { id: SetColVisibleMutation.id, params: redoMutationParams },
-                ...intercepted.redos,
-                { id: SetSelectionsOperation.id, params: setSelectionOperationParams },
-            ],
-            commandService
-        );
-=======
->>>>>>> 4853425a
 
         const result = sequenceExecute([
             { id: SetColVisibleMutation.id, params: redoMutationParams },
             { id: SetSelectionsOperation.id, params: setSelectionOperationParams },
         ], commandService);
-
-        const intercepted = sheetInterceptorService.onCommandExecute({
-            id: SetSpecificColsVisibleCommand.id,
-            params,
-        });
 
         const interceptedResult = sequenceExecute([...intercepted.redos], commandService);
 
@@ -214,32 +198,15 @@
         });
 
         const commandService = accessor.get(ICommandService);
-<<<<<<< HEAD
-        const result = sequenceExecute(
-            [
-                { id: SetColHiddenMutation.id, params: redoMutationParams },
-                { id: SetSelectionsOperation.id, params: setSelectionOperationParams },
-                ...intercepted.redos,
-            ],
-            commandService
-        );
-        if (result.result) {
-=======
 
         const result = sequenceExecute([
             { id: SetColHiddenMutation.id, params: redoMutationParams },
             { id: SetSelectionsOperation.id, params: setSelectionOperationParams },
         ], commandService);
 
-        const intercepted = sheetInterceptorService.onCommandExecute({
-            id: SetColHiddenCommand.id,
-            params: redoMutationParams,
-        });
-
         const interceptedResult = sequenceExecute([...intercepted.redos], commandService);
 
         if (result.result && interceptedResult.result) {
->>>>>>> 4853425a
             const undoRedoService = accessor.get(IUndoRedoService);
             const undoMutationParams = SetColHiddenUndoMutationFactory(accessor, redoMutationParams);
             undoRedoService.pushUndoRedo({
