/**
 * Copyright 2023-present DreamNum Inc.
 *
 * Licensed under the Apache License, Version 2.0 (the "License");
 * you may not use this file except in compliance with the License.
 * You may obtain a copy of the License at
 *
 *     http://www.apache.org/licenses/LICENSE-2.0
 *
 * Unless required by applicable law or agreed to in writing, software
 * distributed under the License is distributed on an "AS IS" BASIS,
 * WITHOUT WARRANTIES OR CONDITIONS OF ANY KIND, either express or implied.
 * See the License for the specific language governing permissions and
 * limitations under the License.
 */

import type { ICommand, IRange, Nullable, Workbook } from '@univerjs/core';
import {
    CommandType,
    ICommandService,
    IUndoRedoService,
    IUniverInstanceService,
    RANGE_TYPE,
    sequenceExecute,
    UniverInstanceType,
} from '@univerjs/core';
import type { IAccessor } from '@wendellhu/redi';

import { NORMAL_SELECTION_PLUGIN_NAME, SelectionManagerService } from '../../services/selection-manager.service';
import type { ISetRowHiddenMutationParams, ISetRowVisibleMutationParams } from '../mutations/set-row-visible.mutation';
import {
    SetRowHiddenMutation,
    SetRowHiddenUndoMutationFactory,
    SetRowVisibleMutation,
    SetRowVisibleUndoMutationFactory,
} from '../mutations/set-row-visible.mutation';
import type { ISetSelectionsOperationParams } from '../operations/selection.operation';
import { SetSelectionsOperation } from '../operations/selection.operation';
import { SheetInterceptorService } from '../../services/sheet-interceptor/sheet-interceptor.service';
import { getPrimaryForRange } from './utils/selection-utils';
import { getSheetCommandTarget } from './utils/target-util';

export interface ISetSpecificRowsVisibleCommandParams {
    unitId: string;
    subUnitId: string;
    ranges: IRange[];
}

export const SetSpecificRowsVisibleCommand: ICommand<ISetSpecificRowsVisibleCommandParams> = {
    type: CommandType.COMMAND,
    id: 'sheet.command.set-specific-rows-visible',
    handler: async (accessor: IAccessor, params: ISetSpecificRowsVisibleCommandParams) => {
        const { unitId, subUnitId, ranges } = params;
        const commandService = accessor.get(ICommandService);
        const undoRedoService = accessor.get(IUndoRedoService);
        const sheetInterceptorService = accessor.get(SheetInterceptorService);

        const worksheet = accessor
            .get(IUniverInstanceService)
            .getUniverSheetInstance(unitId)!
            .getSheetBySheetId(subUnitId)!;

        const redoMutationParams: ISetRowVisibleMutationParams = {
            unitId,
            subUnitId,
            ranges,
        };
        const undoMutationParams = SetRowVisibleUndoMutationFactory(accessor, redoMutationParams);
        const setSelectionOperationParams: ISetSelectionsOperationParams = {
            unitId,
            subUnitId,
            pluginName: NORMAL_SELECTION_PLUGIN_NAME,
            selections: ranges.map((range) => ({
                range,
                primary: getPrimaryForRange(range, worksheet),
                style: null,
            })),
        };
        const undoSetSelectionsOperationParams: ISetSelectionsOperationParams = {
            unitId,
            subUnitId,
            pluginName: NORMAL_SELECTION_PLUGIN_NAME,
            selections: getSelectionsAfterHiding(ranges).map((range) => ({
                range,
                primary: getPrimaryForRange(range, worksheet),
                style: null,
            })),
        };

        const intercepted = sheetInterceptorService.onCommandExecute({
            id: SetSpecificRowsVisibleCommand.id,
            params,
        });

        const result = sequenceExecute(
            [
                { id: SetRowVisibleMutation.id, params: redoMutationParams },
                ...intercepted.redos,
                { id: SetSelectionsOperation.id, params: setSelectionOperationParams },
            ], commandService);

        const intercepted = sheetInterceptorService.onCommandExecute({
            id: SetSpecificRowsVisibleCommand.id,
            params,
        });

        const interceptedResult = sequenceExecute([...intercepted.redos], commandService);

        if (result.result && interceptedResult.result) {
            undoRedoService.pushUndoRedo({
                unitID: unitId,
                undoMutations: [
                    ...(intercepted.preUndos ?? []),
                    { id: SetRowHiddenMutation.id, params: undoMutationParams },
                    { id: SetSelectionsOperation.id, params: undoSetSelectionsOperationParams },
                    ...(intercepted.undos ?? []),
                ],
                redoMutations: [
                    ...(intercepted.preRedos ?? []),
                    { id: SetRowVisibleMutation.id, params: redoMutationParams },
                    { id: SetSelectionsOperation.id, params: setSelectionOperationParams },
                    ...intercepted.redos,
                ],
            });

            return true;
        }
        return true;
    },
};

export const SetSelectedRowsVisibleCommand: ICommand = {
    type: CommandType.COMMAND,
    id: 'sheet.command.set-selected-rows-visible',
    handler: async (accessor: IAccessor) => {
        const selectionManagerService = accessor.get(SelectionManagerService);
        const univerInstanceService = accessor.get(IUniverInstanceService);

        const ranges = selectionManagerService
            .getSelections()
            ?.map((s) => s.range)
            .filter((r) => r.rangeType === RANGE_TYPE.ROW);
        if (!ranges?.length) {
            return false;
        }

        const workbook = univerInstanceService.getCurrentUnitForType<Workbook>(UniverInstanceType.UNIVER_SHEET);
        if (!workbook) return false;
        const worksheet = workbook.getActiveSheet();
        if (!worksheet) return false;

        const unitId = workbook.getUnitId();
        const subUnitId = worksheet.getSheetId();
        const hiddenRanges = ranges.map((r) => worksheet.getHiddenRows(r.startRow, r.endRow)).flat();
        return accessor
            .get(ICommandService)
            .executeCommand<ISetSpecificRowsVisibleCommandParams>(SetSpecificRowsVisibleCommand.id, {
            unitId,
            subUnitId,
            ranges: hiddenRanges,
        });
    },
};

export const SetRowHiddenCommand: ICommand = {
    type: CommandType.COMMAND,
    id: 'sheet.command.set-rows-hidden',
    handler: async (accessor: IAccessor) => {
        const selectionManagerService = accessor.get(SelectionManagerService);
        const commandService = accessor.get(ICommandService);
        const undoRedoService = accessor.get(IUndoRedoService);
        const univerInstanceService = accessor.get(IUniverInstanceService);
        const sheetInterceptorService = accessor.get(SheetInterceptorService);

        const ranges = selectionManagerService.getSelections()?.map((s) => s.range).filter((r) => r.rangeType === RANGE_TYPE.ROW);

        if (!ranges?.length) {
            return false;
        }

        const target = getSheetCommandTarget(univerInstanceService);
        if (!target) return false;

        const { unitId, subUnitId, worksheet } = target;

        const redoMutationParams: ISetRowHiddenMutationParams = {
            unitId,
            subUnitId,
            ranges,
        };
        const setSelectionOperationParams: ISetSelectionsOperationParams = {
            unitId, subUnitId, pluginName: NORMAL_SELECTION_PLUGIN_NAME,
            selections: getSelectionsAfterHiding(ranges).map((range) => ({
                range,
                primary: getPrimaryForRange(range, worksheet),
                style: null,
            })),
        };
        const undoSetSelectionsOperationParams: ISetSelectionsOperationParams = {
            unitId, subUnitId, pluginName: NORMAL_SELECTION_PLUGIN_NAME,
            selections: ranges.map((range) => ({
                range,
                primary: getPrimaryForRange(range, worksheet),
                style: null,
            })),
        };

        const intercepted = sheetInterceptorService.onCommandExecute({
            id: SetRowHiddenCommand.id,
            params: redoMutationParams,
        });

        const undoMutationParams = SetRowHiddenUndoMutationFactory(accessor, redoMutationParams);
<<<<<<< HEAD
        const result = sequenceExecute(
            [
                { id: SetRowHiddenMutation.id, params: redoMutationParams },
                ...intercepted.redos,
                { id: SetSelectionsOperation.id, params: setSelectionOperationParams },
            ],
            commandService
        );
        if (result.result) {
=======

        const intercepted = sheetInterceptorService.onCommandExecute({
            id: SetRowHiddenCommand.id,
            params: redoMutationParams,
        });

        if (intercepted.preRedos && intercepted.preRedos.length > 0) {
            sequenceExecute([...intercepted.preRedos], commandService);
        }

        const result = sequenceExecute([
            { id: SetRowHiddenMutation.id, params: redoMutationParams },
            { id: SetSelectionsOperation.id, params: setSelectionOperationParams },
        ], commandService);

        const interceptedResult = sequenceExecute([...intercepted.redos], commandService);

        if (result.result && interceptedResult.result) {
>>>>>>> bfc17540
            undoRedoService.pushUndoRedo({
                unitID: unitId,
                undoMutations: [
                    ...(intercepted.preUndos ?? []),
                    { id: SetRowVisibleMutation.id, params: undoMutationParams },
                    { id: SetSelectionsOperation.id, params: undoSetSelectionsOperationParams },
                    ...(intercepted.undos ?? []),
                ],
                redoMutations: [
                    ...(intercepted.preRedos ?? []),
                    { id: SetRowHiddenMutation.id, params: redoMutationParams },
                    { id: SetSelectionsOperation.id, params: setSelectionOperationParams },
                    ...intercepted.redos,
                ],
            });
            return true;
        }
        return true;
    },
};

function getSelectionsAfterHiding(ranges: IRange[]): IRange[] {
    const merged = mergeSelections(ranges);
    return merged.map((range) => {
        const row = range.startRow === 0 ? range.endRow + 1 : range.startRow - 1;
        return {
            ...range,
            startRow: row,
            endRow: row,
        };
    });
}

function mergeSelections(ranges: IRange[]): IRange[] {
    const merged: IRange[] = [];
    let current: Nullable<IRange>;
    ranges
        .sort((a, b) => a.startRow - b.startRow)
        .forEach((range) => {
            if (!current) {
                current = range;
                return;
            }

            if (range.startRow === current.endRow + 1) {
                current.endRow = range.endRow;
            } else {
                merged.push(current);
                current = range;
            }
        });
    merged.push(current!);
    return merged;
}<|MERGE_RESOLUTION|>--- conflicted
+++ resolved
@@ -87,15 +87,9 @@
             })),
         };
 
-        const intercepted = sheetInterceptorService.onCommandExecute({
-            id: SetSpecificRowsVisibleCommand.id,
-            params,
-        });
-
         const result = sequenceExecute(
             [
                 { id: SetRowVisibleMutation.id, params: redoMutationParams },
-                ...intercepted.redos,
                 { id: SetSelectionsOperation.id, params: setSelectionOperationParams },
             ], commandService);
 
@@ -205,23 +199,7 @@
             })),
         };
 
-        const intercepted = sheetInterceptorService.onCommandExecute({
-            id: SetRowHiddenCommand.id,
-            params: redoMutationParams,
-        });
-
         const undoMutationParams = SetRowHiddenUndoMutationFactory(accessor, redoMutationParams);
-<<<<<<< HEAD
-        const result = sequenceExecute(
-            [
-                { id: SetRowHiddenMutation.id, params: redoMutationParams },
-                ...intercepted.redos,
-                { id: SetSelectionsOperation.id, params: setSelectionOperationParams },
-            ],
-            commandService
-        );
-        if (result.result) {
-=======
 
         const intercepted = sheetInterceptorService.onCommandExecute({
             id: SetRowHiddenCommand.id,
@@ -240,7 +218,6 @@
         const interceptedResult = sequenceExecute([...intercepted.redos], commandService);
 
         if (result.result && interceptedResult.result) {
->>>>>>> bfc17540
             undoRedoService.pushUndoRedo({
                 unitID: unitId,
                 undoMutations: [
