--- conflicted
+++ resolved
@@ -141,22 +141,6 @@
             params: redoMutationParams,
         });
 
-<<<<<<< HEAD
-        const result = sequenceExecute(
-            [
-                {
-                    id: SetWorksheetRowHeightMutation.id,
-                    params: redoMutationParams,
-                },
-                {
-                    id: SetWorksheetRowIsAutoHeightMutation.id,
-                    params: redoSetIsAutoHeightParams,
-                },
-                ...intercepted.redos,
-            ],
-            commandService
-        );
-=======
         const result = sequenceExecute([
             {
                 id: SetWorksheetRowHeightMutation.id,
@@ -167,7 +151,6 @@
                 params: redoSetIsAutoHeightParams,
             },
         ], commandService);
->>>>>>> bfc17540
 
         const interceptedResult = sequenceExecute([...intercepted.redos], commandService);
 
@@ -252,8 +235,6 @@
         const undoSetIsAutoHeightParams: ISetWorksheetRowIsAutoHeightMutationParams =
             SetWorksheetRowIsAutoHeightMutationFactory(accessor, redoSetIsAutoHeightParams);
 
-<<<<<<< HEAD
-=======
         const result = sequenceExecute([
             {
                 id: SetWorksheetRowHeightMutation.id,
@@ -265,40 +246,18 @@
             },
         ], commandService);
 
->>>>>>> bfc17540
         const intercepted = sheetInterceptorService.onCommandExecute({
             id: SetRowHeightCommand.id,
             params: redoMutationParams,
         });
 
-<<<<<<< HEAD
-        const result = sequenceExecute(
-            [
-                {
-                    id: SetWorksheetRowHeightMutation.id,
-                    params: redoMutationParams,
-                },
-                {
-                    id: SetWorksheetRowIsAutoHeightMutation.id,
-                    params: redoSetIsAutoHeightParams,
-                },
-                ...intercepted.redos,
-            ],
-            commandService
-        );
-=======
         const sheetInterceptorResult = sequenceExecute([...intercepted.redos], commandService);
->>>>>>> bfc17540
 
         if (result.result && sheetInterceptorResult.result) {
             undoRedoService.pushUndoRedo({
                 unitID: unitId,
                 undoMutations: [
-<<<<<<< HEAD
-                    ...(intercepted.preUndos ?? []),
-=======
                     ...intercepted.preRedos ?? [],
->>>>>>> bfc17540
                     {
                         id: SetWorksheetRowHeightMutation.id,
                         params: undoMutationParams,
@@ -310,11 +269,7 @@
                     ...intercepted.undos,
                 ],
                 redoMutations: [
-<<<<<<< HEAD
-                    ...(intercepted.preRedos ?? []),
-=======
                     ...intercepted.preRedos ?? [],
->>>>>>> bfc17540
                     {
                         id: SetWorksheetRowHeightMutation.id,
                         params: redoMutationParams,
