/**
 * Copyright 2023-present DreamNum Inc.
 *
 * Licensed under the Apache License, Version 2.0 (the "License");
 * you may not use this file except in compliance with the License.
 * You may obtain a copy of the License at
 *
 *     http://www.apache.org/licenses/LICENSE-2.0
 *
 * Unless required by applicable law or agreed to in writing, software
 * distributed under the License is distributed on an "AS IS" BASIS,
 * WITHOUT WARRANTIES OR CONDITIONS OF ANY KIND, either express or implied.
 * See the License for the specific language governing permissions and
 * limitations under the License.
 */

import type { IStyleData } from '@univerjs/core';
import { Disposable, ICommandService, IConfigService, LifecycleStages, OnLifecycle } from '@univerjs/core';
import type { IDisposable } from '@wendellhu/redi';

import { ClearSelectionAllCommand } from '../commands/commands/clear-selection-all.command';
import { ClearSelectionContentCommand } from '../commands/commands/clear-selection-content.command';
import { ClearSelectionFormatCommand } from '../commands/commands/clear-selection-format.command';
import { CopySheetCommand } from '../commands/commands/copy-worksheet.command';
import { DeleteRangeMoveLeftCommand } from '../commands/commands/delete-range-move-left.command';
import { DeleteRangeMoveUpCommand } from '../commands/commands/delete-range-move-up.command';
import { InsertRangeMoveDownCommand } from '../commands/commands/insert-range-move-down.command';
import { InsertRangeMoveRightCommand } from '../commands/commands/insert-range-move-right.command';
import {
    InsertColAfterCommand,
    InsertColBeforeCommand,
    InsertColCommand,
    InsertRowAfterCommand,
    InsertRowBeforeCommand,
    InsertRowCommand,
} from '../commands/commands/insert-row-col.command';
import { InsertSheetCommand } from '../commands/commands/insert-sheet.command';
import { MoveRangeCommand } from '../commands/commands/move-range.command';
import { MoveColsCommand, MoveRowsCommand } from '../commands/commands/move-rows-cols.command';
import { RemoveColCommand, RemoveRowCommand } from '../commands/commands/remove-row-col.command';
import { RemoveSheetCommand } from '../commands/commands/remove-sheet.command';
import { RemoveWorksheetMergeCommand } from '../commands/commands/remove-worksheet-merge.command';
import {
    SetBorderBasicCommand,
    SetBorderColorCommand,
    SetBorderCommand,
    SetBorderPositionCommand,
    SetBorderStyleCommand,
} from '../commands/commands/set-border-command';
import {
    SetColHiddenCommand,
    SetSelectedColsVisibleCommand,
    SetSpecificColsVisibleCommand,
} from '../commands/commands/set-col-visible.command';
import { SetFrozenCommand } from '../commands/commands/set-frozen.command';
import { SetFrozenCancelCommand } from '../commands/commands/set-frozen-cancel.command';
import { SetRangeValuesCommand } from '../commands/commands/set-range-values.command';
import {
    SetRowHiddenCommand,
    SetSelectedRowsVisibleCommand,
    SetSpecificRowsVisibleCommand,
} from '../commands/commands/set-row-visible.command';
import {
    ResetBackgroundColorCommand,
    ResetTextColorCommand,
    SetBackgroundColorCommand,
    SetHorizontalTextAlignCommand,
    SetStyleCommand,
    SetTextColorCommand,
    SetTextRotationCommand,
    SetTextWrapCommand,
    SetVerticalTextAlignCommand,
} from '../commands/commands/set-style.command';
import { SetTabColorCommand } from '../commands/commands/set-tab-color.command';
import { SetWorksheetActivateCommand } from '../commands/commands/set-worksheet-activate.command';
import { DeltaColumnWidthCommand, SetColWidthCommand } from '../commands/commands/set-worksheet-col-width.command';
import { SetWorksheetHideCommand } from '../commands/commands/set-worksheet-hide.command';
import { SetWorksheetNameCommand } from '../commands/commands/set-worksheet-name.command';
import { SetWorksheetOrderCommand } from '../commands/commands/set-worksheet-order.command';
import {
    DeltaRowHeightCommand,
    SetRowHeightCommand,
    SetWorksheetRowIsAutoHeightCommand,
} from '../commands/commands/set-worksheet-row-height.command';
import { SetWorksheetShowCommand } from '../commands/commands/set-worksheet-show.command';
import { InsertColMutation, InsertRowMutation } from '../commands/mutations/insert-row-col.mutation';
import { InsertSheetMutation } from '../commands/mutations/insert-sheet.mutation';
import { MoveRangeMutation } from '../commands/mutations/move-range.mutation';
import { MoveColsMutation, MoveRowsMutation } from '../commands/mutations/move-rows-cols.mutation';
import { RemoveNumfmtMutation, SetNumfmtMutation } from '../commands/mutations/numfmt-mutation';
import { RemoveColMutation, RemoveRowMutation } from '../commands/mutations/remove-row-col.mutation';
import { RemoveSheetMutation } from '../commands/mutations/remove-sheet.mutation';
import { RemoveWorksheetMergeMutation } from '../commands/mutations/remove-worksheet-merge.mutation';
import { SetColHiddenMutation, SetColVisibleMutation } from '../commands/mutations/set-col-visible.mutation';
import { SetFrozenMutation } from '../commands/mutations/set-frozen.mutation';
import { SetRangeValuesMutation } from '../commands/mutations/set-range-values.mutation';
import { SetRowHiddenMutation, SetRowVisibleMutation } from '../commands/mutations/set-row-visible.mutation';
import { SetTabColorMutation } from '../commands/mutations/set-tab-color.mutation';
import { SetWorksheetColWidthMutation } from '../commands/mutations/set-worksheet-col-width.mutation';
import { SetWorksheetHideMutation } from '../commands/mutations/set-worksheet-hide.mutation';
import { SetWorksheetNameMutation } from '../commands/mutations/set-worksheet-name.mutation';
import { SetWorksheetOrderMutation } from '../commands/mutations/set-worksheet-order.mutation';
import {
    SetWorksheetRowAutoHeightMutation,
    SetWorksheetRowHeightMutation,
    SetWorksheetRowIsAutoHeightMutation,
} from '../commands/mutations/set-worksheet-row-height.mutation';
import { SetSelectionsOperation } from '../commands/operations/selection.operation';
import { SetWorksheetActiveOperation } from '../commands/operations/set-worksheet-active.operation';
import { EmptyMutation } from '../commands/mutations/empty.mutation';
import { InsertDefinedNameCommand } from '../commands/commands/insert-defined-name.command';
import { RemoveDefinedNameCommand } from '../commands/commands/remove-defined-name.command';
import { SetDefinedNameCommand } from '../commands/commands/set-defined-name.command';
import { ScrollToCellOperation } from '../commands/operations/scroll-to-cell.operation';
import { SetDrawingApplyMutation } from '../commands/mutations/set-drawing-apply.mutation';
import { SetWorkbookNameCommand } from '../commands/commands/set-workbook-name.command';
import { SetWorkbookNameMutation } from '../commands/mutations/set-workbook-name.mutation';
import { AddWorksheetProtectionMutation } from '../commands/mutations/add-worksheet-protection.mutation';
import { SetWorksheetProtectionMutation } from '../commands/mutations/set-worksheet-protection.mutation';
import { DeleteWorksheetProtectionMutation } from '../commands/mutations/delete-worksheet-protection.mutation';
import { SetWorksheetPermissionPointsMutation } from '../commands/mutations/set-worksheet-permission-points.mutation';
import { SetWorksheetPermissionPointsCommand } from '../commands/commands/set-worksheet-permission-points.command';

import { AddRangeProtectionCommand } from '../commands/commands/add-range-protection.command';
import { DeleteRangeProtectionCommand } from '../commands/commands/delete-range-protection.command';
import { SetRangeProtectionCommand } from '../commands/commands/set-range-protection.command';

import { AddRangeProtectionMutation } from '../commands/mutations/add-range-protection.mutation';
import { DeleteRangeProtectionMutation } from '../commands/mutations/delete-range-protection.mutation';
import { SetRangeProtectionMutation } from '../commands/mutations/set-range-protection.mutation';
import { MAX_CELL_PER_SHEET_DEFAULT, MAX_CELL_PER_SHEET_KEY } from './config/config';
import { ONLY_REGISTER_FORMULA_RELATED_MUTATIONS_KEY } from './config';

export interface IStyleTypeValue<T> {
    type: keyof IStyleData;
    value: T | T[][];
}

/**
 * The controller to provide the most basic sheet CRUD methods to other modules of sheet modules.
 */
@OnLifecycle(LifecycleStages.Starting, BasicWorksheetController)
export class BasicWorksheetController extends Disposable implements IDisposable {
    // eslint-disable-next-line max-lines-per-function
    constructor(
        @ICommandService private readonly _commandService: ICommandService,
        @IConfigService private readonly _configService: IConfigService
    ) {
        super();

        [
            ClearSelectionAllCommand,
            ClearSelectionContentCommand,
            ClearSelectionFormatCommand,
            CopySheetCommand,
            DeleteRangeMoveLeftCommand,
            DeleteRangeMoveUpCommand,
            DeltaColumnWidthCommand,
            DeltaRowHeightCommand,
            InsertColAfterCommand,
            InsertColBeforeCommand,
            InsertColCommand,
            InsertColMutation,
            InsertRangeMoveDownCommand,
            InsertRangeMoveRightCommand,
            InsertRowAfterCommand,
            InsertRowBeforeCommand,
            InsertRowCommand,
            InsertRowMutation,
            InsertSheetCommand,
            InsertSheetMutation,
            MoveColsCommand,
            MoveColsMutation,
            MoveRangeCommand,
            MoveRangeMutation,
            MoveRowsCommand,
            MoveRowsMutation,
            RemoveColCommand,
            RemoveColMutation,
            RemoveRowCommand,
            RemoveRowMutation,
            RemoveSheetCommand,
            RemoveSheetMutation,
            RemoveWorksheetMergeCommand,
            RemoveWorksheetMergeMutation,
            ResetBackgroundColorCommand,
            ResetTextColorCommand,
            SetBackgroundColorCommand,
            SetBorderBasicCommand,
            SetBorderColorCommand,
            SetBorderCommand,
            SetBorderPositionCommand,
            SetBorderStyleCommand,
            SetColHiddenCommand,
            SetColHiddenMutation,
            SetColVisibleMutation,
            SetColWidthCommand,
            SetFrozenCancelCommand,
            SetFrozenCommand,
            SetFrozenMutation,
            SetHorizontalTextAlignCommand,
            SetRangeValuesCommand,
            SetRangeValuesMutation,
            SetRowHeightCommand,
            SetRowHiddenCommand,
            SetRowHiddenMutation,
            SetRowVisibleMutation,
            SetSelectedColsVisibleCommand,
            SetSelectedRowsVisibleCommand,
            SetSpecificColsVisibleCommand,
            SetSpecificRowsVisibleCommand,
            SetStyleCommand,
            SetTabColorCommand,
            SetTabColorMutation,
            SetTextColorCommand,
            SetTextRotationCommand,
            SetTextWrapCommand,
            SetVerticalTextAlignCommand,
            SetWorkbookNameCommand,
            SetWorkbookNameMutation,
            SetWorksheetActivateCommand,
            SetWorksheetActiveOperation,
            SetWorksheetColWidthMutation,
            SetWorksheetHideCommand,
            SetWorksheetHideMutation,
            SetWorksheetNameCommand,
            SetWorksheetNameMutation,
            SetWorksheetOrderCommand,
            SetWorksheetOrderMutation,
            SetWorksheetRowAutoHeightMutation,
            SetWorksheetRowHeightMutation,
            SetWorksheetRowIsAutoHeightCommand,
            SetWorksheetRowIsAutoHeightMutation,
            SetNumfmtMutation,
            SetSelectionsOperation,
            RemoveNumfmtMutation,
            EmptyMutation,
            ScrollToCellOperation,
            InsertDefinedNameCommand,
            RemoveDefinedNameCommand,
            SetDefinedNameCommand,
<<<<<<< HEAD
=======
            ScrollToCellOperation,

            SetWorksheetPermissionPointsCommand,
            AddWorksheetProtectionMutation,
            SetWorksheetProtectionMutation,
            DeleteWorksheetProtectionMutation,
            SetWorksheetPermissionPointsMutation,

            // range protection
            AddRangeProtectionCommand,
            DeleteRangeProtectionCommand,
            SetRangeProtectionCommand,
            AddRangeProtectionMutation,
            DeleteRangeProtectionMutation,
            SetRangeProtectionMutation,
>>>>>>> ce5d10c5
        ].forEach((command) => this.disposeWithMe(this._commandService.registerCommand(command)));

        const onlyRegisterFormulaRelatedMutations = this._configService.getConfig(ONLY_REGISTER_FORMULA_RELATED_MUTATIONS_KEY) ?? false;
        if (!onlyRegisterFormulaRelatedMutations) {
            // TODO: more commands should be moved into this array
            [
                SetWorksheetShowCommand,
                SetDrawingApplyMutation,
            ].forEach((command) => this.disposeWithMe(this._commandService.registerCommand(command)));
        }

        this._configService.setConfig(MAX_CELL_PER_SHEET_KEY, MAX_CELL_PER_SHEET_DEFAULT);
    }
}<|MERGE_RESOLUTION|>--- conflicted
+++ resolved
@@ -239,8 +239,6 @@
             InsertDefinedNameCommand,
             RemoveDefinedNameCommand,
             SetDefinedNameCommand,
-<<<<<<< HEAD
-=======
             ScrollToCellOperation,
 
             SetWorksheetPermissionPointsCommand,
@@ -256,7 +254,6 @@
             AddRangeProtectionMutation,
             DeleteRangeProtectionMutation,
             SetRangeProtectionMutation,
->>>>>>> ce5d10c5
         ].forEach((command) => this.disposeWithMe(this._commandService.registerCommand(command)));
 
         const onlyRegisterFormulaRelatedMutations = this._configService.getConfig(ONLY_REGISTER_FORMULA_RELATED_MUTATIONS_KEY) ?? false;
