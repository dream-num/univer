--- conflicted
+++ resolved
@@ -221,12 +221,8 @@
                 SetColHiddenMutation,
                 SetColVisibleMutation,
                 SetColWidthCommand,
-<<<<<<< HEAD
-=======
                 SetColDataCommand,
                 SetColDataMutation,
-                SetFrozenCancelCommand,
->>>>>>> 4e31b24e
                 SetFrozenCommand,
                 SetFrozenMutation,
                 CancelFrozenCommand,
