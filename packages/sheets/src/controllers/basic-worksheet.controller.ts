--- conflicted
+++ resolved
@@ -239,9 +239,6 @@
             InsertDefinedNameCommand,
             RemoveDefinedNameCommand,
             SetDefinedNameCommand,
-<<<<<<< HEAD
-=======
-            ScrollToCellOperation,
 
             SetWorksheetPermissionPointsCommand,
             AddWorksheetProtectionMutation,
@@ -256,7 +253,6 @@
             AddRangeProtectionMutation,
             DeleteRangeProtectionMutation,
             SetRangeProtectionMutation,
->>>>>>> 91f3b7cd
         ].forEach((command) => this.disposeWithMe(this._commandService.registerCommand(command)));
 
         const onlyRegisterFormulaRelatedMutations = this._configService.getConfig(ONLY_REGISTER_FORMULA_RELATED_MUTATIONS_KEY) ?? false;
