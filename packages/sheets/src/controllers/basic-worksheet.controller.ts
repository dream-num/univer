--- conflicted
+++ resolved
@@ -226,10 +226,6 @@
             InsertDefinedNameCommand,
             RemoveDefinedNameCommand,
             SetDefinedNameCommand,
-<<<<<<< HEAD
-
-=======
->>>>>>> f09642f0
         ].forEach((command) => this.disposeWithMe(this._commandService.registerCommand(command)));
 
         const onlyRegisterFormulaRelatedMutations = this._configService.getConfig(ONLY_REGISTER_FORMULA_RELATED_MUTATIONS_KEY) ?? false;
