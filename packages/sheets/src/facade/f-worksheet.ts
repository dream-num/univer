--- conflicted
+++ resolved
@@ -1730,7 +1730,6 @@
     }
 
     /**
-<<<<<<< HEAD
      * Set custom metadata of worksheet
      * @param {CustomData | undefined} custom custom metadata
      * @example
@@ -1805,7 +1804,9 @@
      */
     getColumnCustomMetadata(index: number): CustomData | undefined {
         return this._worksheet.getColumnManager().getCustomMetadata(index);
-=======
+    }
+
+    /**
      * Get all merged cells in the current worksheet
      * @returns {FRange[]} All the merged cells in the worksheet
      * @example
@@ -1822,6 +1823,5 @@
      */
     getMergeData(): FRange[] {
         return this._worksheet.getMergeData().map((merge) => this._injector.createInstance(FRange, this._workbook, this._worksheet, merge));
->>>>>>> d477e5c1
     }
 }