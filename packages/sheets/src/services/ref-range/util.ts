/**
 * Copyright 2023-present DreamNum Inc.
 *
 * Licensed under the Apache License, Version 2.0 (the "License");
 * you may not use this file except in compliance with the License.
 * You may obtain a copy of the License at
 *
 *     http://www.apache.org/licenses/LICENSE-2.0
 *
 * Unless required by applicable law or agreed to in writing, software
 * distributed under the License is distributed on an "AS IS" BASIS,
 * WITHOUT WARRANTIES OR CONDITIONS OF ANY KIND, either express or implied.
 * See the License for the specific language governing permissions and
 * limitations under the License.
 */

import type { ICommandInfo, IMutationInfo, IRange, Nullable } from '@univerjs/core';
import { ObjectMatrix, queryObjectMatrix, Range, RANGE_TYPE, Rectangle } from '@univerjs/core';

import { type IMoveColumnsMutationParams, type IMoveRowsMutationParams, MoveColsMutation, MoveRowsMutation } from '../../commands/mutations/move-rows-cols.mutation';
import type { IInsertColMutationParams, IInsertRowMutationParams, IRemoveColMutationParams, IRemoveRowsMutationParams, IRemoveSheetMutationParams } from '../../basics';
import { type IMoveRangeMutationParams, MoveRangeMutation } from '../../commands/mutations/move-range.mutation';
import { RemoveSheetMutation } from '../../commands/mutations/remove-sheet.mutation';
import { RemoveColMutation, RemoveRowMutation } from '../../commands/mutations/remove-row-col.mutation';
import { InsertColMutation, InsertRowMutation } from '../../commands/mutations/insert-row-col.mutation';
import type { ISheetCommandSharedParams } from '../../commands/utils/interface';
import type {
    IDeleteRangeMoveLeftCommand,
    IDeleteRangeMoveUpCommand,
    IInsertColCommand,
    IInsertRangeMoveDownCommand,
    IInsertRangeMoveRightCommand,
    IInsertRowCommand,
    IMoveColsCommand,
    IMoveRangeCommand,
    IMoveRowsCommand,
    IOperator,
    IRemoveRowColCommand,
} from './type';
import { EffectRefRangId, OperatorType } from './type';

const MAX_SAFE_INTEGER = Number.MAX_SAFE_INTEGER;
export const handleRangeTypeInput = (range: IRange) => {
    const _range = { ...range };
    if (_range.rangeType === RANGE_TYPE.COLUMN) {
        _range.startRow = 0;
        _range.endRow = MAX_SAFE_INTEGER;
    }
    if (_range.rangeType === RANGE_TYPE.ROW) {
        _range.startColumn = 0;
        _range.endColumn = MAX_SAFE_INTEGER;
    }
    if (_range.rangeType === RANGE_TYPE.ALL) {
        _range.startColumn = 0;
        _range.endColumn = MAX_SAFE_INTEGER;
        _range.startRow = 0;
        _range.endRow = MAX_SAFE_INTEGER;
    }
    return _range;
};
export const handleRangeTypeOutput = (range: IRange, maxRow: number, maxCol: number) => {
    const _range = { ...range };
    if (_range.rangeType === RANGE_TYPE.COLUMN) {
        _range.startRow = 0;
        _range.endRow = maxRow;
    } else if (_range.rangeType === RANGE_TYPE.ROW) {
        _range.startColumn = 0;
        _range.endColumn = maxCol;
    } else if (_range.rangeType === RANGE_TYPE.ALL) {
        _range.startColumn = 0;
        _range.startRow = 0;
        _range.endColumn = maxCol;
        _range.endRow = maxRow;
    } else {
        _range.startRow = Math.max(0, _range.startRow);
        _range.endRow = Math.min(maxRow, _range.endRow);
        _range.startColumn = Math.max(0, _range.startColumn);
        _range.endColumn = Math.min(maxCol, _range.endColumn);
    }

    return _range;
};
export const rotateRange = (range: IRange): IRange => {
    // rotate {startRow:2,endRow:3,startCol:3,endCol:10} to
    // {startRow:3,endRow:10,startCol:2,endRow:3}
    return {
        startRow: range.startColumn,
        endRow: range.endColumn,
        startColumn: range.startRow,
        endColumn: range.endRow,
    };
};
interface ILine {
    start: number;
    end: number;
}
/**
 * see docs/tldr/ref-range/move-rows-cols.tldr
 */
export const handleBaseMoveRowsCols = (
    fromRange: ILine,
    toRange: ILine,
    effectRange: ILine
): { length: number; step: number } => {
    const _effectRange = { ...effectRange };
    const _toRange = { ...toRange };
    const getIntersects = (line1: ILine, line2: ILine): Nullable<ILine> => {
        const start = Math.max(line1.start, line2.start);
        const end = Math.min(line1.end, line2.end);
        if (end < start) {
            return null;
        }
        return { start, end };
    };
    const getLength = (line: ILine) => line.end - line.start + 1;
    const getRelative = (line: ILine, origin: ILine) => ({
        start: line.start - origin.start,
        end: line.start - origin.start + line.end - line.start,
    });
    const getAbsolute = (line: ILine, origin: ILine): ILine => ({
        start: origin.start + line.start,
        end: origin.start + line.start + line.end - line.start,
    });
    const isToLargeFrom = toRange.start > fromRange.start;
    if (isToLargeFrom) {
        const step = Math.min(fromRange.end, toRange.start) - fromRange.start + 1;
        _toRange.start -= step;
        _toRange.end -= step;
    }
    const fromRangeStep = getLength(fromRange);
    const toRangeStep = fromRangeStep;
    const fromRangeIntersectsEffectRange = getIntersects(fromRange, _effectRange);
    const isFromRangeContainEffectRange =
        fromRangeIntersectsEffectRange && getLength(fromRangeIntersectsEffectRange) >= getLength(_effectRange);
    if (fromRange.end < _effectRange.start) {
        _effectRange.start -= fromRangeStep;
        _effectRange.end -= fromRangeStep;
    } else if (fromRangeIntersectsEffectRange) {
        //1- 4 5 8 9 11 12 14 15
        //2- 6 7 8 10 11 13 14 15
        //3- 3 5 6 7 8 9 11
        const fromRangeIntersectsEffectRangeStep = getLength(fromRangeIntersectsEffectRange);
        if (isFromRangeContainEffectRange) {
            //1- 12
            //2- 13
            //3- 6 8 9
            const relative = getRelative(_effectRange, fromRange);
            const newLine = getAbsolute(relative, _toRange);
            _effectRange.start = newLine.start;
            _effectRange.end = newLine.end;
        } else if (fromRangeIntersectsEffectRange.start > fromRange.start) {
            //1- 5 8
            //2- 6 8 10 11 14 15
            //3- 5 7
            if (isToLargeFrom) {
                _effectRange.end -= fromRangeIntersectsEffectRangeStep + fromRangeStep;
                _effectRange.start -= fromRangeStep;
            } else {
                _effectRange.end -= fromRangeIntersectsEffectRangeStep;
            }
        } else {
            if (isToLargeFrom) {
                //1- 4 9 11 14 15
                //3- 3 11
                _effectRange.end -= fromRangeIntersectsEffectRangeStep;
            } else {
                if (_effectRange.start > fromRange.start && _effectRange.end > fromRange.end) {
                    // 2-7
                    _effectRange.start -= fromRangeStep;
                    _effectRange.end -= fromRangeStep + fromRangeIntersectsEffectRangeStep;
                } else {
                    // 2-6 10 11 14 15
                    _effectRange.end -= fromRangeIntersectsEffectRangeStep;
                }
            }
        }
    }

    const toRangeIntersectsEffectRange = getIntersects(_toRange, _effectRange);
    if (!isFromRangeContainEffectRange) {
        if (_toRange.start <= _effectRange.start) {
            _effectRange.start += toRangeStep;
            _effectRange.end += toRangeStep;
        } else if (toRangeIntersectsEffectRange) {
            if (!isToLargeFrom) {
                if (_effectRange.start < _toRange.start && _effectRange.end > _toRange.start) {
                    // 2-4 9 14 expend
                    _effectRange.end += toRangeStep;
                } else if (_effectRange.start >= _toRange.end || (_effectRange.start >= _toRange.start && _effectRange.start <= _toRange.end)) {
                    // 2-5 8 12 15 move right
                    _effectRange.end += toRangeStep;
                    _effectRange.start += toRangeStep;
                }
            } else {
                if (_toRange.end <= _effectRange.start || (_toRange.start <= _effectRange.start && _toRange.end >= _effectRange.start)) {
                    // 1-3 7 13
                    _effectRange.start += toRangeStep;
                    _effectRange.end += toRangeStep;
                } else if (_toRange.start >= _effectRange.start && _toRange.start <= _effectRange.end) {
                    // 1-6 8 10  11 14 15
                    _effectRange.end += toRangeStep;
                }
            }
        }
    }

    return {
        step: _effectRange.start - effectRange.start,
        length: getLength(_effectRange) - getLength(effectRange),
    };
};

export const handleMoveRows = (params: IMoveRowsCommand, targetRange: IRange): IOperator[] => {
    const { fromRange, toRange } = params.params || {};
    if (!toRange || !fromRange) {
        return [];
    }
    const _fromRange = handleRangeTypeInput(fromRange);
    const _toRange = handleRangeTypeInput(toRange);
    const _targetRange = handleRangeTypeInput(targetRange);
    const result = handleBaseMoveRowsCols(
        { start: _fromRange.startRow, end: _fromRange.endRow },
        { start: _toRange.startRow, end: _toRange.endRow },
        { start: _targetRange.startRow, end: _targetRange.endRow }
    );
    if (result === null) {
        return [
            {
                type: OperatorType.Delete,
            },
        ];
    }
    return [
        {
            type: OperatorType.VerticalMove,
            step: result.step || 0,
            length: result.length || 0,
        },
    ];
};

export const handleMoveRowsCommon = (params: IMoveRowsCommand, targetRange: IRange) => {
    const { fromRange, toRange } = params.params || {};
    if (!fromRange || !toRange) {
        return [targetRange];
    }

    const { startRow: fromRow } = fromRange;
    const { startRow: toRow } = toRange;

    const count = toRange.endRow - toRange.startRow + 1;

    const matrix = new ObjectMatrix();

    Range.foreach(targetRange, (row, col) => {
        matrix.setValue(row, col, 1);
    });

    matrix.moveRows(fromRow, count, toRow);

    const res = queryObjectMatrix(matrix, (value) => value === 1);
    return res;
};

export const handleMoveCols = (params: IMoveColsCommand, targetRange: IRange): IOperator[] => {
    const { fromRange, toRange } = params.params || {};
    if (!toRange || !fromRange) {
        return [];
    }
    const _fromRange = handleRangeTypeInput(fromRange);
    const _toRange = handleRangeTypeInput(toRange);
    const _targetRange = handleRangeTypeInput(targetRange);
    const result = handleBaseMoveRowsCols(
        { start: _fromRange.startColumn, end: _fromRange.endColumn },
        { start: _toRange.startColumn, end: _toRange.endColumn },
        { start: _targetRange.startColumn, end: _targetRange.endColumn }
    );
    if (result === null) {
        return [
            {
                type: OperatorType.Delete,
            },
        ];
    }
    return [
        {
            type: OperatorType.HorizontalMove,
            step: result.step || 0,
            length: result.length || 0,
        },
    ];
};

export const handleMoveColsCommon = (params: IMoveColsCommand, targetRange: IRange) => {
    const { fromRange, toRange } = params.params || {};
    if (!fromRange || !toRange) {
        return [targetRange];
    }

    const { startColumn: fromCol } = fromRange;
    const { startColumn: toCol } = toRange;

    const count = toRange.endColumn - toRange.startColumn + 1;

    const matrix = new ObjectMatrix();

    Range.foreach(targetRange, (row, col) => {
        matrix.setValue(row, col, 1);
    });

    matrix.moveColumns(fromCol, count, toCol);

    return queryObjectMatrix(matrix, (value) => value === 1);
};

export const handleMoveRange = (param: IMoveRangeCommand, targetRange: IRange) => {
    const toRange = param.params?.toRange;
    const fromRange = param.params?.fromRange;
    if (!toRange || !fromRange) {
        return [];
    }
    const operators: IOperator[] = [];

    if (Rectangle.contains(toRange, targetRange)) {
        operators.push({
            type: OperatorType.Delete,
        });
    }

    if (Rectangle.contains(fromRange, targetRange)) {
        operators.push({
            type: OperatorType.Delete,
        });
        const relativeRange = Rectangle.getRelativeRange(targetRange, fromRange);
        const positionRange = Rectangle.getPositionRange(relativeRange, toRange);
        return [
            {
                type: OperatorType.Set,
                range: positionRange,
            },
        ] as IOperator[];
    }
    return operators;
};

export const handleMoveRangeCommon = (param: IMoveRangeCommand, targetRange: IRange) => {
    const toRange = param.params?.toRange;
    const fromRange = param.params?.fromRange;
    // illegal
    if (!toRange || !fromRange) {
        return [targetRange];
    }

    if (!Rectangle.intersects(fromRange, targetRange) && !Rectangle.intersects(toRange, targetRange)) {
        return [targetRange];
    }

    if (Rectangle.contains(fromRange, targetRange)) {
        const relativeRange = Rectangle.getRelativeRange(targetRange, fromRange);
        const positionRange = Rectangle.getPositionRange(relativeRange, toRange);
        return [positionRange];
    }

    const matrix = new ObjectMatrix();

    Range.foreach(targetRange, (row, col) => {
        matrix.setValue(row, col, 1);
    });

    const fromMatrix = new ObjectMatrix();
    const loopFromRange = Rectangle.getIntersects(fromRange, targetRange);

    loopFromRange && Range.foreach(loopFromRange, (row, col) => {
        if (matrix.getValue(row, col)) {
            matrix.setValue(row, col, undefined);
            fromMatrix.setValue(row, col, 1);
        }
    });

    const columnOffset = toRange.startColumn - fromRange.startColumn;
    const rowOffset = toRange.startRow - fromRange.startRow;

    const loopToRange = {
        startColumn: toRange.startColumn - columnOffset,
        endColumn: toRange.endColumn - columnOffset,
        startRow: toRange.startRow - rowOffset,
        endRow: toRange.endRow - rowOffset,
    };

    loopToRange && Range.foreach(loopToRange, (row, col) => {
        const targetRow = row + rowOffset;
        const targetCol = col + columnOffset;
        matrix.setValue(targetRow, targetCol, fromMatrix.getValue(row, col) ?? 0);
    });

    const res = queryObjectMatrix(matrix, (value) => value === 1);
    return res;
};

// see docs/tldr/ref-range/remove-rows-cols.tldr
export const handleBaseRemoveRange = (_removeRange: IRange, _targetRange: IRange) => {
    const removeRange = handleRangeTypeInput(_removeRange);
    const targetRange = handleRangeTypeInput(_targetRange);
    const getLength = (range: IRange): number => range.endColumn - range.startColumn + 1;
    const getRowLength = (range: IRange): number => range.endRow - range.startRow + 1;
    if (removeRange.startRow <= targetRange.startRow && removeRange.endRow >= targetRange.endRow) {
        if (
            // 2
            (targetRange.startColumn < removeRange.startColumn &&
                targetRange.endColumn >= removeRange.startColumn &&
                targetRange.endColumn <= removeRange.endColumn) ||
            // 6
            (targetRange.startColumn < removeRange.startColumn && targetRange.endColumn >= removeRange.endColumn)
        ) {
            const intersectedRange = Rectangle.getIntersects(targetRange, removeRange);
            if (intersectedRange) {
                const length = -getLength(intersectedRange);
                return { step: 0, length };
            }
        }
        // 3
        if (
            targetRange.startColumn >= removeRange.startColumn &&
            targetRange.endColumn <= removeRange.endColumn &&
            getRowLength(removeRange) >= getRowLength(targetRange)
        ) {
            return null;
        }
        // 4
        if (
            targetRange.startColumn >= removeRange.startColumn &&
            targetRange.startColumn <= removeRange.endColumn &&
            targetRange.endColumn > removeRange.endColumn
        ) {
            const intersectedRange = Rectangle.getIntersects(targetRange, removeRange);
            if (intersectedRange) {
                const length = -getLength(intersectedRange);
                const step = -(getLength(removeRange) - getLength(intersectedRange));

                return { step, length };
            }
        }
        // 5
        if (targetRange.startColumn > removeRange.endColumn) {
            const step = -getLength(removeRange);
            return { step, length: 0 };
        }
    }
    return { step: 0, length: 0 };
};
export const handleIRemoveCol = (param: IRemoveRowColCommand, targetRange: IRange) => {
    const range = param.params?.range;
    if (!range) {
        return [];
    }
    const operators: IOperator[] = [];
    const result = handleBaseRemoveRange(range, targetRange);
    if (!result) {
        operators.push({ type: OperatorType.Delete });
    } else {
        const { step, length } = result;
        operators.push({
            type: OperatorType.HorizontalMove,
            step,
            length,
        });
    }
    return operators;
};

export const handleIRemoveRow = (param: IRemoveRowColCommand, targetRange: IRange) => {
    const range = param.params?.range;
    if (!range) {
        return [];
    }
    const operators: IOperator[] = [];
    const result = handleBaseRemoveRange(rotateRange(range), rotateRange(targetRange));
    if (!result) {
        operators.push({ type: OperatorType.Delete });
    } else {
        const { step, length } = result;
        operators.push({
            type: OperatorType.VerticalMove,
            step,
            length,
        });
    }
    return operators;
};
// see docs/tldr/ref-range/insert-rows-cols.tldr
export const handleBaseInsertRange = (_insertRange: IRange, _targetRange: IRange) => {
    const insertRange = handleRangeTypeInput(_insertRange);
    const targetRange = handleRangeTypeInput(_targetRange);
    const getLength = (range: IRange): number => range.endColumn - range.startColumn + 1;
    if (insertRange.startRow <= targetRange.startRow && insertRange.endRow >= targetRange.endRow) {
        if (
            // 2
            (targetRange.startColumn < insertRange.startColumn &&
                targetRange.endColumn >= insertRange.startColumn &&
                targetRange.endColumn <= insertRange.endColumn) ||
            // 6
            (targetRange.startColumn < insertRange.startColumn && targetRange.endColumn >= insertRange.endColumn)
        ) {
            const length = getLength(insertRange);
            return { step: 0, length };
        }

        if (
            // 3
            (targetRange.startColumn >= insertRange.startColumn && targetRange.endColumn <= insertRange.endColumn) ||
            // 4
            (targetRange.startColumn > insertRange.startColumn &&
                targetRange.startColumn <= insertRange.endColumn &&
                targetRange.endColumn > insertRange.endColumn) ||
            //5
            targetRange.startColumn >= insertRange.endColumn
        ) {
            const step = getLength(insertRange);
            return { step, length: 0 };
        }
    }
    return { step: 0, length: 0 };
};

function handleBaseMoveRange(fromRange: IRange, toRange: IRange, targetRange: IRange) {
    const operators: IOperator[] = [];

    if (Rectangle.contains(toRange, targetRange)) {
        operators.push({
            type: OperatorType.Delete,
        });
    }

    if (Rectangle.contains(fromRange, targetRange)) {
        operators.push({
            type: OperatorType.Delete,
        });
        const relativeRange = Rectangle.getRelativeRange(targetRange, fromRange);
        const positionRange = Rectangle.getPositionRange(relativeRange, toRange);
        return [
            {
                type: OperatorType.Set,
                range: positionRange,
            },
        ] as IOperator[];
    }
    return operators;
};

export const handleInsertRow = (param: IInsertRowCommand, targetRange: IRange) => {
    const range = param.params?.range;
    if (!range) {
        return [];
    }
    const operators: IOperator[] = [];
    const result = handleBaseInsertRange(rotateRange(range), rotateRange(targetRange));
    const { step, length } = result;
    operators.push({
        type: OperatorType.VerticalMove,
        step,
        length,
    });
    return operators;
};

export const handleInsertCol = (param: IInsertColCommand, targetRange: IRange) => {
    const range = param.params?.range;
    if (!range) {
        return [];
    }
    const operators: IOperator[] = [];
    const result = handleBaseInsertRange(range, targetRange);
    const { step, length } = result;
    operators.push({
        type: OperatorType.HorizontalMove,
        step,
        length,
    });
    return operators;
};

export const handleInsertRangeMoveDown = (param: IInsertRangeMoveDownCommand, targetRange: IRange) => {
    const range = param.params?.range;
    if (!range) {
        return [];
    }
    const operators: IOperator[] = [];
    const result = handleBaseInsertRange(rotateRange(range), rotateRange(targetRange));
    const { step, length } = result;
    operators.push({
        type: OperatorType.VerticalMove,
        step,
        length,
    });
    return operators;
};

export const handleInsertRangeMoveDownCommon = (param: IInsertRangeMoveDownCommand, targetRange: IRange) => {
    const range = param.params?.range;
    if (!range) {
        return [targetRange];
    }

    const moveCount = range.endRow - range.startRow + 1;
    const bottomRange: IRange = {
        ...range,
        startRow: range.startRow,
        endRow: Number.POSITIVE_INFINITY,
    };

    const noMoveRanges = Rectangle.subtract(targetRange, bottomRange);
    const targetMoveRange = Rectangle.getIntersects(bottomRange, targetRange);

    if (!targetMoveRange) {
        return [targetRange];
    }

    const matrix = new ObjectMatrix<number>();
    noMoveRanges.forEach((noMoveRange) => {
        Range.foreach(noMoveRange, (row, col) => {
            matrix.setValue(row, col, 1);
        });
    });

    targetMoveRange && Range.foreach(targetMoveRange, (row, col) => {
        matrix.setValue(row + moveCount, col, 1);
    });

    return queryObjectMatrix(matrix, (v) => v === 1);
};

export const handleInsertRangeMoveRight = (param: IInsertRangeMoveRightCommand, targetRange: IRange) => {
    const range = param.params?.range;
    if (!range) {
        return [];
    }
    const operators: IOperator[] = [];
    const result = handleBaseInsertRange(range, targetRange);
    const { step, length } = result;
    operators.push({
        type: OperatorType.HorizontalMove,
        step,
        length,
    });
    return operators;
};

export const handleInsertRangeMoveRightCommon = (param: IInsertRangeMoveRightCommand, targetRange: IRange) => {
    const range = param.params?.range;
    if (!range) {
        return [targetRange];
    }

    const moveCount = range.endColumn - range.startColumn + 1;
    const bottomRange: IRange = {
        ...range,
        startColumn: range.startColumn,
        endColumn: Number.POSITIVE_INFINITY,
    };

    const noMoveRanges = Rectangle.subtract(targetRange, bottomRange);
    const targetMoveRange = Rectangle.getIntersects(bottomRange, targetRange);

    if (!targetMoveRange) {
        return [targetRange];
    }

    const matrix = new ObjectMatrix<number>();
    noMoveRanges.forEach((noMoveRange) => {
        Range.foreach(noMoveRange, (row, col) => {
            matrix.setValue(row, col, 1);
        });
    });

    targetMoveRange && Range.foreach(targetMoveRange, (row, col) => {
        matrix.setValue(row, col + moveCount, 1);
    });

    return queryObjectMatrix(matrix, (v) => v === 1);
};

export const handleDeleteRangeMoveLeft = (param: IDeleteRangeMoveLeftCommand, targetRange: IRange) => {
    const range = param.params?.range;
    if (!range) {
        return [];
    }

    const operators: IOperator[] = [];
    const result = handleBaseRemoveRange(range, targetRange);

    if (!result) {
        operators.push({ type: OperatorType.Delete });
    } else {
        const { step, length } = result;
        operators.push({
            type: OperatorType.HorizontalMove,
            step,
            length,
        });
    }

    return operators;
};

export const handleDeleteRangeMoveLeftCommon = (param: IDeleteRangeMoveLeftCommand, targetRange: IRange) => {
    const range = param.params?.range;
    if (!range) {
        return [targetRange];
    }

    const rightRange: IRange = {
        startRow: range.startRow,
        endRow: range.endRow,
        startColumn: range.startColumn,
        endColumn: Number.POSITIVE_INFINITY,
    };

    const moveCount = range.endColumn - range.startColumn + 1;
    // this range need delete
    const targetDeleteRange = Rectangle.getIntersects(range, targetRange);

    const noMoveRanges = Rectangle.subtract(targetRange, rightRange);
    const targetMoveRange = Rectangle.getIntersects(rightRange, targetRange);

    if (!targetDeleteRange && !targetMoveRange) {
        return [targetRange];
    }

    const matrix = new ObjectMatrix<number>();

    targetMoveRange && Range.foreach(targetMoveRange, (row, col) => {
        matrix.setValue(row, col - moveCount, 1);
    });

    targetDeleteRange && Range.foreach(targetDeleteRange, (row, col) => {
        matrix.setValue(row, col - moveCount, 0);
    });

    noMoveRanges.forEach((noMoveRange) => {
        Range.foreach(noMoveRange, (row, col) => {
            matrix.setValue(row, col, 1);
        });
    });

    return queryObjectMatrix(matrix, (v) => v === 1);
};

export const handleDeleteRangeMoveUp = (param: IDeleteRangeMoveUpCommand, targetRange: IRange) => {
    const range = param.params?.range;
    if (!range) {
        return [];
    }
    const operators: IOperator[] = [];
    const result = handleBaseRemoveRange(rotateRange(range), rotateRange(targetRange));
    if (!result) {
        operators.push({ type: OperatorType.Delete });
    } else {
        const { step, length } = result;
        operators.push({
            type: OperatorType.VerticalMove,
            step,
            length,
        });
    }
    return operators;
};

export const handleDeleteRangeMoveUpCommon = (param: IDeleteRangeMoveUpCommand, targetRange: IRange) => {
    const range = param.params?.range;
    if (!range) {
        return [targetRange];
    }

    const bottomRange: IRange = {
        ...range,
        startRow: range.startRow,
        endRow: Number.POSITIVE_INFINITY,
    };

    const moveCount = range.endRow - range.startRow + 1;
    // this range need delete
    const targetDeleteRange = Rectangle.getIntersects(range, targetRange);

    const noMoveRanges = Rectangle.subtract(targetRange, bottomRange);
    const targetMoveRange = Rectangle.getIntersects(bottomRange, targetRange);

    if (!targetDeleteRange && !targetMoveRange) {
        return [targetRange];
    }

    const matrix = new ObjectMatrix<number>();

    targetMoveRange && Range.foreach(targetMoveRange, (row, col) => {
        matrix.setValue(row - moveCount, col, 1);
    });

    targetDeleteRange && Range.foreach(targetDeleteRange, (row, col) => {
        matrix.setValue(row - moveCount, col, 0);
    });

    noMoveRanges.forEach((noMoveRange) => {
        Range.foreach(noMoveRange, (row, col) => {
            matrix.setValue(row, col, 1);
        });
    });

    return queryObjectMatrix(matrix, (v) => v === 1);
};

export const runRefRangeMutations = (operators: IOperator[], range: IRange) => {
    let result: Nullable<IRange> = { ...range };
    operators.forEach((operator) => {
        switch (operator.type) {
            case OperatorType.Delete: {
                result = null;
                break;
            }
            case OperatorType.HorizontalMove: {
                if (!result) {
                    return;
                }
                result.startColumn += operator.step;
                result.endColumn += operator.step + (operator.length || 0);
                break;
            }
            case OperatorType.VerticalMove: {
                if (!result) {
                    return;
                }
                result.startRow += operator.step;
                result.endRow += operator.step + (operator.length || 0);
                break;
            }
            case OperatorType.Set: {
                result = operator.range;
                break;
            }
        }
    });
    if (result) {
        if (result.endColumn < result.startColumn || result.endRow < result.startRow) {
            return null;
        }
    }
    return result;
};

export const handleDefaultRangeChangeWithEffectRefCommands = (range: IRange, commandInfo: ICommandInfo) => {
    let operator: IOperator[] = [];
    switch (commandInfo.id) {
        case EffectRefRangId.DeleteRangeMoveLeftCommandId: {
            operator = handleDeleteRangeMoveLeft(commandInfo as IDeleteRangeMoveLeftCommand, range);
            break;
        }
        case EffectRefRangId.DeleteRangeMoveUpCommandId: {
            operator = handleDeleteRangeMoveUp(commandInfo as IDeleteRangeMoveUpCommand, range);
            break;
        }
        case EffectRefRangId.InsertColCommandId: {
            operator = handleInsertCol(commandInfo as IInsertColCommand, range);
            break;
        }
        case EffectRefRangId.InsertRangeMoveDownCommandId: {
            operator = handleInsertRangeMoveDown(commandInfo as IInsertRangeMoveDownCommand, range);
            break;
        }
        case EffectRefRangId.InsertRangeMoveRightCommandId: {
            operator = handleInsertRangeMoveRight(commandInfo as IInsertRangeMoveRightCommand, range);
            break;
        }
        case EffectRefRangId.InsertRowCommandId: {
            operator = handleInsertRow(commandInfo as IInsertRowCommand, range);
            break;
        }
        case EffectRefRangId.MoveColsCommandId: {
            operator = handleMoveCols(commandInfo as IMoveColsCommand, range);
            break;
        }
        case EffectRefRangId.MoveRangeCommandId: {
            operator = handleMoveRange(commandInfo as IMoveRangeCommand, range);
            break;
        }
        case EffectRefRangId.MoveRowsCommandId: {
            operator = handleMoveRows(commandInfo as IMoveRowsCommand, range);
            break;
        }
        case EffectRefRangId.RemoveColCommandId: {
            operator = handleIRemoveCol(commandInfo as IRemoveRowColCommand, range);
            break;
        }
        case EffectRefRangId.RemoveRowCommandId: {
            operator = handleIRemoveRow(commandInfo as IRemoveRowColCommand, range);
            break;
        }
    }

    const resultRange = runRefRangeMutations(operator, range);
    return resultRange;
};

<<<<<<< HEAD
=======
type MutationsAffectRange =
    ISheetCommandSharedParams
    | IRemoveSheetMutationParams
    | IMoveRowsMutationParams
    | IMoveColumnsMutationParams
    | IRemoveRowsMutationParams
    | IRemoveColMutationParams
    | IInsertColMutationParams
    | IInsertRowMutationParams
    | IMoveRangeMutationParams;

>>>>>>> 639f58fa
export const handleCommonDefaultRangeChangeWithEffectRefCommands = (range: IRange, commandInfo: ICommandInfo) => {
    let operator: IOperator[] = [];
    switch (commandInfo.id) {
        case EffectRefRangId.DeleteRangeMoveLeftCommandId: {
            return handleDeleteRangeMoveLeftCommon(commandInfo as IDeleteRangeMoveLeftCommand, range);
        }
        case EffectRefRangId.DeleteRangeMoveUpCommandId: {
            return handleDeleteRangeMoveUpCommon(commandInfo as IDeleteRangeMoveUpCommand, range);
        }
        case EffectRefRangId.InsertRangeMoveDownCommandId: {
            return handleInsertRangeMoveDownCommon(commandInfo as IInsertRangeMoveDownCommand, range);
        }
        case EffectRefRangId.InsertRangeMoveRightCommandId: {
            return handleInsertRangeMoveRightCommon(commandInfo as IInsertRangeMoveRightCommand, range);
        }
        case EffectRefRangId.InsertColCommandId: {
            operator = handleInsertCol(commandInfo as IInsertColCommand, range);
            break;
        }
        case EffectRefRangId.InsertRowCommandId: {
            operator = handleInsertRow(commandInfo as IInsertRowCommand, range);
            break;
        }
        case EffectRefRangId.MoveColsCommandId: {
            return handleMoveColsCommon(commandInfo as IMoveColsCommand, range);
        }
        case EffectRefRangId.MoveRangeCommandId: {
            return handleMoveRangeCommon(commandInfo as IMoveRangeCommand, range);
        }
        case EffectRefRangId.MoveRowsCommandId: {
            return handleMoveRowsCommon(commandInfo as IMoveRowsCommand, range);
        }
        case EffectRefRangId.RemoveColCommandId: {
            operator = handleIRemoveCol(commandInfo as IRemoveRowColCommand, range);
            break;
        }
        case EffectRefRangId.RemoveRowCommandId: {
            operator = handleIRemoveRow(commandInfo as IRemoveRowColCommand, range);
            break;
        }
    }
    const resultRange = runRefRangeMutations(operator, range);
    return resultRange;
};

/**
 * This function should work as a pure function.
 *
 * @pure
 * @param range
 * @param mutation
 * @returns the adjusted range
 */
export function adjustRangeOnMutation(range: Readonly<IRange>, mutation: IMutationInfo<MutationsAffectRange>): Nullable<IRange> {
    // we map mutation params to corresponding
    const { id, params } = mutation;
    let baseRangeOperator: {
        length: number;
        step: number;
        type?: OperatorType;
    } | null | IOperator[] = {
        length: 0,
        step: 0,
        type: OperatorType.Unknown,
    };
    switch (id) {
        case RemoveSheetMutation.id:
            baseRangeOperator.type = OperatorType.Delete;
            break;
        case MoveRowsMutation.id:
            baseRangeOperator = handleBaseMoveRowsCols(
                { start: (params as IMoveRowsMutationParams).sourceRange.startRow, end: (params as IMoveRowsMutationParams).sourceRange.endRow },
                { start: (params as IMoveRowsMutationParams).targetRange.startRow, end: (params as IMoveRowsMutationParams).targetRange.endRow },
                { start: range.startRow, end: range.endRow }
            );
            baseRangeOperator.type = OperatorType.VerticalMove;
            break;
        case MoveColsMutation.id:
            baseRangeOperator = handleBaseMoveRowsCols(
                { start: (params as IMoveColumnsMutationParams).sourceRange.startColumn, end: (params as IMoveColumnsMutationParams).sourceRange.endColumn },
                { start: (params as IMoveColumnsMutationParams).targetRange.startColumn, end: (params as IMoveColumnsMutationParams).targetRange.endColumn },
                { start: range.startColumn, end: range.endColumn }
            );
            break;
        case RemoveColMutation.id:
            baseRangeOperator = handleBaseRemoveRange((params as IRemoveColMutationParams).range, range);
            if (baseRangeOperator) {
                baseRangeOperator.type = OperatorType.HorizontalMove;
            } else {
                baseRangeOperator = { step: 0, length: 0, type: OperatorType.Delete };
            }
            break;
        case RemoveRowMutation.id:
            baseRangeOperator = handleBaseRemoveRange(rotateRange((params as IRemoveRowsMutationParams).range), rotateRange(range));
            if (baseRangeOperator) {
                baseRangeOperator.type = OperatorType.VerticalMove;
            } else {
                baseRangeOperator = { step: 0, length: 0, type: OperatorType.Delete };
            }
            break;
        case InsertRowMutation.id:
            baseRangeOperator = handleBaseInsertRange(rotateRange((params as IInsertRowMutationParams).range), rotateRange(range));
            baseRangeOperator.type = OperatorType.VerticalMove;
            break;
        case InsertColMutation.id:
            baseRangeOperator = handleBaseInsertRange((params as IInsertColMutationParams).range, range);
            baseRangeOperator.type = OperatorType.HorizontalMove;
            break;
        case MoveRangeMutation.id:
            baseRangeOperator = handleBaseMoveRange(
                new ObjectMatrix((params as IMoveRangeMutationParams).from).getRange(),
                new ObjectMatrix((params as IMoveRangeMutationParams).to).getRange(),
                range
            );
            break;
        default:
            break;
    }
    if (baseRangeOperator) {
        return Array.isArray(baseRangeOperator) ? runRefRangeMutations(baseRangeOperator, range) : runRefRangeMutations([baseRangeOperator as IOperator], range);
    } else {
        return range;
    }
}<|MERGE_RESOLUTION|>--- conflicted
+++ resolved
@@ -898,8 +898,6 @@
     return resultRange;
 };
 
-<<<<<<< HEAD
-=======
 type MutationsAffectRange =
     ISheetCommandSharedParams
     | IRemoveSheetMutationParams
@@ -911,7 +909,6 @@
     | IInsertRowMutationParams
     | IMoveRangeMutationParams;
 
->>>>>>> 639f58fa
 export const handleCommonDefaultRangeChangeWithEffectRefCommands = (range: IRange, commandInfo: ICommandInfo) => {
     let operator: IOperator[] = [];
     switch (commandInfo.id) {
