/**
 * Copyright 2023-present DreamNum Inc.
 *
 * Licensed under the Apache License, Version 2.0 (the "License");
 * you may not use this file except in compliance with the License.
 * You may obtain a copy of the License at
 *
 *     http://www.apache.org/licenses/LICENSE-2.0
 *
 * Unless required by applicable law or agreed to in writing, software
 * distributed under the License is distributed on an "AS IS" BASIS,
 * WITHOUT WARRANTIES OR CONDITIONS OF ANY KIND, either express or implied.
 * See the License for the specific language governing permissions and
 * limitations under the License.
 */

import type { ISelectionCell, Nullable, Workbook } from '@univerjs/core';
import type { ISelectionWithStyle } from '../../basics/selection';
import { Disposable } from '@univerjs/core';

import { BehaviorSubject, Subject } from 'rxjs';
import { SelectionMoveType } from './type';

/**
 * Origin name: WorkbookSelections
 * NOT Same as @univerjs/sheets-ui.SelectionRenderModel, that's data for SelectionControl in rendering.
 */
export class WorkbookSelectionModel extends Disposable {
    /**
     * Selection data model for each worksheet.
     */
    private _worksheetSelections = new Map<string, ISelectionWithStyle[]>();

    private readonly _selectionMoveStart$ = new Subject<Nullable<ISelectionWithStyle[]>>();
    readonly selectionMoveStart$ = this._selectionMoveStart$.asObservable();

    private readonly _selectionMoving$ = new Subject<Nullable<ISelectionWithStyle[]>>();
    readonly selectionMoving$ = this._selectionMoving$.asObservable();

    readonly _selectionMoveEnd$ = new BehaviorSubject<ISelectionWithStyle[]>([]);
    readonly selectionMoveEnd$ = this._selectionMoveEnd$.asObservable();

    private readonly _selectionSet$ = new BehaviorSubject<ISelectionWithStyle[]>([]);
    readonly selectionSet$ = this._selectionSet$.asObservable();

    private readonly _beforeSelectionMoveEnd$ = new BehaviorSubject<ISelectionWithStyle[]>([]);
    readonly beforeSelectionMoveEnd$ = this._beforeSelectionMoveEnd$.asObservable();

    constructor(
        private readonly _workbook: Workbook
    ) {
        super();
    }

    override dispose(): void {
        super.dispose();

        this._beforeSelectionMoveEnd$.complete();
        this._selectionMoveEnd$.complete();
        this._selectionMoving$.complete();
        this._selectionMoveStart$.complete();
        this._selectionSet$.complete();
    }

<<<<<<< HEAD
    /** Clear all selections in this workbook. */
    clear(): void {
        this._worksheetSelections.clear();
        this._eventAfterSetSelections([]);
    }

    addSelections(sheetId: string, selectionDatas: ISelectionWithStyle[]): void {
        const selections = this.getSelectionsOfWorksheet(sheetId);
        selections.push(...selectionDatas);
        this._eventAfterSetSelections(selections);
=======
    addSelections(sheetId: string, selectionDatas: ISelectionWithStyle[]): void {
        const selections = this.getSelectionsOfWorksheet(sheetId);
        selections.push(...selectionDatas);
        this._selectionSet$.next(selections);
>>>>>>> 22facae1
    }

    /**
     * Set selectionDatas to _worksheetSelections, and emit selectionDatas by type.
     * @param sheetId
     * @param selectionDatas
     * @param type
     */
    setSelections(sheetId: string, selectionDatas: ISelectionWithStyle[] = [], type: SelectionMoveType): void {
        // selectionDatas should not be same variable as this._worksheetSelections !!!
        // but there are some place get selection from this._worksheetSelections and set selectionDatas(2nd parameter of this function ) cause selectionDatas is always []
        // see univer/pull/2909
        // this.deleteSheetSelection(sheetId);
        this.setSelectionsOfWorksheet(sheetId, selectionDatas);

        switch (type) {
            case SelectionMoveType.MOVE_START:
                this._selectionMoveStart$.next(selectionDatas);
                break;
            case SelectionMoveType.MOVING:
                this._selectionMoving$.next(selectionDatas);
                break;
            case SelectionMoveType.MOVE_END:
                this._beforeSelectionMoveEnd$.next(selectionDatas);
                this._selectionMoveEnd$.next(selectionDatas);
                break;
            case SelectionMoveType.ONLY_SET: {
                this._eventAfterSetSelections(selectionDatas);
                break;
            }
            default:
<<<<<<< HEAD
                this._eventAfterSetSelections(selectionDatas);
=======
                this._selectionSet$.next(selectionDatas);
>>>>>>> 22facae1
                break;
        }
    }

    getCurrentSelections(): Readonly<ISelectionWithStyle[]> {
        return this._getCurrentSelections();
    }

    /**
     * @deprecated use `getSelectionsOfWorksheet` instead.
     * @param sheetId
     * @returns
     */
    getSelectionOfWorksheet(sheetId: string): ISelectionWithStyle[] {
        return this.getSelectionsOfWorksheet(sheetId);
    }

    getSelectionsOfWorksheet(sheetId: string): ISelectionWithStyle[] {
        if (!this._worksheetSelections.has(sheetId)) {
            this._worksheetSelections.set(sheetId, []);
        }

        return this._worksheetSelections.get(sheetId)!;
    }

    setSelectionsOfWorksheet(sheetId: string, selections: ISelectionWithStyle[]): void {
        this._worksheetSelections.set(sheetId, [...selections]);
    }

    deleteSheetSelection(sheetId: string) {
        this._worksheetSelections.set(sheetId, []);
    }

    /** Clear all selections in this workbook. */
    clear(): void {
        this._worksheetSelections.clear();
        this._eventAfterSetSelections([]);
    }

    private _getCurrentSelections(): ISelectionWithStyle[] {
        return this.getSelectionsOfWorksheet(this._workbook.getActiveSheet()!.getSheetId());
    }

    getCurrentLastSelection(): Readonly<Nullable<ISelectionWithStyle & { primary: ISelectionCell }>> {
        const selectionData = this._getCurrentSelections();
        return selectionData[selectionData.length - 1] as Readonly<Nullable<ISelectionWithStyle & { primary: ISelectionCell }>>;
    }

    private _eventAfterSetSelections(selections: ISelectionWithStyle[]): void {
        this._selectionSet$.next(selections);
    }
}<|MERGE_RESOLUTION|>--- conflicted
+++ resolved
@@ -62,23 +62,10 @@
         this._selectionSet$.complete();
     }
 
-<<<<<<< HEAD
-    /** Clear all selections in this workbook. */
-    clear(): void {
-        this._worksheetSelections.clear();
-        this._eventAfterSetSelections([]);
-    }
-
-    addSelections(sheetId: string, selectionDatas: ISelectionWithStyle[]): void {
-        const selections = this.getSelectionsOfWorksheet(sheetId);
-        selections.push(...selectionDatas);
-        this._eventAfterSetSelections(selections);
-=======
     addSelections(sheetId: string, selectionDatas: ISelectionWithStyle[]): void {
         const selections = this.getSelectionsOfWorksheet(sheetId);
         selections.push(...selectionDatas);
         this._selectionSet$.next(selections);
->>>>>>> 22facae1
     }
 
     /**
@@ -110,11 +97,7 @@
                 break;
             }
             default:
-<<<<<<< HEAD
-                this._eventAfterSetSelections(selectionDatas);
-=======
                 this._selectionSet$.next(selectionDatas);
->>>>>>> 22facae1
                 break;
         }
     }
