/**
 * Copyright 2023-present DreamNum Inc.
 *
 * Licensed under the Apache License, Version 2.0 (the "License");
 * you may not use this file except in compliance with the License.
 * You may obtain a copy of the License at
 *
 *     http://www.apache.org/licenses/LICENSE-2.0
 *
 * Unless required by applicable law or agreed to in writing, software
 * distributed under the License is distributed on an "AS IS" BASIS,
 * WITHOUT WARRANTIES OR CONDITIONS OF ANY KIND, either express or implied.
 * See the License for the specific language governing permissions and
 * limitations under the License.
 */

import type { DeepReadonly, ISelectionCell, Nullable, Workbook } from '@univerjs/core';
import type { Observable } from 'rxjs';
import type { ISelectionWithStyle } from '../../basics/selection';
import type { ISelectionManagerSearchParam } from './type';

import { IUniverInstanceService, RxDisposable, UniverInstanceType } from '@univerjs/core';
import { of, shareReplay, switchMap, takeUntil } from 'rxjs';
import { WorkbookSelectionModel } from './selection-data-model';
import { SelectionMoveType } from './type';

export class SheetsSelectionsService extends RxDisposable {
    private get _currentSelectionPos(): Nullable<ISelectionManagerSearchParam> {
        const workbook = this._instanceSrv.getCurrentUnitForType<Workbook>(UniverInstanceType.UNIVER_SHEET);
        if (!workbook) return null;

        const worksheet = workbook.getActiveSheet();
        return { unitId: workbook.getUnitId(), sheetId: worksheet.getSheetId() };
    }

    get currentSelectionParam() {
        return this._currentSelectionPos;
    }

    /**
     * Selection Events, usually triggered when pointerdown in spreadsheet by selection render service after selectionModel has updated.
     */
    selectionMoveStart$: Observable<Nullable<ISelectionWithStyle[]>>;

    /**
     * Selection Events, usually triggered when pointermove in spreadsheet by selection render service after selectionModel has updated.
     */
    selectionMoving$: Observable<Nullable<ISelectionWithStyle[]>>;

    /**
     * Selection Events, usually triggered when pointerup in spreadsheet by selection render service after selectionModel has updated.
     */
    selectionMoveEnd$: Observable<ISelectionWithStyle[]>;
    selectionSet$: Observable<ISelectionWithStyle[]>;

    /**
     * Selection Events, usually triggered when changing unit.(focus in formula editor)
     */
    selectionSet$: Observable<Nullable<ISelectionWithStyle[]>>;

    constructor(
        @IUniverInstanceService protected readonly _instanceSrv: IUniverInstanceService
    ) {
        super();
        this._init();
    }

    protected _init(): void {
        const c$ = this._instanceSrv.getCurrentTypeOfUnit$(UniverInstanceType.UNIVER_SHEET).pipe(shareReplay(1), takeUntil(this.dispose$));

        this.selectionMoveStart$ = c$.pipe(switchMap((workbook) => !workbook ? of() : this._ensureWorkbookSelection(workbook.getUnitId()).selectionMoveStart$));
        this.selectionMoving$ = c$.pipe(switchMap((workbook) => !workbook ? of() : this._ensureWorkbookSelection(workbook.getUnitId()).selectionMoving$));
        this.selectionMoveEnd$ = c$.pipe(switchMap((workbook) => !workbook ? of([]) : this._ensureWorkbookSelection(workbook.getUnitId()).selectionMoveEnd$));
        this.selectionSet$ = c$.pipe(switchMap((workbook) => !workbook ? of([]) : this._ensureWorkbookSelection(workbook.getUnitId()).selectionSet$));

        this._instanceSrv.getTypeOfUnitDisposed$(UniverInstanceType.UNIVER_SHEET).pipe(takeUntil(this.dispose$)).subscribe((workbook) => {
            this._removeWorkbookSelection(workbook.getUnitId());
        });
    }

    /**
     * Clear all selections in all workbooks.
     * invoked by prompt.controller
     */
    clear(): void {
        this._workbookSelections.forEach((wbSelection) => wbSelection.clear());
    }

    getCurrentSelections(): Readonly<ISelectionWithStyle[]> {
        return this._getCurrentSelections();
    }

    getCurrentLastSelection(): DeepReadonly<Nullable<ISelectionWithStyle & { primary: ISelectionCell }>> {
        const selectionData = this._getCurrentSelections();
        return selectionData?.[selectionData.length - 1] as Readonly<Nullable<ISelectionWithStyle & { primary: ISelectionCell }>>;
    }

    addSelections(selectionsData: ISelectionWithStyle[]): void;
    addSelections(unitId: string, worksheetId: string, selectionDatas: ISelectionWithStyle[]): void;
    addSelections(unitIdOrSelections: string | ISelectionWithStyle[], worksheetId?: string, selectionDatas?: ISelectionWithStyle[]): void {
        if (typeof unitIdOrSelections === 'string') {
            this._ensureWorkbookSelection(unitIdOrSelections).addSelections(worksheetId!, selectionDatas!);
            return;
        }

        const current = this._currentSelectionPos;
        if (!current) {
            throw new Error('[SheetsSelectionsService]: cannot find current selection position!');
        }
        const { unitId, sheetId } = current;
        this._ensureWorkbookSelection(unitId).addSelections(sheetId, unitIdOrSelections);
    }

    /**
     * Set selection data to WorkbookSelectionModel.
     *
     * @param unitIdOrSelections
     * @param worksheetIdOrType
     * @param selectionDatas
     * @param type
     */
    setSelections(selectionDatas: ISelectionWithStyle[], type?: SelectionMoveType): void;
    setSelections(unitId: string, worksheetId: string, selectionDatas: ISelectionWithStyle[], type?: SelectionMoveType): void;
    setSelections(
        unitIdOrSelections: string | ISelectionWithStyle[],
        worksheetIdOrType: string | SelectionMoveType | undefined,
        selectionDatas?: ISelectionWithStyle[],
        type?: SelectionMoveType
    ): void {
        if (typeof unitIdOrSelections === 'string' && typeof worksheetIdOrType === 'string') {
<<<<<<< HEAD
            this._ensureWorkbookSelection(unitIdOrSelections).setSelections(worksheetIdOrType, selectionDatas!, type ?? SelectionMoveType.ONLY_SET);
=======
            const unitId = unitIdOrSelections as string;
            this._ensureWorkbookSelection(unitId).setSelections(
                worksheetIdOrType,
                selectionDatas || [],
                type ?? SelectionMoveType.ONLY_SET
            );
>>>>>>> 22facae1
            return;
        }

        const current = this._currentSelectionPos;
        if (!current) {
            throw new Error('[SheetsSelectionsService]: cannot find current selection position!');
        }

        const { unitId, sheetId } = current;
        if (typeof unitIdOrSelections === 'object') {
            const selectionData = unitIdOrSelections ?? selectionDatas;
            const type = worksheetIdOrType as SelectionMoveType ?? SelectionMoveType.ONLY_SET;
            this._ensureWorkbookSelection(unitId).setSelections(sheetId, selectionData, type);
        }
    }

    clearCurrentSelections(): void {
        const selectionData = this._getCurrentSelections();
        selectionData.splice(0);
    }

    /**
     * Determine whether multiple current selections overlap
     *
     * @deprecated this should be extracted to an pure function
     */
    isOverlapping(): boolean {
        const selectionDataList = this.getCurrentSelections();
        if (selectionDataList == null) {
            return false;
        }

        return selectionDataList.some(({ range }, index) =>
            selectionDataList.some(({ range: range2 }, index2) => {
                if (index === index2) {
                    return false;
                }
                return (
                    range.startRow <= range2.endRow &&
                    range.endRow >= range2.startRow &&
                    range.startColumn <= range2.endColumn &&
                    range.endColumn >= range2.startColumn
                );
            })
        );
    }

    protected _getCurrentSelections() {
        const current = this._currentSelectionPos;
        if (!current) {
            return [];
        }

        const { unitId, sheetId } = current;
        return this._ensureWorkbookSelection(unitId).getSelectionsOfWorksheet(sheetId);
    }

    getWorkbookSelections(unitId: string): WorkbookSelectionModel {
        return this._ensureWorkbookSelection(unitId);
    }

    protected _workbookSelections = new Map<string, WorkbookSelectionModel>();
    protected _ensureWorkbookSelection(unitId: string): WorkbookSelectionModel {
        let wbSelection = this._workbookSelections.get(unitId);
        if (!wbSelection) {
            const workbook = this._instanceSrv.getUnit<Workbook>(unitId);
            if (!workbook) {
                throw new Error(`[SheetsSelectionsService]: cannot resolve unit with id "${unitId}"!`);
            }

            wbSelection = new WorkbookSelectionModel(workbook);
            this._workbookSelections.set(unitId, wbSelection);
        }

        return wbSelection;
    }

    protected _removeWorkbookSelection(unitId: string): void {
        this._workbookSelections.delete(unitId);
    }
}

/** An context key to disable normal selections if its value is set to `true`. */
export const DISABLE_NORMAL_SELECTIONS = 'DISABLE_NORMAL_SELECTIONS';<|MERGE_RESOLUTION|>--- conflicted
+++ resolved
@@ -51,7 +51,6 @@
      * Selection Events, usually triggered when pointerup in spreadsheet by selection render service after selectionModel has updated.
      */
     selectionMoveEnd$: Observable<ISelectionWithStyle[]>;
-    selectionSet$: Observable<ISelectionWithStyle[]>;
 
     /**
      * Selection Events, usually triggered when changing unit.(focus in formula editor)
@@ -128,16 +127,12 @@
         type?: SelectionMoveType
     ): void {
         if (typeof unitIdOrSelections === 'string' && typeof worksheetIdOrType === 'string') {
-<<<<<<< HEAD
-            this._ensureWorkbookSelection(unitIdOrSelections).setSelections(worksheetIdOrType, selectionDatas!, type ?? SelectionMoveType.ONLY_SET);
-=======
             const unitId = unitIdOrSelections as string;
             this._ensureWorkbookSelection(unitId).setSelections(
                 worksheetIdOrType,
                 selectionDatas || [],
                 type ?? SelectionMoveType.ONLY_SET
             );
->>>>>>> 22facae1
             return;
         }
 
