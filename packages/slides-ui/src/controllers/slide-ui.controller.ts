/**
 * Copyright 2023-present DreamNum Inc.
 *
 * Licensed under the Apache License, Version 2.0 (the "License");
 * you may not use this file except in compliance with the License.
 * You may obtain a copy of the License at
 *
 *     http://www.apache.org/licenses/LICENSE-2.0
 *
 * Unless required by applicable law or agreed to in writing, software
 * distributed under the License is distributed on an "AS IS" BASIS,
 * WITHOUT WARRANTIES OR CONDITIONS OF ANY KIND, either express or implied.
 * See the License for the specific language governing permissions and
 * limitations under the License.
 */

import type { DependencyOverride } from '@univerjs/core';
import { connectInjector, Disposable, ICommandService, Inject, Injector, LifecycleStages, OnLifecycle } from '@univerjs/core';
import { AddImageSingle, GraphSingle, TextSingle } from '@univerjs/icons';
import type { MenuConfig } from '@univerjs/ui';
import { BuiltInUIPart, ComponentManager, IMenuService, IUIPartsService } from '@univerjs/ui';
import { ActivateSlidePageOperation } from '../commands/operations/activate.operation';
import { InsertSlideFloatImageOperation } from '../commands/operations/insert-image.operation';
import { InsertSlideShapeRectangleOperation } from '../commands/operations/insert-shape.operation';
import { SlideAddTextOperation } from '../commands/operations/insert-text.operation';
import { SetSlidePageThumbOperation } from '../commands/operations/set-thumb.operation';
import { UploadFileMenu } from '../components/upload-component/UploadFile';
import { COMPONENT_UPLOAD_FILE_MENU } from '../components/upload-component/component-name';
import { SlideSideBar } from '../views/slide-bar/SlideBar';
import { SlideImagePopupMenu } from '../components/image-popup-menu/ImagePopupMenu';
import { COMPONENT_SLIDE_IMAGE_POPUP_MENU } from '../components/image-popup-menu/component-name';
import { DeleteSlideElementOperation } from '../commands/operations/delete-element.operation';
import { IMAGE_UPLOAD_ICON, SlideImageMenuFactory, UploadSlideFloatImageMenuFactory } from './image.menu';
import { GRAPH_SINGLE_ICON, SlideShapeMenuFactory, UploadSlideFloatShapeMenuFactory } from './shape.menu';
import { SlideAddTextMenuItemFactory, TEXT_ICON_ID } from './text.menu';

export interface IUniverSlidesDrawingConfig {
    menu?: MenuConfig;
    overrides?: DependencyOverride;
}

export const DefaultSlidesDrawingConfig: IUniverSlidesDrawingConfig = {
};

/**
 * This controller registers UI parts of slide workbench to the base-ui workbench.
 */
@OnLifecycle(LifecycleStages.Ready, SlidesUIController)
export class SlidesUIController extends Disposable {
    constructor(
<<<<<<< HEAD
        @Inject(Injector) protected readonly _injector: Injector,
        @IUIPartsService protected readonly _uiPartsService: IUIPartsService,
        @ICommandService protected readonly _commandService: ICommandService
=======
        private readonly _config: Partial<IUniverSlidesDrawingConfig>,
        @Inject(Injector) private readonly _injector: Injector,
        @IMenuService private readonly _menuService: IMenuService,
        @Inject(ComponentManager) private readonly _componentManager: ComponentManager,
        @IUIPartsService private readonly _uiPartsService: IUIPartsService,
        @ICommandService private readonly _commandService: ICommandService
>>>>>>> 4085e7f9
    ) {
        super();

        this._initCommands();
        this._initCustomComponents();
        this._initUIComponents();
        this._initMenus();
    }

    private _initMenus(): void {
        const { menu = {} } = this._config;

        [
            SlideAddTextMenuItemFactory,
            SlideImageMenuFactory,
            UploadSlideFloatImageMenuFactory,
            SlideShapeMenuFactory,
            UploadSlideFloatShapeMenuFactory,
        ].forEach((menuFactory) => {
            this._menuService.addMenuItem(menuFactory(this._injector), menu);
        });
    }

    private _initCustomComponents(): void {
        const componentManager = this._componentManager;
        this.disposeWithMe(componentManager.register(IMAGE_UPLOAD_ICON, AddImageSingle));
        this.disposeWithMe(componentManager.register(TEXT_ICON_ID, TextSingle));
        this.disposeWithMe(componentManager.register(GRAPH_SINGLE_ICON, GraphSingle));
        this.disposeWithMe(componentManager.register(COMPONENT_UPLOAD_FILE_MENU, UploadFileMenu));
        this.disposeWithMe(componentManager.register(COMPONENT_SLIDE_IMAGE_POPUP_MENU, SlideImagePopupMenu));
        // this.disposeWithMe(componentManager.register(COMPONENT_SHEET_DRAWING_PANEL, SheetDrawingPanel));
    }

    private _initCommands(): void {
        [
            ActivateSlidePageOperation,
            SetSlidePageThumbOperation,
            InsertSlideFloatImageOperation,
            SlideAddTextOperation,
            InsertSlideShapeRectangleOperation,
            DeleteSlideElementOperation,
        ].forEach((command) => this.disposeWithMe(this._commandService.registerCommand(command)));
    }

    protected _initUIComponents(): void {
        this.disposeWithMe(
            this._uiPartsService.registerComponent(BuiltInUIPart.LEFT_SIDEBAR, () => connectInjector(SlideSideBar, this._injector))
        );
    }
}<|MERGE_RESOLUTION|>--- conflicted
+++ resolved
@@ -36,7 +36,7 @@
 
 export interface IUniverSlidesDrawingConfig {
     menu?: MenuConfig;
-    overrides?: DependencyOverride;
+    override?: DependencyOverride;
 }
 
 export const DefaultSlidesDrawingConfig: IUniverSlidesDrawingConfig = {
@@ -48,18 +48,12 @@
 @OnLifecycle(LifecycleStages.Ready, SlidesUIController)
 export class SlidesUIController extends Disposable {
     constructor(
-<<<<<<< HEAD
-        @Inject(Injector) protected readonly _injector: Injector,
-        @IUIPartsService protected readonly _uiPartsService: IUIPartsService,
-        @ICommandService protected readonly _commandService: ICommandService
-=======
         private readonly _config: Partial<IUniverSlidesDrawingConfig>,
         @Inject(Injector) private readonly _injector: Injector,
         @IMenuService private readonly _menuService: IMenuService,
         @Inject(ComponentManager) private readonly _componentManager: ComponentManager,
         @IUIPartsService private readonly _uiPartsService: IUIPartsService,
         @ICommandService private readonly _commandService: ICommandService
->>>>>>> 4085e7f9
     ) {
         super();
 
