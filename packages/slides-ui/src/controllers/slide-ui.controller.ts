--- conflicted
+++ resolved
@@ -50,17 +50,6 @@
 /**
  * This controller registers UI parts of slide workbench to the base-ui workbench.
  */
-<<<<<<< HEAD
-@OnLifecycle(LifecycleStages.Ready, SlidesUIController)
-export class SlidesUIController extends Disposable {
-    constructor(
-        protected readonly _config: Partial<IUniverSlidesDrawingConfig> | undefined,
-        @Inject(Injector) protected readonly _injector: Injector,
-        @IMenuService protected readonly _menuService: IMenuService,
-        @Inject(ComponentManager) protected readonly _componentManager: ComponentManager,
-        @IUIPartsService protected readonly _uiPartsService: IUIPartsService,
-        @ICommandService protected readonly _commandService: ICommandService
-=======
 // @OnLifecycle(LifecycleStages.Ready, SlideUIController)
 export class SlideUIController extends Disposable {
     constructor(
@@ -72,7 +61,6 @@
         @ICommandService private readonly _commandService: ICommandService,
         @IShortcutService private readonly _shortcutService: IShortcutService
 
->>>>>>> e9435ee7
     ) {
         super();
 
@@ -84,11 +72,7 @@
     }
 
     private _initMenus(): void {
-<<<<<<< HEAD
-        const menu = this._config?.menu ?? {};
-=======
         const { menu = {} } = this._config || {};
->>>>>>> e9435ee7
 
         [
             SlideAddTextMenuItemFactory,
