/**
 * Copyright 2023-present DreamNum Inc.
 *
 * Licensed under the Apache License, Version 2.0 (the "License");
 * you may not use this file except in compliance with the License.
 * You may obtain a copy of the License at
 *
 *     http://www.apache.org/licenses/LICENSE-2.0
 *
 * Unless required by applicable law or agreed to in writing, software
 * distributed under the License is distributed on an "AS IS" BASIS,
 * WITHOUT WARRANTIES OR CONDITIONS OF ANY KIND, either express or implied.
 * See the License for the specific language governing permissions and
 * limitations under the License.
 */

import type { Dependency, SlideDataModel } from '@univerjs/core';
import { Inject, Injector, IUniverInstanceService, mergeOverrideWithDependencies, Plugin, UniverInstanceType } from '@univerjs/core';

import { IRenderManagerService } from '@univerjs/engine-render';
import type { IUniverSlidesDrawingConfig } from './controllers/slide-ui.controller';
import { SlidesUIController } from './controllers/slide-ui.controller';
import { SlideRenderController } from './controllers/slide.render-controller';
import { SlidePopupMenuController } from './controllers/popup-menu.controller';
import { SlideCanvasPopMangerService } from './services/slide-popup-manager.service';
import { ISlideEditorBridgeService, SlideEditorBridgeService } from './services/slide-editor-bridge.service';
import { SlideEditorBridgeRenderController } from './controllers/slide-editor-bridge.render-controller';
import { ISlideEditorManagerService, SlideEditorManagerService } from './services/slide-editor-manager.service';
import { SlideEditingRenderController } from './controllers/slide-editing.render-controller';

export const SLIDE_UI_PLUGIN_NAME = 'SLIDE_UI';

export class UniverSlidesUIPlugin extends Plugin {
    static override pluginName = SLIDE_UI_PLUGIN_NAME;
    static override type = UniverInstanceType.UNIVER_SLIDE;

    constructor(
        private readonly _config: Partial<IUniverSlidesDrawingConfig> = {},
        @Inject(Injector) override readonly _injector: Injector,
        @IRenderManagerService private readonly _renderManagerService: IRenderManagerService,
        @IUniverInstanceService private readonly _univerInstanceService: IUniverInstanceService
    ) {
        super();
    }

    override onStarting(): void {
        mergeOverrideWithDependencies([
            [ISlideEditorBridgeService, { useClass: SlideEditorBridgeService }],
            // used by SlideUIController --> EditorContainer
            [ISlideEditorManagerService, { useClass: SlideEditorManagerService }],
            [SlideCanvasPopMangerService],
        ] as Dependency[], this._config.override).forEach((d) => this._injector.add(d));
    }

    override onReady(): void {
        ([
            [SlidesUIController, {
                useFactory: () => this._injector.createInstance(SlidesUIController, this._config),
            }]] as Dependency[]
        ).forEach((d) => this._injector.add(d));

        ([
            // cannot register in _renderManagerService now.
            // [ISlideEditorBridgeService, { useClass: SlideEditorBridgeService }],
            // // used by SlideUIController --> EditorContainer
            // [ISlideEditorManagerService, { useClass: SlideEditorManagerService }],

            // This controller should be registered in Ready stage.
            // this controller would add a new RenderUnit (__INTERNAL_EDITOR__DOCS_NORMAL)
<<<<<<< HEAD
            // so this new RenderUnit does not have ISlideEditorBridgeService & ISlideEditorManagerService if editorservice were create in renderManagerService

=======
            // so this new RenderUnit does not have ISlideEditorBridgeService & ISlideEditorManagerService if
            // editorservice were create in renderManagerService
            [SlideUIController],
>>>>>>> 0145ea55
            [SlideRenderController],
            [SlidePopupMenuController],
        ] as Dependency[]).forEach((m) => {
            this._injector.add(m);
        });
    }

    override onRendered(): void {
        ([
            // need slideEditorBridgeService
            // need TextSelectionRenderService which init by EditorContainer
            [SlideEditorBridgeRenderController],
            [SlideEditingRenderController],

        ] as Dependency[]).forEach((m) => {
            // find all renderMap and register module to each item in renderMap
            this.disposeWithMe(this._renderManagerService.registerRenderModule(UniverInstanceType.UNIVER_SLIDE, m));
        });

        this._markSlideAsFocused();
    }

    private _markSlideAsFocused() {
        const currentService = this._univerInstanceService;
        try {
            const slide = currentService.getCurrentUnitForType<SlideDataModel>(UniverInstanceType.UNIVER_SLIDE)!;
            currentService.focusUnit(slide.getUnitId());
        } catch (e) {
        }
    }
}<|MERGE_RESOLUTION|>--- conflicted
+++ resolved
@@ -53,13 +53,7 @@
     }
 
     override onReady(): void {
-        ([
-            [SlidesUIController, {
-                useFactory: () => this._injector.createInstance(SlidesUIController, this._config),
-            }]] as Dependency[]
-        ).forEach((d) => this._injector.add(d));
-
-        ([
+        mergeOverrideWithDependencies([
             // cannot register in _renderManagerService now.
             // [ISlideEditorBridgeService, { useClass: SlideEditorBridgeService }],
             // // used by SlideUIController --> EditorContainer
@@ -67,17 +61,13 @@
 
             // This controller should be registered in Ready stage.
             // this controller would add a new RenderUnit (__INTERNAL_EDITOR__DOCS_NORMAL)
-<<<<<<< HEAD
-            // so this new RenderUnit does not have ISlideEditorBridgeService & ISlideEditorManagerService if editorservice were create in renderManagerService
-
-=======
             // so this new RenderUnit does not have ISlideEditorBridgeService & ISlideEditorManagerService if
-            // editorservice were create in renderManagerService
-            [SlideUIController],
->>>>>>> 0145ea55
+            [SlidesUIController, {
+                useFactory: () => this._injector.createInstance(SlidesUIController, this._config),
+            }], // editor service were create in renderManagerService
             [SlideRenderController],
             [SlidePopupMenuController],
-        ] as Dependency[]).forEach((m) => {
+        ] as Dependency[], this._config.override).forEach((m) => {
             this._injector.add(m);
         });
     }
