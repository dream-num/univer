--- conflicted
+++ resolved
@@ -14,20 +14,16 @@
  * limitations under the License.
  */
 
-import type { Dependency, DependencyOverride, SlideDataModel } from '@univerjs/core';
+import type { Dependency, SlideDataModel } from '@univerjs/core';
 import { Inject, Injector, IUniverInstanceService, mergeOverrideWithDependencies, Plugin, UniverInstanceType } from '@univerjs/core';
 
-<<<<<<< HEAD
-import { SlidesUIController } from './controllers/slide-ui.controller';
-=======
 import { IImageIoService, ImageIoService } from '@univerjs/drawing';
 import { IRenderManagerService } from '@univerjs/engine-render';
-import { SlideUIController } from './controllers/slide-ui.controller';
+import { SlidesUIController } from './controllers/slide-ui.controller';
 import type { IUniverSlidesDrawingConfig } from './controllers/slide-ui.controller';
 import { SlideRenderController } from './controllers/slide.render-controller';
 import { SlidePopupMenuController } from './controllers/popup-menu.controller';
 import { SlideCanvasPopMangerService } from './services/slide-popup-manager.service';
->>>>>>> 4085e7f9
 
 export const SLIDE_UI_PLUGIN_NAME = 'SLIDE_UI';
 
@@ -36,11 +32,7 @@
     static override type = UniverInstanceType.UNIVER_SLIDE;
 
     constructor(
-<<<<<<< HEAD
-        private readonly _config: { override?: DependencyOverride },
-=======
         private readonly _config: Partial<IUniverSlidesDrawingConfig> = {},
->>>>>>> 4085e7f9
         @Inject(Injector) override readonly _injector: Injector,
         @IRenderManagerService private readonly _renderManagerService: IRenderManagerService,
         @IUniverInstanceService private readonly _univerInstanceService: IUniverInstanceService
@@ -48,22 +40,17 @@
         super();
     }
 
-<<<<<<< HEAD
-    override onStarting(injector: Injector): void {
-        mergeOverrideWithDependencies([[SlidesUIController]] as Dependency[], this._config.override)
-            .forEach((d) => injector.add(d));
-=======
     override onStarting(): void {
-        ([
+        mergeOverrideWithDependencies([
             [
-                SlideUIController,
+                SlidesUIController,
                 {
-                    useFactory: () => this._injector.createInstance(SlideUIController, this._config),
+                    useFactory: () => this._injector.createInstance(SlidesUIController, this._config),
                 },
             ],
             [IImageIoService, { useClass: ImageIoService }],
             [SlideCanvasPopMangerService],
-        ] as Dependency[]).forEach((d) => this._injector.add(d));
+        ] as Dependency[], this._config.override).forEach((d) => this._injector.add(d));
     }
 
     override onReady(): void {
@@ -73,7 +60,6 @@
         ] as Dependency[]).forEach((m) => {
             this.disposeWithMe(this._renderManagerService.registerRenderModule(UniverInstanceType.UNIVER_SLIDE, m));
         });
->>>>>>> 4085e7f9
     }
 
     override onRendered(): void {
