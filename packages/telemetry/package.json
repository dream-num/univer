{
    "name": "@univerjs/telemetry",
    "version": "0.2.12",
    "private": false,
    "description": "",
    "author": "DreamNum <developer@univer.ai>",
    "funding": {
        "type": "opencollective",
        "url": "https://opencollective.com/univer"
    },
    "homepage": "https://univer.ai",
    "repository": {
        "type": "git",
        "url": "https://github.com/dream-num/univer"
    },
    "bugs": {
        "url": "https://github.com/dream-num/univer/issues"
    },
    "keywords": [],
    "exports": {
        ".": "./src/index.ts",
        "./*": "./src/*"
    },
    "main": "./lib/cjs/index.js",
    "module": "./lib/es/index.js",
    "types": "./lib/types/index.d.ts",
    "publishConfig": {
        "access": "public",
        "main": "./lib/cjs/index.js",
        "module": "./lib/es/index.js",
        "exports": {
            ".": {
                "import": "./lib/es/index.js",
                "require": "./lib/cjs/index.js",
                "types": "./lib/types/index.d.ts"
            },
            "./*": {
                "import": "./lib/es/*",
                "require": "./lib/cjs/*",
                "types": "./lib/types/index.d.ts"
            },
            "./lib/*": "./lib/*"
        }
    },
    "directories": {
        "lib": "lib"
    },
    "files": [
        "lib"
    ],
    "scripts": {
        "test": "vitest run",
        "test:watch": "vitest",
        "coverage": "vitest run --coverage",
        "lint:types": "tsc --noEmit",
        "build": "tsc && vite build"
    },
    "peerDependencies": {
        "@univerjs/core": "workspace:*"
    },
    "dependencies": {
        "@univerjs/core": "workspace:*"
    },
    "devDependencies": {
<<<<<<< HEAD
        "@univerjs/core": "workspace:*",
        "@univerjs/docs": "workspace:*",
        "@univerjs/docs-ui": "workspace:*",
        "@univerjs/engine-render": "workspace:*",
        "@univerjs/shared": "workspace:*",
        "react": "18.3.1",
        "rxjs": "^7.8.1",
        "typescript": "^5.5.4",
        "vite": "^5.4.2",
=======
        "@univerjs-infra/shared": "workspace:*",
        "typescript": "^5.6.2",
        "vite": "^5.4.3",
>>>>>>> 5f2e9fa1
        "vitest": "^2.0.5"
    },
    "univerSpace": {
        ".": {
            "import": "./lib/es/index.js",
            "require": "./lib/cjs/index.js",
            "types": "./lib/types/index.d.ts"
        },
        "./*": {
            "import": "./lib/es/*",
            "require": "./lib/cjs/*",
            "types": "./lib/types/index.d.ts"
        },
        "./lib/*": "./lib/*"
    }
}<|MERGE_RESOLUTION|>--- conflicted
+++ resolved
@@ -62,21 +62,15 @@
         "@univerjs/core": "workspace:*"
     },
     "devDependencies": {
-<<<<<<< HEAD
         "@univerjs/core": "workspace:*",
         "@univerjs/docs": "workspace:*",
         "@univerjs/docs-ui": "workspace:*",
         "@univerjs/engine-render": "workspace:*",
-        "@univerjs/shared": "workspace:*",
         "react": "18.3.1",
         "rxjs": "^7.8.1",
-        "typescript": "^5.5.4",
-        "vite": "^5.4.2",
-=======
         "@univerjs-infra/shared": "workspace:*",
         "typescript": "^5.6.2",
         "vite": "^5.4.3",
->>>>>>> 5f2e9fa1
         "vitest": "^2.0.5"
     },
     "univerSpace": {
