--- conflicted
+++ resolved
@@ -67,10 +67,7 @@
         "@univerjs/thread-comment": "workspace:*",
         "@univerjs/ui": "workspace:*",
         "@wendellhu/redi": "0.15.2",
-<<<<<<< HEAD
-=======
         "clsx": ">=2.0.0",
->>>>>>> ce5d10c5
         "dayjs": ">=1.11.0",
         "react": "^16.9.0 || ^17.0.0 || ^18.0.0",
         "rxjs": ">=7.0.0"
