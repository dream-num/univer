{
    "name": "@univerjs/thread-comment",
    "version": "0.4.1",
    "private": false,
    "description": "Univer thread comment core plugin",
    "author": "DreamNum <developer@univer.ai>",
    "license": "Apache-2.0",
    "funding": {
        "type": "opencollective",
        "url": "https://opencollective.com/univer"
    },
    "homepage": "https://univer.ai",
    "repository": {
        "type": "git",
        "url": "https://github.com/dream-num/univer"
    },
    "bugs": {
        "url": "https://github.com/dream-num/univer/issues"
    },
    "keywords": [],
    "exports": {
        ".": "./src/index.ts",
        "./*": "./src/*"
    },
    "main": "./lib/cjs/index.js",
    "module": "./lib/es/index.js",
    "types": "./lib/types/index.d.ts",
    "publishConfig": {
        "access": "public",
        "main": "./lib/cjs/index.js",
        "module": "./lib/es/index.js",
        "exports": {
            ".": {
                "import": "./lib/es/index.js",
                "require": "./lib/cjs/index.js",
                "types": "./lib/types/index.d.ts"
            },
            "./*": {
                "import": "./lib/es/*",
                "require": "./lib/cjs/*",
                "types": "./lib/types/index.d.ts"
            },
            "./lib/*": "./lib/*"
        }
    },
    "directories": {
        "lib": "lib"
    },
    "files": [
        "lib"
    ],
    "scripts": {
        "test": "vitest run",
        "test:watch": "vitest",
        "coverage": "vitest run --coverage",
        "lint:types": "tsc --noEmit",
        "build": "tsc && vite build"
    },
    "peerDependencies": {
        "rxjs": ">=7.0.0"
    },
    "dependencies": {
        "@univerjs/core": "workspace:*",
<<<<<<< HEAD
        "@univerjs/protocol": "0.1.39-alpha.15",
        "dayjs": "^1.11.13"
=======
        "@univerjs/protocol": "0.1.39-alpha.36"
>>>>>>> 4e31b24e
    },
    "devDependencies": {
        "@univerjs-infra/shared": "workspace:*",
        "rxjs": "^7.8.1",
        "typescript": "^5.6.3",
        "vite": "^5.4.8",
        "vitest": "^2.1.2"
    },
    "univerSpace": {
        ".": {
            "import": "./lib/es/index.js",
            "require": "./lib/cjs/index.js",
            "types": "./lib/types/index.d.ts"
        },
        "./*": {
            "import": "./lib/es/*",
            "require": "./lib/cjs/*",
            "types": "./lib/types/index.d.ts"
        },
        "./lib/*": "./lib/*"
    }
}<|MERGE_RESOLUTION|>--- conflicted
+++ resolved
@@ -61,12 +61,8 @@
     },
     "dependencies": {
         "@univerjs/core": "workspace:*",
-<<<<<<< HEAD
-        "@univerjs/protocol": "0.1.39-alpha.15",
+        "@univerjs/protocol": "0.1.39-alpha.36",
         "dayjs": "^1.11.13"
-=======
-        "@univerjs/protocol": "0.1.39-alpha.36"
->>>>>>> 4e31b24e
     },
     "devDependencies": {
         "@univerjs-infra/shared": "workspace:*",
