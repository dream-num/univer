/**
 * Copyright 2023-present DreamNum Inc.
 *
 * Licensed under the Apache License, Version 2.0 (the "License");
 * you may not use this file except in compliance with the License.
 * You may obtain a copy of the License at
 *
 *     http://www.apache.org/licenses/LICENSE-2.0
 *
 * Unless required by applicable law or agreed to in writing, software
 * distributed under the License is distributed on an "AS IS" BASIS,
 * WITHOUT WARRANTIES OR CONDITIONS OF ANY KIND, either express or implied.
 * See the License for the specific language governing permissions and
 * limitations under the License.
 */

<<<<<<< HEAD
import { CommandType, type ICommand, ICommandService } from '@univerjs/core';
=======
import { CommandType, type ICommand, ICommandService, IUndoRedoService } from '@univerjs/core';
>>>>>>> 3cac767b
import type { IThreadComment } from '../../types/interfaces/i-thread-comment';
import { ThreadCommentModel } from '../../models/thread-comment.model';
import { AddCommentMutation, DeleteCommentMutation, type IUpdateCommentPayload, ResolveCommentMutation, UpdateCommentMutation } from '../mutations/comment.mutation';
import { IThreadCommentDataSourceService } from '../../services/tc-datasource.service';

export interface IAddCommentCommandParams {
    unitId: string;
    subUnitId: string;
    comment: IThreadComment;
}

export const AddCommentCommand: ICommand<IAddCommentCommandParams> = {
    id: 'thread-comment.command.add-comment',
    type: CommandType.COMMAND,
    async handler(accessor, params) {
        if (!params) {
            return false;
        }
        const commandService = accessor.get(ICommandService);
        // const undoRedoService = accessor.get(IUndoRedoService);
        const dataSourceService = accessor.get(IThreadCommentDataSourceService);
        const { comment: originComment } = params;
        const comment = await dataSourceService.addComment(originComment);
        const syncUpdateMutationToColla = dataSourceService.syncUpdateMutationToColla;
        const isRoot = !originComment.parentId;

        const redo = {
            id: AddCommentMutation.id,
            params: {
                ...params,
                comment,
            },
        };

        if (isRoot) {
            const res = await commandService.executeCommand(redo.id, redo.params);
<<<<<<< HEAD
            // const undo = {
            //     id: DeleteCommentMutation.id,
            //     params: {
            //         unitId,
            //         subUnitId,
            //         commentId: comment.id,
            //     },
            // };
            // res && undoRedoService.pushUndoRedo({
            //     undoMutations: [undo],
            //     redoMutations: [redo],
            //     unitID: unitId,
            // });
=======
            const undo = {
                id: DeleteCommentMutation.id,
                params: {
                    unitId,
                    subUnitId,
                    commentId: comment.id,
                },
            };
            res && undoRedoService.pushUndoRedo({
                undoMutations: [undo],
                redoMutations: [redo],
                unitID: unitId,
            });
>>>>>>> 3cac767b

            return res;
        }

        return commandService.executeCommand(redo.id, redo.params, {
<<<<<<< HEAD
            onlyLocal: !syncUpdateMutationToColla
=======
            onlyLocal: !syncUpdateMutationToColla,
>>>>>>> 3cac767b
        });
    },
};

export interface IUpdateCommentCommandParams {
    unitId: string;
    subUnitId: string;
    payload: IUpdateCommentPayload;
}

export const UpdateCommentCommand: ICommand<IUpdateCommentCommandParams> = {
    id: 'thread-comment.command.update-comment',
    type: CommandType.COMMAND,
    async handler(accessor, params) {
        if (!params) {
            return false;
        }
        const { unitId, subUnitId, payload } = params;
        const commandService = accessor.get(ICommandService);
        const threadCommentModel = accessor.get(ThreadCommentModel);
        const dataSourceService = accessor.get(IThreadCommentDataSourceService);
        const syncUpdateMutationToColla = dataSourceService.syncUpdateMutationToColla;
        const current = threadCommentModel.getComment(
            unitId,
            subUnitId,
            payload.commentId
        );

        if (!current) {
            return false;
        }

        const { children, ...currentComment } = current;
        const success = await dataSourceService.updateComment({
            ...currentComment,
            ...payload,
        });

        if (!success) {
            return false;
        }

        const redo = {
            id: UpdateCommentMutation.id,
            params,
        };

        commandService.executeCommand(redo.id, redo.params, { onlyLocal: !syncUpdateMutationToColla });
        return true;
    },
};

export interface IResolveCommentCommandParams {
    unitId: string;
    subUnitId: string;
    commentId: string;
    resolved: boolean;
}

export const ResolveCommentCommand: ICommand<IResolveCommentCommandParams> = {
    id: 'thread-comment.command.resolve-comment',
    type: CommandType.COMMAND,
    async handler(accessor, params) {
        if (!params) {
            return false;
        }
        const { unitId, subUnitId, resolved, commentId } = params;
        const dataSourceService = accessor.get(IThreadCommentDataSourceService);
        const threadCommentModel = accessor.get(ThreadCommentModel);
        const currentComment = threadCommentModel.getComment(unitId, subUnitId, commentId);
        const syncUpdateMutationToColla = dataSourceService.syncUpdateMutationToColla;
        if (!currentComment) {
            return false;
        }

        const success = await dataSourceService.resolveComment({
            ...currentComment,
            resolved,
        });

        if (!success) {
            return false;
        }

        const commandService = accessor.get(ICommandService);

        return commandService.executeCommand(
            ResolveCommentMutation.id,
            params,
            { onlyLocal: !syncUpdateMutationToColla }
        );
    },
};

export interface IDeleteCommentCommandParams {
    unitId: string;
    subUnitId: string;
    commentId: string;
}

/**
 * Delete Reply
 */
export const DeleteCommentCommand: ICommand<IDeleteCommentCommandParams> = {
    id: 'thread-comment.command.delete-comment',
    type: CommandType.COMMAND,
    async handler(accessor, params) {
        if (!params) {
            return false;
        }
        const threadCommentModel = accessor.get(ThreadCommentModel);
        const dataSourceService = accessor.get(IThreadCommentDataSourceService);
        const commandService = accessor.get(ICommandService);
        const { unitId, subUnitId, commentId } = params;
        const syncUpdateMutationToColla = dataSourceService.syncUpdateMutationToColla;

        const comment = threadCommentModel.getComment(unitId, subUnitId, commentId);
        if (!comment) {
            return false;
        }

        if (!(await dataSourceService.deleteComment(unitId, subUnitId, comment.threadId, commentId))) {
            return false;
        }

        const redo = {
            id: DeleteCommentMutation.id,
            params,
        };

        return commandService.executeCommand(redo.id, redo.params, { onlyLocal: !syncUpdateMutationToColla });
    },
};

export interface IDeleteCommentTreeCommandParams {
    unitId: string;
    subUnitId: string;
    commentId: string;
}

export const DeleteCommentTreeCommand: ICommand<IDeleteCommentCommandParams> = {
    id: 'thread-comment.command.delete-comment-tree',
    type: CommandType.COMMAND,
    async handler(accessor, params) {
        if (!params) {
            return false;
        }
        const threadCommentModel = accessor.get(ThreadCommentModel);
        const commandService = accessor.get(ICommandService);
        const dataSourceService = accessor.get(IThreadCommentDataSourceService);
        const { unitId, subUnitId, commentId } = params;

        const commentWithChildren = threadCommentModel.getCommentWithChildren(unitId, subUnitId, commentId);
        if (!commentWithChildren) {
            return false;
        }

        if (!(await dataSourceService.deleteComment(unitId, subUnitId, commentWithChildren.root.threadId, commentId))) {
            return false;
        }

        return await commandService.executeCommand(DeleteCommentMutation.id, {
            unitId,
            subUnitId,
            commentId: commentWithChildren.root.id,
        });
    },
};<|MERGE_RESOLUTION|>--- conflicted
+++ resolved
@@ -14,11 +14,7 @@
  * limitations under the License.
  */
 
-<<<<<<< HEAD
 import { CommandType, type ICommand, ICommandService } from '@univerjs/core';
-=======
-import { CommandType, type ICommand, ICommandService, IUndoRedoService } from '@univerjs/core';
->>>>>>> 3cac767b
 import type { IThreadComment } from '../../types/interfaces/i-thread-comment';
 import { ThreadCommentModel } from '../../models/thread-comment.model';
 import { AddCommentMutation, DeleteCommentMutation, type IUpdateCommentPayload, ResolveCommentMutation, UpdateCommentMutation } from '../mutations/comment.mutation';
@@ -55,7 +51,6 @@
 
         if (isRoot) {
             const res = await commandService.executeCommand(redo.id, redo.params);
-<<<<<<< HEAD
             // const undo = {
             //     id: DeleteCommentMutation.id,
             //     params: {
@@ -69,31 +64,12 @@
             //     redoMutations: [redo],
             //     unitID: unitId,
             // });
-=======
-            const undo = {
-                id: DeleteCommentMutation.id,
-                params: {
-                    unitId,
-                    subUnitId,
-                    commentId: comment.id,
-                },
-            };
-            res && undoRedoService.pushUndoRedo({
-                undoMutations: [undo],
-                redoMutations: [redo],
-                unitID: unitId,
-            });
->>>>>>> 3cac767b
 
             return res;
         }
 
         return commandService.executeCommand(redo.id, redo.params, {
-<<<<<<< HEAD
-            onlyLocal: !syncUpdateMutationToColla
-=======
             onlyLocal: !syncUpdateMutationToColla,
->>>>>>> 3cac767b
         });
     },
 };
