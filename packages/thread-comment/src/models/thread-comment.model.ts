--- conflicted
+++ resolved
@@ -134,18 +134,17 @@
     private _replaceComment(unitId: string, subUnitId: string, comment: IBaseComment) {
         const { commentMap, commentChildrenMap } = this.ensureMap(unitId, subUnitId);
         const currentComment = commentMap[comment.id];
-<<<<<<< HEAD
 
         if (currentComment) {
             const newComment = {
                 ...comment,
-                ref: currentComment.ref
-            }
+                ref: currentComment.ref,
+            };
             commentMap[comment.id] = newComment;
             comment.children?.forEach((child) => {
                 commentMap[child.id] = {
                     ...child,
-                    ref: ''
+                    ref: '',
                 };
             });
             commentChildrenMap.set(comment.id, newComment);
@@ -170,71 +169,22 @@
         }
     }
 
-=======
-
-        if (currentComment) {
-            const newComment = {
-                ...comment,
-                ref: currentComment.ref,
-            };
-            commentMap[comment.id] = newComment;
-            comment.children?.forEach((child) => {
-                commentMap[child.id] = {
-                    ...child,
-                    ref: '',
-                };
-            });
-            commentChildrenMap.set(comment.id, newComment);
-            this._commentUpdate$.next({
-                unitId,
-                subUnitId,
-                type: 'syncUpdate',
-                payload: newComment,
-            });
-
-            if (Boolean(comment.resolved) !== Boolean(currentComment.resolved)) {
-                this._commentUpdate$.next({
-                    unitId,
-                    subUnitId,
-                    type: 'resolve',
-                    payload: {
-                        commentId: comment.id,
-                        resolved: Boolean(comment.resolved),
-                    },
-                });
-            }
-        }
-    }
-
->>>>>>> 3cac767b
     async syncThreadComments(unitId: string, subUnitId: string, threadIds: string[]) {
         const comments = await this._dataSourceService.listThreadComments(unitId, subUnitId, threadIds);
         if (!comments.length) {
             return;
         }
         const deleteThreads = new Set<string>(threadIds);
-<<<<<<< HEAD
-        comments.forEach(comment => {
-            this._replaceComment(unitId, subUnitId, comment);
-            deleteThreads.delete(comment.threadId);
-        })
-        deleteThreads.forEach(id => {
-=======
         comments.forEach((comment) => {
             this._replaceComment(unitId, subUnitId, comment);
             deleteThreads.delete(comment.threadId);
         });
         deleteThreads.forEach((id) => {
->>>>>>> 3cac767b
             const thread = this.getThread(unitId, id);
             if (thread) {
                 this.deleteComment(thread.unitId, thread.subUnitId, thread.id);
             }
-<<<<<<< HEAD
-        })
-=======
-        });
->>>>>>> 3cac767b
+        });
         this._refreshCommentsMap$();
     }
 
@@ -265,15 +215,9 @@
             const threadMap = this._ensureThreadMap(unitId);
             threadMap.set(comment.threadId, comment);
             addCommentItem(comment);
-<<<<<<< HEAD
-            comment.children?.forEach(child => addCommentItem({
-                ...child,
-                ref: ''
-=======
             comment.children?.forEach((child) => addCommentItem({
                 ...child,
                 ref: '',
->>>>>>> 3cac767b
             }));
         }
 
@@ -307,8 +251,7 @@
     }
 
     updateCommentRef(unitId: string, subUnitId: string, payload: IUpdateCommentRefPayload, silent?: boolean) {
-
-        const { commentMap, } = this.ensureMap(unitId, subUnitId);
+        const { commentMap } = this.ensureMap(unitId, subUnitId);
         const oldComment = commentMap[payload.commentId];
         if (!oldComment) {
             return false;
