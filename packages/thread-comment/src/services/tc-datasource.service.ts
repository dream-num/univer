--- conflicted
+++ resolved
@@ -135,11 +135,7 @@
 
     async listThreadComments(unitId: string, subUnitId: string, threadIds: string[]) {
         if (this.dataSource) {
-<<<<<<< HEAD
-            return this.dataSource.listComments(unitId, subUnitId, threadIds)
-=======
             return this.dataSource.listComments(unitId, subUnitId, threadIds);
->>>>>>> 3cac767b
         }
 
         return [];
