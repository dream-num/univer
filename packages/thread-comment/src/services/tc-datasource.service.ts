/**
 * Copyright 2023-present DreamNum Inc.
 *
 * Licensed under the Apache License, Version 2.0 (the "License");
 * you may not use this file except in compliance with the License.
 * You may obtain a copy of the License at
 *
 *     http://www.apache.org/licenses/LICENSE-2.0
 *
 * Unless required by applicable law or agreed to in writing, software
 * distributed under the License is distributed on an "AS IS" BASIS,
 * WITHOUT WARRANTIES OR CONDITIONS OF ANY KIND, either express or implied.
 * See the License for the specific language governing permissions and
 * limitations under the License.
 */

import { createIdentifier } from '@wendellhu/redi';
import type { Nullable } from '@univerjs/core';
import { Disposable } from '@univerjs/core';
import type { IThreadComment } from '../types/interfaces/i-thread-comment';

export type ThreadCommentJSON = {
    id: string;
    threadId: string;
    ref: string;
} & Partial<Omit<IThreadComment, 'id' | 'threadId' | 'ref'>>;

type Success = boolean;

export interface IThreadCommentDataSource {
    /**
     * handler for add-comment, throw error means fail and stop the process.
     */
    addComment: (comment: IThreadComment) => Promise<IThreadComment>;
    /**
     * handler for update-comment, throw error means fail and stop the process.
     */
    updateComment: (comment: IThreadComment) => Promise<Success>;
    resolveComment: (comment: IThreadComment) => Promise<Success>;
    /**
     * handler for delete-comment, throw error means fail and stop the process.
     */
    deleteComment: (commentId: string, threadId: string, unitId: string, subUnitId: string) => Promise<Success>;
    /**
     * handler for batch-delete-comment, throw error means fail and stop the process.
     */
    deleteCommentBatch: (commentIds: string[], threadId: string, unitId: string, subUnitId: string) => Promise<Success>;
    /**
     * handler for batch-fetch-comment, throw error means fail and stop the process.
     */
    listComments: (commentIds: ThreadCommentJSON[], unitId: string, subUnitId: string) => Promise<IThreadComment[]>;
    saveCommentToSnapshot: (comment: IThreadComment) => ThreadCommentJSON;
}

export interface IThreadCommentDataSourceService {
    dataSource: Nullable<IThreadCommentDataSource>;

    /**
     * should sync update mutations to collaboration-server
     */
    syncUpdateMutationToColla: boolean;

    /**
     * handler for add-comment, throw error means fail and stop the process.
     */
    addComment: (comment: IThreadComment) => Promise<IThreadComment>;
    /**
     * handler for update-comment, throw error means fail and stop the process.
     */
    updateComment: (comment: IThreadComment) => Promise<Success>;
    /**
<<<<<<< HEAD
     * handler for delete-comment, throw error means fail and stop the process.
     */
=======
   * handler for resolve-comment, throw error means fail and stop the process.
   */
    resolveComment: (comment: IThreadComment) => Promise<Success>;
    /**
    * handler for delete-comment, throw error means fail and stop the process.
    */
>>>>>>> 88dd7617
    deleteComment: (commentId: string, threadId: string, unitId: string, subUnitId: string) => Promise<Success>;
    /**
     * handler for batch-delete-comment, throw error means fail and stop the process.
     */
    deleteCommentBatch: (commentIds: string[], threadId: string, unitId: string, subUnitId: string) => Promise<Success>;
    loadFormSnapshot: (unitComments: Record<string, ThreadCommentJSON[]>, unitId: string) => Promise<Record<string, IThreadComment[]>>;
    saveToSnapshot: (unitComments: Record<string, IThreadComment[]>, unitId: string) => Record<string, ThreadCommentJSON[]>;
    getThreadComment: (unitId: string, subUnitId: string, info: ThreadCommentJSON) => Promise<Nullable<IThreadComment>>;
}

/**
 * Preserve for import async comment system
 */
export class ThreadCommentDataSourceService extends Disposable implements IThreadCommentDataSourceService {
    private _dataSource: Nullable<IThreadCommentDataSource> = null;
    syncUpdateMutationToColla = true;

    set dataSource(dataSource: Nullable<IThreadCommentDataSource>) {
        this._dataSource = dataSource;
    }

    get dataSource() {
        return this._dataSource;
    }

    constructor() {
        super();
    }

    async getThreadComment(unitId: string, subUnitId: string, info: ThreadCommentJSON): Promise<Nullable<IThreadComment>> {
        if (this._dataSource) {
            const comments = await this._dataSource.listComments([info], unitId, subUnitId);
            return comments[0];
        }

        return null;
    }

    async addComment(comment: IThreadComment) {
        if (this._dataSource) {
            return this._dataSource.addComment(comment);
        }
        return comment;
    }

    async updateComment(comment: IThreadComment) {
        if (this._dataSource) {
            return this._dataSource.updateComment(comment);
        }
        return true;
    }

    async resolveComment(comment: IThreadComment) {
        if (this._dataSource) {
            return this._dataSource.resolveComment(comment);
        }
        return true;
    }

    async deleteComment(commentId: string, threadId: string, unitId: string, subUnitId: string) {
        if (this._dataSource) {
            return this._dataSource.deleteComment(commentId, threadId, unitId, subUnitId);
        }
        return true;
    }

    async deleteCommentBatch(commentIds: string[], threadId: string, unitId: string, subUnitId: string) {
        if (this._dataSource) {
            return this._dataSource.deleteCommentBatch(commentIds, threadId, unitId, subUnitId);
        }
        return true;
    }

    async loadFormSnapshot(unitComments: Record<string, ThreadCommentJSON[]>, unitId: string) {
        if (this._dataSource) {
            const serverUnitComments = await Promise.all(
                Object.keys(unitComments)
                    .map((subUnitId) => [subUnitId, unitComments[subUnitId]] as const)
                    .map(async ([subUnitId, comments]) => {
                        const res = await this._dataSource!.listComments(comments, unitId, subUnitId);
                        return [subUnitId, res] as const;
                    })
            );
            const map: Record<string, IThreadComment[]> = {};
            serverUnitComments.forEach(([subUnitId, comments]) => {
                map[subUnitId] = comments;
            });
            return map;
        }

        return unitComments as Record<string, IThreadComment[]>;
    }

    saveToSnapshot(unitComments: Record<string, IThreadComment[]>, unitId: string) {
        if (this._dataSource) {
            const map: Record<string, ThreadCommentJSON[]> = {};
            Object.keys(unitComments).forEach((subUnitId) => {
                const comments = unitComments[subUnitId];
                map[subUnitId] = comments.map(this.dataSource!.saveCommentToSnapshot);
            });
            return map;
        }

        return unitComments;
    }
}

export const IThreadCommentDataSourceService = createIdentifier<IThreadCommentDataSourceService>('univer.thread-comment.data-source-service');<|MERGE_RESOLUTION|>--- conflicted
+++ resolved
@@ -69,17 +69,12 @@
      */
     updateComment: (comment: IThreadComment) => Promise<Success>;
     /**
-<<<<<<< HEAD
+     * handler for resolve-comment, throw error means fail and stop the process.
+     */
+    resolveComment: (comment: IThreadComment) => Promise<Success>;
+    /**
      * handler for delete-comment, throw error means fail and stop the process.
      */
-=======
-   * handler for resolve-comment, throw error means fail and stop the process.
-   */
-    resolveComment: (comment: IThreadComment) => Promise<Success>;
-    /**
-    * handler for delete-comment, throw error means fail and stop the process.
-    */
->>>>>>> 88dd7617
     deleteComment: (commentId: string, threadId: string, unitId: string, subUnitId: string) => Promise<Success>;
     /**
      * handler for batch-delete-comment, throw error means fail and stop the process.
