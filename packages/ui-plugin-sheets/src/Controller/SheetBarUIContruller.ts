--- conflicted
+++ resolved
@@ -17,12 +17,8 @@
     Disposable,
     ICommandService,
 } from '@univerjs/core';
-<<<<<<< HEAD
-import { Inject } from '@wendellhu/redi';
 import { InsertSheetMutation, RemoveSheetMutation } from '@univerjs/base-sheets';
-=======
 import { Inject, SkipSelf } from '@wendellhu/redi';
->>>>>>> 9de13de5
 import { SheetBar } from '../View/SheetBar';
 import styles from '../View/SheetBar/index.module.less';
 import { SheetBarMenuItem } from '../View/SheetBar/SheetBarMenu';
