--- conflicted
+++ resolved
@@ -53,12 +53,8 @@
     constructor(
         @ICurrentUniverService private readonly _currentUniverService: ICurrentUniverService,
         @Inject(ComponentManager) private readonly _componentManager: ComponentManager,
-<<<<<<< HEAD
-        @SkipSelf() @Inject(ObserverManager) private readonly _observerManager: ObserverManager
-=======
-        @Inject(ObserverManager) private readonly _observerManager: ObserverManager,
+        @SkipSelf() @Inject(ObserverManager) private readonly _observerManager: ObserverManager,
         @ICommandService private readonly _commandService: ICommandService
->>>>>>> b3bf5157
     ) {
         super();
         const that = this;
