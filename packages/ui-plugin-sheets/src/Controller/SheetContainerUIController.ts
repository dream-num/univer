import { SheetPlugin } from '@univerjs/base-sheets';
import { DragManager, EventManager, getRefElement } from '@univerjs/base-ui';
import { LocaleType, PLUGIN_NAMES, UIObserver, UniverSheet } from '@univerjs/core';
import { ISheetUIPluginConfig } from '../Basics';
import { SheetUIPlugin } from '../SheetUIPlugin';
import { SheetContainer, UI } from '../View';
import { CellEditorUIController } from './CellEditorUIController';
import { FormulaBarUIController } from './FormulaBarUIController';
import { InfoBarUIController } from './InfoBarUIController';
import { RightMenuUIController } from './RightMenuUIController';
<<<<<<< HEAD
import { SheetBarUIController } from './SheetBarUIContruller';
import { ToolBarUIController } from './ToolbarUIController';
=======
import { ToolbarUIController } from './ToolbarUIController';
>>>>>>> bcfec2c0

export class SheetContainerUIController {
    protected _plugin: SheetUIPlugin;

    private _sheetContainer: SheetContainer;

    private _toolbarController: ToolbarUIController;

    private _cellEditorUIController: CellEditorUIController;

    private _formulaBarUIController: FormulaBarUIController;

    private _infoBarController: InfoBarUIController;

    private _rightMenuController: RightMenuUIController;

    // private _countBarController: CountBarController;

    private _sheetBarController: SheetBarUIController;

    private _config: ISheetUIPluginConfig;

    private _dragManager: DragManager;

    private _eventManager: EventManager;

    constructor(plugin: SheetUIPlugin) {
        this._plugin = plugin;

        this._config = this._plugin.getConfig();

        this._initialize();

        console.log('sheet container init!');

        this._toolbarController = new ToolbarUIController(this._plugin, this._config.layout?.toolbarConfig);
        this._cellEditorUIController = new CellEditorUIController(this._plugin);
        this._formulaBarUIController = new FormulaBarUIController(this._plugin);
        this._infoBarController = new InfoBarUIController(this._plugin);
        this._rightMenuController = new RightMenuUIController(this._plugin, this._config.layout?.rightMenuConfig);
        // this._countBarController = new CountBarController(this._plugin);
        this._sheetBarController = new SheetBarUIController(this._plugin);

        // 初始化UI
        const config = {
            context: this._plugin.getContext(),
            config: this._config,
            changeLocale: this.changeLocale,
            getComponent: this.getComponent,
            // 其余组件的props
            methods: {
                toolbar: {
                    getComponent: this._toolbarController.getComponent,
                },
                cellEditor: {
                    getComponent: this._cellEditorUIController.getComponent,
                },
                formulaBar: {
                    getComponent: this._formulaBarUIController.getComponent,
                },
                infoBar: {
                    getComponent: this._infoBarController.getComponent,
                    // renameSheet: this._infoBarController.renameSheet,
                },
                rightMenu: {
                    // getComponent: this._rightMenuController.getComponent,
                },
                countBar: {
                    // getComponent: this._countBarController.getComponent,
                },
                sheetBar: {
                    // getComponent: this._sheetBarController.getComponent,
                    // addSheet: this._sheetBarController.addSheet,
                    // selectSheet: this._sheetBarController.selectSheet,
                    // changeSheetName: this._sheetBarController.changeSheetName,
                },
            },
        };
        UI.create(config);
    }

    private _initialize() {
        this._dragManager = new DragManager(this._plugin);
        this._eventManager = new EventManager(this._plugin);

        this.setEventManager();
    }

    private _initSheetContainer() {
        // handle drag event
        this._dragManager.handleDragAction(getRefElement(this._sheetContainer));
    }

    // 获取SheetContainer组件
    getComponent = (ref: SheetContainer) => {
        this._sheetContainer = ref;

        this._initSheetContainer();
    };

    /**
     * Change language
     * @param {String} lang new language
     *
     * e: {target: HTMLSelectElement } reference from  https://stackoverflow.com/a/48443771
     *
     */
    changeLocale = (locale: string) => {
        this._plugin
            .getContext()
            .getLocale()
            .change(locale as LocaleType);

        // publish
        this._plugin.getContext().getObserverManager().requiredObserver('onAfterChangeUILocaleObservable', 'core')!.notifyObservers();
    };

    getContentRef() {
        return this._sheetContainer.getContentRef();
    }

    setEventManager() {
        const universheets = this._plugin.getContext().getUniver().getAllUniverSheetsInstance();
        universheets.forEach((universheet: UniverSheet) => {
            universheet.getWorkBook().getContext().getPluginManager().getRequirePluginByName<SheetPlugin>(PLUGIN_NAMES.SPREADSHEET).listenEventManager();
        });
    }

    getEventManager() {
        return this._eventManager;
    }
}<|MERGE_RESOLUTION|>--- conflicted
+++ resolved
@@ -8,12 +8,8 @@
 import { FormulaBarUIController } from './FormulaBarUIController';
 import { InfoBarUIController } from './InfoBarUIController';
 import { RightMenuUIController } from './RightMenuUIController';
-<<<<<<< HEAD
 import { SheetBarUIController } from './SheetBarUIContruller';
-import { ToolBarUIController } from './ToolbarUIController';
-=======
 import { ToolbarUIController } from './ToolbarUIController';
->>>>>>> bcfec2c0
 
 export class SheetContainerUIController {
     protected _plugin: SheetUIPlugin;
