--- conflicted
+++ resolved
@@ -137,12 +137,7 @@
     }
 
     getSlot(name: string) {
-<<<<<<< HEAD
-        // eslint-disable-next-line @typescript-eslint/no-unsafe-return
-        return this._appUIController.getSheetContainerController().getMainSlotController().getSlot(name);
-=======
         // return this._appUIController.getSheetContainerController().getMainSlotController().getSlot(name);
->>>>>>> bc352869
     }
 
     addToolButton(config: IToolbarItemProps) {
