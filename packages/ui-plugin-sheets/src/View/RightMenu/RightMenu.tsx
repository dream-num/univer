--- conflicted
+++ resolved
@@ -1,10 +1,6 @@
 import { IMouseEvent } from '@univerjs/base-render';
-<<<<<<< HEAD
-import { BaseRightMenuProps, IDisplayMenuItem, Menu } from '@univerjs/base-ui';
+import { BaseRightMenuProps, IDisplayMenuItem, IMenuItem, Menu } from '@univerjs/base-ui';
 import { Component, createRef } from 'preact';
-=======
-import { BaseRightMenuProps, Component, createRef, IMenuItem, Menu, TreeMenuItems } from '@univerjs/base-ui';
->>>>>>> 3b6752ac
 import { RightMenuProps } from '../../Controller';
 import Style from './index.module.less';
 
@@ -13,11 +9,7 @@
     srcElement: any;
     eventType: string | null;
     children: RightMenuProps[];
-<<<<<<< HEAD
     menuItems: IDisplayMenuItem[];
-=======
-    menuItems: TreeMenuItems[];
->>>>>>> 3b6752ac
 }
 
 export class RightMenu extends Component<BaseRightMenuProps, IState> {
@@ -25,16 +17,12 @@
 
     root = createRef();
 
-<<<<<<< HEAD
     constructor(props: BaseRightMenuProps) {
         super(props);
         this.initialize();
     }
 
     initialize() {
-=======
-    override initialize() {
->>>>>>> 3b6752ac
         this.state = {
             visible: false,
             srcElement: null,
@@ -50,26 +38,18 @@
         });
     }
 
-<<<<<<< HEAD
-    setMenuListNeo = (menuItems: IDisplayMenuItem[]) => {
-        this.setState({
-            menuItems,
-        });
-    };
-
-=======
     setMenuListNeo = (menuItems: IMenuItem[]) => {
         this.setState({
             menuItems: this.buildMenuTree(menuItems),
         });
     };
 
-    buildMenuTree(items: IMenuItem[], parentId?: string): TreeMenuItems[] {
-        const tree: TreeMenuItems[] = [];
+    buildMenuTree(items: IMenuItem[], parentId?: string): IDisplayMenuItem[] {
+        const tree: IDisplayMenuItem[] = [];
 
         for (const item of items) {
             if (item.parentId === parentId) {
-                const treeItem: TreeMenuItems = {
+                const treeItem: IDisplayMenuItem = {
                     ...item,
                     subMenuItems: this.buildMenuTree(items, item.id),
                 };
@@ -80,7 +60,6 @@
         return tree;
     }
 
->>>>>>> 3b6752ac
     // TODO:添加到具体的元素
     override componentDidMount() {
         this.props.getComponent?.(this);
