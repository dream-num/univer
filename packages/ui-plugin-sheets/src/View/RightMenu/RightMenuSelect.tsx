--- conflicted
+++ resolved
@@ -1,8 +1,4 @@
-<<<<<<< HEAD
-import { BaseComponentRender, BaseComponentSheet, Component } from '@univerjs/base-ui';
-=======
 import { Component, Input } from '@univerjs/base-ui';
->>>>>>> c1342979
 import { CustomLabelOptions } from '../../Controller';
 
 interface IProps {
