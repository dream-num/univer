--- conflicted
+++ resolved
@@ -129,7 +129,6 @@
         const config = layout?.sheetContainerConfig!;
         // Set Provider for entire Container
         return (
-<<<<<<< HEAD
             <Container className={style.layoutContainer}>
                 <Layout>
                     <Sider style={{ display: config.outerLeft ? 'block' : 'none' }}></Sider>
@@ -137,10 +136,7 @@
                         <Header style={{ display: config.header ? 'block' : 'none' }}>
                             {config.infoBar && <InfoBar {...methods.infoBar}></InfoBar>}
                             {config.toolbar && <Toolbar {...methods.toolbar}></Toolbar>}
-                            {/* {config.infoBar && <InfoBar {...methods.infoBar}></InfoBar>}
-                                {config.formulaBar && <FormulaBar {...methods.formulaBar}></FormulaBar>} */}
-                            {/* {config.infoBar && <InfoBar></InfoBar>} */}
-                            {config.formulaBar && <FormulaBar></FormulaBar>}
+                            {config.formulaBar && <FormulaBar {...methods.formulaBar}></FormulaBar>}
                         </Header>
                         <Layout>
                             <Sider
@@ -156,72 +152,30 @@
                                 {!!config.contentSplit && (
                                     <Container ref={this.splitLeftRef} className={style.contentInnerLeftContainer}>
                                         <div className={style.hoverCursor} onMouseDown={this.handleSplitBarMouseDown}></div>
-=======
-            <AppContext.Provider
-                value={{
-                    context,
-                }}
-            >
-                <Container className={style.layoutContainer}>
-                    <Layout>
-                        <Sider style={{ display: config.outerLeft ? 'block' : 'none' }}></Sider>
-                        <Layout className={style.mainContent} style={{ position: 'relative' }}>
-                            <Header style={{ display: config.header ? 'block' : 'none' }}>
-                                {/* {config.infoBar && <InfoBar {...methods.infoBar}></InfoBar>}
-                                {config.toolBar && <ToolBar {...methods.toolbar}></ToolBar>}
-                                 */}
-                                {/* {config.infoBar && <InfoBar></InfoBar>}
-                                 */}
-
-                                {config.formulaBar && <FormulaBar {...methods.formulaBar}></FormulaBar>}
-                            </Header>
-                            <Layout>
-                                <Sider
-                                    style={{
-                                        display: config.innerLeft ? 'block' : 'none',
-                                    }}
-                                >
-                                    {/* innerLeft */}
-                                </Sider>
-                                <Content className={config.contentSplit === 'vertical' ? style.contentContainerVertical : style.contentContainerHorizontal}>
-                                    {/* extend main content */}
-                                    {/* <ModalGroup></ModalGroup> */}
-                                    {!!config.contentSplit && (
-                                        <Container ref={this.splitLeftRef} className={style.contentInnerLeftContainer}>
-                                            <div className={style.hoverCursor} onMouseDown={this.handleSplitBarMouseDown}></div>
-                                        </Container>
-                                    )}
-                                    <Container ref={this.contentRef} className={style.contentInnerRightContainer}>
-                                        {/* {config.rightMenu && <RightMenu {...methods.rightMenu}></RightMenu>}
-                                        {config.cellEditor && <RichText {...methods.cellEditor}></RichText>} */}
-
-                                        {<RichText {...methods.cellEditor}></RichText>}
-                                        <div style={{ position: 'fixed', right: '200px', top: '10px', fontSize: '14px' }}>
-                                            <span style={{ display: 'inline-block', width: 50, margin: '5px 0 0 5px' }}>语言</span>
-                                            <select value={currentLocale} onChange={this.setLocale.bind(this)} style={{ width: 55 }}>
-                                                <option value="en">English</option>
-                                                <option value="zh">中文</option>
-                                            </select>
-                                        </div>
->>>>>>> 4968181d
                                     </Container>
                                 )}
                                 <Container ref={this.contentRef} className={style.contentInnerRightContainer}>
-                                    {/* {config.rightMenu && <RightMenu {...methods.rightMenu}></RightMenu>} */}
+                                    {/* {config.rightMenu && <RightMenu {...methods.rightMenu}></RightMenu>}
+                                              {config.cellEditor && <RichText {...methods.cellEditor}></RichText>} */}
+
                                     {<RichText {...methods.cellEditor}></RichText>}
-                                    <div style={{ position: 'fixed', right: '200px', top: '10px', fontSize: '14px' }}>
-                                        <span style={{ display: 'inline-block', width: 50, margin: '5px 0 0 5px' }}>语言</span>
-                                        <select value={currentLocale} onChange={this.setLocale.bind(this)} style={{ width: 55 }}>
-                                            <option value="en">English</option>
-                                            <option value="zh">中文</option>
-                                        </select>
-                                    </div>
-                                </Container>
-                                <Container ref={this.contentRef} className={style.contentInnerRightContainer}>
-                                    {/* {config.rightMenu && <RightMenu {...methods.rightMenu}></RightMenu>}
-                                        {config.cellEditor && <RichText {...methods.cellEditor}></RichText>} */}
-                                    <div style={{ position: 'fixed', right: '200px', top: '10px', fontSize: '14px' }}>
-                                        <span style={{ display: 'inline-block', width: 50, margin: '5px 0 0 5px' }}>语言</span>
+                                    <div
+                                        style={{
+                                            position: 'fixed',
+                                            right: '200px',
+                                            top: '10px',
+                                            fontSize: '14px',
+                                        }}
+                                    >
+                                        <span
+                                            style={{
+                                                display: 'inline-block',
+                                                width: 50,
+                                                margin: '5px 0 0 5px',
+                                            }}
+                                        >
+                                            语言
+                                        </span>
                                         <select value={currentLocale} onChange={this.setLocale.bind(this)} style={{ width: 55 }}>
                                             <option value="en">English</option>
                                             <option value="zh">中文</option>
