import { ComponentChild, Component } from 'preact';
import { Subscription } from 'rxjs';

<<<<<<< HEAD
import { Button, Tooltip, Component, CustomComponent, IDisplayMenuItem } from '@univerjs/base-ui';
=======
import { AppContext, IMenuItem, Button, Tooltip, CustomLabel } from '@univerjs/base-ui';
>>>>>>> 0e75e445
import { ICommandService } from '@univerjs/core';

import styles from './index.module.less';

export interface IToolbarItemStatus {
    disabled: boolean;
    activated: boolean;
}

<<<<<<< HEAD
export class ToolbarItem extends Component<IDisplayMenuItem, IToolbarItemStatus> {
=======
export class ToolbarItem extends Component<IMenuItem, IToolbarItemStatus> {
    static override contextType = AppContext;
>>>>>>> 0e75e445
    private disabledSubscription: Subscription | undefined;

    private activatedSubscription: Subscription | undefined;

    constructor() {
        super();

        this.state = {
            disabled: false,
            activated: false,
        };
    }

    override componentDidMount() {
        this.disabledSubscription = this.props.disabled$?.subscribe((disabled) => {
            this.setState({ disabled });
        });

        this.activatedSubscription = this.props.activated$?.subscribe((activated) => {
            this.setState({ activated });
        });
    }

    override componentWillMount() {
        this.disabledSubscription?.unsubscribe();
    }

    render(): ComponentChild {
        const { props, context } = this;
        const commandService: ICommandService = context.injector.get(ICommandService);
        const { disabled, activated } = this.state;

        return (
<<<<<<< HEAD
            <Tooltip title={props.title + (props.shortcut ? ` (${props.shortcut})` : '')} placement="bottom">
                <Button active={activated} className={styles.textButton} type="text" disabled={disabled} onClick={() => commandService.executeCommand(props.id)}>
                    {this.getLabel({ name: props.icon })}
=======
            <Tooltip title={props.title} placement="bottom">
                <Button className={styles.textButton} type="text" disabled={disabled} onClick={() => commandService.executeCommand(props.id)}>
                    <CustomLabel label={{ name: props.icon }} />
>>>>>>> 0e75e445
                </Button>
            </Tooltip>
        );
    }
}<|MERGE_RESOLUTION|>--- conflicted
+++ resolved
@@ -1,11 +1,7 @@
 import { ComponentChild, Component } from 'preact';
 import { Subscription } from 'rxjs';
 
-<<<<<<< HEAD
-import { Button, Tooltip, Component, CustomComponent, IDisplayMenuItem } from '@univerjs/base-ui';
-=======
-import { AppContext, IMenuItem, Button, Tooltip, CustomLabel } from '@univerjs/base-ui';
->>>>>>> 0e75e445
+import { AppContext, Button, Tooltip, CustomLabel } from '@univerjs/base-ui';
 import { ICommandService } from '@univerjs/core';
 
 import styles from './index.module.less';
@@ -15,12 +11,9 @@
     activated: boolean;
 }
 
-<<<<<<< HEAD
 export class ToolbarItem extends Component<IDisplayMenuItem, IToolbarItemStatus> {
-=======
-export class ToolbarItem extends Component<IMenuItem, IToolbarItemStatus> {
     static override contextType = AppContext;
->>>>>>> 0e75e445
+
     private disabledSubscription: Subscription | undefined;
 
     private activatedSubscription: Subscription | undefined;
@@ -54,15 +47,9 @@
         const { disabled, activated } = this.state;
 
         return (
-<<<<<<< HEAD
             <Tooltip title={props.title + (props.shortcut ? ` (${props.shortcut})` : '')} placement="bottom">
                 <Button active={activated} className={styles.textButton} type="text" disabled={disabled} onClick={() => commandService.executeCommand(props.id)}>
-                    {this.getLabel({ name: props.icon })}
-=======
-            <Tooltip title={props.title} placement="bottom">
-                <Button className={styles.textButton} type="text" disabled={disabled} onClick={() => commandService.executeCommand(props.id)}>
                     <CustomLabel label={{ name: props.icon }} />
->>>>>>> 0e75e445
                 </Button>
             </Tooltip>
         );
