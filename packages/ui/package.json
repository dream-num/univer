{
    "name": "@univerjs/ui",
    "version": "0.2.6",
    "private": false,
    "description": "UniverSheet normal plugin UI manager",
    "author": "DreamNum <developer@univer.ai>",
    "license": "Apache-2.0",
    "funding": {
        "type": "opencollective",
        "url": "https://opencollective.com/univer"
    },
    "homepage": "https://univer.ai",
    "repository": {
        "type": "git",
        "url": "https://github.com/dream-num/univer"
    },
    "bugs": {
        "url": "https://github.com/dream-num/univer/issues"
    },
    "keywords": [
        "univer"
    ],
    "sideEffects": [
        "**/*.css"
    ],
    "exports": {
        ".": "./src/index.ts",
        "./*": "./src/*",
        "./locale/*": "./src/locale/*.ts"
    },
    "main": "./lib/cjs/index.js",
    "module": "./lib/es/index.js",
    "types": "./lib/types/index.d.ts",
    "publishConfig": {
        "access": "public",
        "main": "./lib/cjs/index.js",
        "module": "./lib/es/index.js",
        "exports": {
            ".": {
                "import": "./lib/es/index.js",
                "require": "./lib/cjs/index.js",
                "types": "./lib/types/index.d.ts"
            },
            "./*": {
                "import": "./lib/es/*",
                "require": "./lib/cjs/*",
                "types": "./lib/types/index.d.ts"
            },
            "./lib/*": "./lib/*",
            "./locale/*": "./lib/locale/*.json"
        }
    },
    "directories": {
        "lib": "lib"
    },
    "files": [
        "lib"
    ],
    "scripts": {
        "test": "vitest run",
        "test:watch": "vitest",
        "coverage": "vitest run --coverage",
        "lint:types": "tsc --noEmit",
        "build": "tsc && vite build",
        "sync:cnpm": "cnpm sync"
    },
    "peerDependencies": {
        "@univerjs/core": "workspace:*",
        "@univerjs/design": "workspace:*",
        "@univerjs/engine-formula": "workspace:*",
        "@univerjs/engine-render": "workspace:*",
        "@univerjs/ui": "workspace:*",
        "clsx": ">=2.0.0",
        "react": "^16.9.0 || ^17.0.0 || ^18.0.0",
        "react-dom": "^16.9.0 || ^17.0.0 || ^18.0.0",
        "rxjs": ">=7.0.0"
    },
    "dependencies": {
<<<<<<< HEAD
        "@univerjs/icons": "^0.1.66",
=======
        "@univerjs/icons": "^0.1.70",
>>>>>>> 4085e7f9
        "localforage": "^1.10.0",
        "rc-notification": "^5.6.0",
        "rc-util": "^5.43.0"
    },
    "optionalDependencies": {
        "vue": "^3.4.35"
    },
    "devDependencies": {
        "@testing-library/react": "^16.0.0",
        "@testing-library/react-hooks": "^8.0.1",
        "@types/react": "^18.3.3",
        "@types/react-dom": "^18.3.0",
        "@types/react-transition-group": "^4.4.10",
        "@univerjs/core": "workspace:*",
        "@univerjs/design": "workspace:*",
        "@univerjs/engine-formula": "workspace:*",
        "@univerjs/engine-render": "workspace:*",
        "@univerjs/shared": "workspace:*",
        "clsx": "^2.1.1",
        "less": "^4.2.0",
        "react": "18.3.1",
        "react-dom": "18.3.1",
        "rxjs": "^7.8.1",
        "typescript": "^5.5.4",
        "vite": "^5.3.5",
        "vitest": "^2.0.5",
        "vue": "^3.4.35"
    },
    "univerSpace": {
        ".": {
            "import": "./lib/es/index.js",
            "require": "./lib/cjs/index.js",
            "types": "./lib/types/index.d.ts"
        },
        "./*": {
            "import": "./lib/es/*",
            "require": "./lib/cjs/*",
            "types": "./lib/types/index.d.ts"
        },
        "./lib/*": "./lib/*",
        "./locale/*": "./lib/locale/*.json"
    }
}<|MERGE_RESOLUTION|>--- conflicted
+++ resolved
@@ -76,11 +76,7 @@
         "rxjs": ">=7.0.0"
     },
     "dependencies": {
-<<<<<<< HEAD
-        "@univerjs/icons": "^0.1.66",
-=======
         "@univerjs/icons": "^0.1.70",
->>>>>>> 4085e7f9
         "localforage": "^1.10.0",
         "rc-notification": "^5.6.0",
         "rc-util": "^5.43.0"
