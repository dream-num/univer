/**
 * Copyright 2023-present DreamNum Inc.
 *
 * Licensed under the Apache License, Version 2.0 (the "License");
 * you may not use this file except in compliance with the License.
 * You may obtain a copy of the License at
 *
 *     http://www.apache.org/licenses/LICENSE-2.0
 *
 * Unless required by applicable law or agreed to in writing, software
 * distributed under the License is distributed on an "AS IS" BASIS,
 * WITHOUT WARRANTIES OR CONDITIONS OF ANY KIND, either express or implied.
 * See the License for the specific language governing permissions and
 * limitations under the License.
 */

import type { IUnitRange, Nullable } from '@univerjs/core';
import { IUniverInstanceService, LocaleService } from '@univerjs/core';
import { Button, Dialog, Input, Tooltip } from '@univerjs/design';
import { CloseSingle, DeleteSingle, SelectRangeSingle } from '@univerjs/icons';
import { useDependency } from '@wendellhu/redi/react-bindings';
import React, { useEffect, useRef, useState } from 'react';

import { deserializeRangeWithSheet, isReferenceString, serializeRange, serializeRangeWithSheet, serializeRangeWithSpreadsheet } from '@univerjs/engine-formula';
import { TextEditor } from '../editor/TextEditor';
import { IEditorService } from '../../services/editor/editor.service';
import { IRangeSelectorService } from '../../services/range-selector/range-selector.service';
import styles from './index.module.less';

export interface IRangeSelectorProps {
    id: string;
    value?: string; // default values.
    onChange?: (ranges: IUnitRange[]) => void; // Callback for changes in the selector value.
    onActive?: (state: boolean) => void; // Callback for editor active.
    onValid?: (state: boolean) => void; // input value validation
    isSingleChoice?: boolean; // Whether to restrict to only selecting a single region/area/district.

    openForSheetUnitId?: Nullable<string>; //  Configuring which workbook the selector defaults to opening in determines whether the ref includes a [unitId] prefix.
    openForSheetSubUnitId?: Nullable<string>; // Configuring the default worksheet where the selector opens determines whether the ref includes a [unitId]sheet1 prefix.
}

export function RangeSelector(props: IRangeSelectorProps) {
    const { onChange, id, value = '', onActive, onValid, isSingleChoice = false, openForSheetUnitId, openForSheetSubUnitId } = props;

    const [rangeDataList, setRangeDataList] = useState<string[]>(['']);

    const addNewItem = (newValue: string) => {
        setRangeDataList((prevRangeDataList) => [...prevRangeDataList, newValue]);
    };

    const removeItem = (indexToRemove: number) => {
        setRangeDataList((prevRangeDataList) =>
            prevRangeDataList.filter((_, index) => index !== indexToRemove)
        );
    };

    const changeItem = (indexToChange: number, newValue: string) => {
        setRangeDataList((prevRangeDataList) =>
            prevRangeDataList.map((item, index) =>
                index === indexToChange ? newValue : item
            )
        );
    };

    const changeLastItem = (newValue: string) => {
        setRangeDataList((prevRangeDataList) => {
            const newList = [...prevRangeDataList];
            if (newList.length > 0) {
                newList[newList.length - 1] = newValue;
            }
            return newList;
        });
    };

    const editorService = useDependency(IEditorService);

    const rangeSelectorService = useDependency(IRangeSelectorService);

    const currentUniverService = useDependency(IUniverInstanceService);

    const [selectorVisible, setSelectorVisible] = useState(false);

    const localeService = useDependency(LocaleService);

    const [active, setActive] = useState(false);

    const [valid, setValid] = useState(true);

    const [rangeValue, setRangeValue] = useState(value);

    const [currentInputIndex, setCurrentInputIndex] = useState<number>(-1);

    const selectorRef = useRef<HTMLDivElement>(null);

    const currentInputIndexRef = useRef<number>(-1);

    useEffect(() => {
        const selector = selectorRef.current;

        if (!selector) {
            return;
        }

        const resizeObserver = new ResizeObserver(() => {
            editorService.resize(id);
        });
        resizeObserver.observe(selector);

        let prevRangesCount = 1;
        const valueChangeSubscription = rangeSelectorService.selectionChange$.subscribe((ranges) => {
            if (rangeSelectorService.getCurrentSelectorId() !== id) {
                return;
            }

            if (ranges.length === 0) {
                prevRangesCount = 0;
                return;
            }

            const addItemCount = ranges.length - prevRangesCount;

            prevRangesCount = ranges.length;

            if (addItemCount < 0) {
                return;
            }

            const lastRange = ranges[ranges.length - 1];

            let rangeRef: string = '';

            if (lastRange.unitId === openForSheetUnitId && lastRange.sheetId === openForSheetSubUnitId) {
                rangeRef = serializeRange(lastRange.range);
            } else if (lastRange.unitId === openForSheetUnitId) {
                rangeRef = serializeRangeWithSheet(lastRange.sheetName, lastRange.range);
            } else {
                rangeRef = serializeRangeWithSpreadsheet(lastRange.unitId, lastRange.sheetName, lastRange.range);
            }

            if (addItemCount >= 1 && !isSingleChoice) {
                addNewItem(rangeRef);
                setCurrentInputIndex(-1);
            } else {
                if (currentInputIndexRef.current === -1) {
                    changeLastItem(rangeRef);
                } else {
                    changeItem(currentInputIndexRef.current, rangeRef);
                }
            }
        });

        // Clean up on unmount
        return () => {
            valueChangeSubscription.unsubscribe();
            resizeObserver.unobserve(selector);
        };
    }, []);

    useEffect(() => {
        currentInputIndexRef.current = currentInputIndex;
    }, [currentInputIndex]);

    function handleCloseModal() {
        setSelectorVisible(false);
        rangeSelectorService.setCurrentSelectorId(null);
    }

    function handleOpenModal() {
        if (valid) {
            setRangeDataList(rangeValue.split(','));
        } else {
            setRangeDataList(['']);
        }

        editorService.closeRangePrompt();

        rangeSelectorService.setCurrentSelectorId(id);

        setSelectorVisible(true);
    }

    function onEditorActive(state: boolean) {
        setActive(state);
        onActive && onActive(state);
    }

    function onEditorValid(state: boolean) {
        setValid(state);
        onValid && onValid(state);
    }

    function handleConform() {
        let result = '';
        const list = rangeDataList.filter((rangeRef) => {
            return isReferenceString(rangeRef.trim());
        });
        if (list.length === 1) {
            const rangeRef = list[0];
            if (isReferenceString(rangeRef.trim())) {
                result = rangeRef.trim();
            }
        } else {
            result = list.join(',');
        }

        editorService.setValue(result, id);

        handleCloseModal();
    }

    function handleAddRange() {
        addNewItem('');
        setCurrentInputIndex(-1);
    }

    function getSheetIdByName(name: string) {
        return currentUniverService.getCurrentUniverSheetInstance().getSheetBySheetName(name)?.getSheetId() || '';
    }

    function handleTextValueChange(value: Nullable<string>) {
        setRangeValue(value || '');

        const ranges = value?.split(',').map((ref) => {
            const unitRange = deserializeRangeWithSheet(ref);
            return {
                unitId: unitRange.unitId,
                sheetId: getSheetIdByName(unitRange.sheetName),
                range: unitRange.range,
            } as IUnitRange;
        });
        onChange && onChange(ranges || []);
    }

    let sClassName = styles.rangeSelector;
    if (!valid) {
        sClassName = `${styles.rangeSelector} ${styles.rangeSelectorError}`;
    } else if (active) {
        sClassName = `${styles.rangeSelector} ${styles.rangeSelectorActive}`;
    }

    return (
        <>
            <div className={sClassName} ref={selectorRef}>
<<<<<<< HEAD
                <TextEditor value={value} openForSheetUnitId={openForSheetUnitId} openForSheetSubUnitId={openForSheetSubUnitId} onValid={onValid} onFocus={onFocus} onChange={handleTextValueChange} id={id} onlyInputRange={true} canvasStyle={{ fontSize: 10 }} className={styles.rangeSelectorEditor} />
=======
                <TextEditor isSingleChoice={isSingleChoice} openForSheetUnitId={openForSheetUnitId} openForSheetSubUnitId={openForSheetSubUnitId} onValid={onEditorValid} onActive={onEditorActive} onChange={handleTextValueChange} id={id} onlyInputRange={true} canvasStyle={{ fontSize: 10 }} className={styles.rangeSelectorEditor} />
>>>>>>> 7c287612
                <Tooltip title={localeService.t('rangeSelector.buttonTooltip')} placement="bottom">
                    <button className={styles.rangeSelectorIcon} onClick={handleOpenModal}>
                        <SelectRangeSingle />
                    </button>
                </Tooltip>
            </div>

            <Dialog
                width="300px"
                visible={selectorVisible}
                title={localeService.t('rangeSelector.title')}
                draggable
                closeIcon={<CloseSingle />}
                footer={(
                    <footer>
                        <Button size="small" onClick={handleCloseModal}>{localeService.t('rangeSelector.cancel')}</Button>
                        <Button style={{ marginLeft: 10 }} size="small" onClick={handleConform} type="primary">{localeService.t('rangeSelector.confirm')}</Button>
                    </footer>
                )}
                onClose={handleCloseModal}

            >
                <div className={styles.rangeSelectorModal}>
                    {rangeDataList.map((item, index) => (
                        <div key={index} className={styles.rangeSelectorModalContainer}>
                            <div style={{ display: rangeDataList.length === 1 ? '220px' : '200px' }} className={styles.rangeSelectorModalContainerInput}>
                                <Input key={`input${index}`} onClick={() => setCurrentInputIndex(index)} size="small" value={item} onChange={(value) => changeItem(index, value)} />
                            </div>
                            <div style={{ display: rangeDataList.length === 1 ? 'none' : 'inline-block' }} className={styles.rangeSelectorModalContainerButton}>
                                <DeleteSingle onClick={() => removeItem(index)} />
                            </div>
                        </div>
                    ))}

                    <div style={{ display: isSingleChoice ? 'none' : 'unset' }} className={styles.rangeSelectorModalAdd}>
                        <Button size="small" onClick={handleAddRange}>{localeService.t('rangeSelector.addAnotherRange')}</Button>
                    </div>
                </div>

            </Dialog>
        </>
    );
}<|MERGE_RESOLUTION|>--- conflicted
+++ resolved
@@ -241,11 +241,7 @@
     return (
         <>
             <div className={sClassName} ref={selectorRef}>
-<<<<<<< HEAD
-                <TextEditor value={value} openForSheetUnitId={openForSheetUnitId} openForSheetSubUnitId={openForSheetSubUnitId} onValid={onValid} onFocus={onFocus} onChange={handleTextValueChange} id={id} onlyInputRange={true} canvasStyle={{ fontSize: 10 }} className={styles.rangeSelectorEditor} />
-=======
                 <TextEditor isSingleChoice={isSingleChoice} openForSheetUnitId={openForSheetUnitId} openForSheetSubUnitId={openForSheetSubUnitId} onValid={onEditorValid} onActive={onEditorActive} onChange={handleTextValueChange} id={id} onlyInputRange={true} canvasStyle={{ fontSize: 10 }} className={styles.rangeSelectorEditor} />
->>>>>>> 7c287612
                 <Tooltip title={localeService.t('rangeSelector.buttonTooltip')} placement="bottom">
                     <button className={styles.rangeSelectorIcon} onClick={handleOpenModal}>
                         <SelectRangeSingle />
