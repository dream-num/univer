--- conflicted
+++ resolved
@@ -38,13 +38,8 @@
     isReadonly?: boolean; // Set the selector to read-only state.
     openForSheetUnitId?: Nullable<string>; //  Configuring which workbook the selector defaults to opening in determines whether the ref includes a [unitId] prefix.
     openForSheetSubUnitId?: Nullable<string>; // Configuring the default worksheet where the selector opens determines whether the ref includes a [unitId]sheet1 prefix.
-<<<<<<< HEAD
     width?: number | string; // The width of the selector.
     size?: 'mini' | 'small' | 'middle' | 'large'; // The size of the selector.
-=======
-    width?: number; // The width of the selector.
-    size?: 'small' | 'middle' | 'large'; // The size of the selector.
->>>>>>> 8d8e6153
     placeholder?: string; // Placeholder text.
     className?: string;
 }
