--- conflicted
+++ resolved
@@ -22,7 +22,7 @@
 import React, { useEffect, useRef, useState } from 'react';
 
 import { deserializeRangeWithSheet, isReferenceString, serializeRange, serializeRangeWithSheet, serializeRangeWithSpreadsheet } from '@univerjs/engine-formula';
-import cs from 'clsx';
+import clsx from 'clsx';
 import { TextEditor } from '../editor/TextEditor';
 import { IEditorService } from '../../services/editor/editor.service';
 import { IRangeSelectorService } from '../../services/range-selector/range-selector.service';
@@ -38,32 +38,14 @@
     isReadonly?: boolean; // Set the selector to read-only state.
     openForSheetUnitId?: Nullable<string>; //  Configuring which workbook the selector defaults to opening in determines whether the ref includes a [unitId] prefix.
     openForSheetSubUnitId?: Nullable<string>; // Configuring the default worksheet where the selector opens determines whether the ref includes a [unitId]sheet1 prefix.
-<<<<<<< HEAD
-    className?: string;
-}
-
-export function RangeSelector(props: IRangeSelectorProps) {
-    const {
-        onChange,
-        id,
-        value = '',
-        onActive,
-        onValid,
-        isSingleChoice = false,
-        openForSheetUnitId,
-        openForSheetSubUnitId,
-        isReadonly = false,
-        className,
-    } = props;
-=======
     width?: number; // The width of the selector.
     size?: 'mini' | 'small' | 'middle' | 'large'; // The size of the selector.
     placeholder?: string; // Placeholder text.
+    className?: string;
 }
 
 export function RangeSelector(props: IRangeSelectorProps) {
-    const { onChange, id, value = '', width = 220, placeholder = '', size = 'middle', onActive, onValid, isSingleChoice = false, openForSheetUnitId, openForSheetSubUnitId, isReadonly = false } = props;
->>>>>>> 46b75b03
+    const { onChange, id, value = '', width = 220, placeholder = '', size = 'middle', onActive, onValid, isSingleChoice = false, openForSheetUnitId, openForSheetSubUnitId, isReadonly = false, className } = props;
 
     const [rangeDataList, setRangeDataList] = useState<string[]>(['']);
 
@@ -307,13 +289,8 @@
 
     return (
         <>
-<<<<<<< HEAD
-            <div className={cs(sClassName, className)} ref={selectorRef}>
-                <TextEditor value={value} isReadonly={isReadonly} isSingleChoice={isSingleChoice} openForSheetUnitId={openForSheetUnitId} openForSheetSubUnitId={openForSheetSubUnitId} onValid={onEditorValid} onActive={onEditorActive} onChange={handleTextValueChange} id={id} onlyInputRange={true} canvasStyle={{ fontSize: 10 }} className={styles.rangeSelectorEditor} />
-=======
             <div className={sClassName} ref={selectorRef} style={{ width, height }}>
                 <TextEditor placeholder={placeholder} value={value} isReadonly={isReadonly} isSingleChoice={isSingleChoice} openForSheetUnitId={openForSheetUnitId} openForSheetSubUnitId={openForSheetSubUnitId} onValid={onEditorValid} onActive={onEditorActive} onChange={handleTextValueChange} id={id} onlyInputRange={true} canvasStyle={{ fontSize: 10 }} className={styles.rangeSelectorEditor} />
->>>>>>> 46b75b03
                 <Tooltip title={localeService.t('rangeSelector.buttonTooltip')} placement="bottom">
                     <button className={styles.rangeSelectorIcon} onClick={handleOpenModal}>
                         <SelectRangeSingle />
@@ -336,7 +313,7 @@
                 onClose={handleCloseModal}
 
             >
-                <div className={styles.rangeSelectorModal}>
+                <div className={clsx(styles.rangeSelectorModal, className)}>
                     {rangeDataList.map((item, index) => (
                         <div key={index} className={styles.rangeSelectorModalContainer}>
                             <div style={{ width: rangeDataList.length === 1 ? '280px' : '252px' }} className={styles.rangeSelectorModalContainerInput}>
