/**
 * Copyright 2023-present DreamNum Co., Ltd.
 *
 * Licensed under the Apache License, Version 2.0 (the "License");
 * you may not use this file except in compliance with the License.
 * You may obtain a copy of the License at
 *
 *     http://www.apache.org/licenses/LICENSE-2.0
 *
 * Unless required by applicable law or agreed to in writing, software
 * distributed under the License is distributed on an "AS IS" BASIS,
 * WITHOUT WARRANTIES OR CONDITIONS OF ANY KIND, either express or implied.
 * See the License for the specific language governing permissions and
 * limitations under the License.
 */

import type { Nullable } from '@univerjs/core';
import type { IBoundRectNoAngle } from '@univerjs/engine-render';
import type { Observable } from 'rxjs';
import type { IRectPopupProps } from '../../views/components/popup/RectPopup';
import { createIdentifier, Disposable, Tools } from '@univerjs/core';
import { BehaviorSubject } from 'rxjs';

export interface IPopup<T = Record<string, unknown>> extends Omit<IRectPopupProps, 'children' | 'hidden' | 'excludeRects' | 'anchorRect$'> {
    anchorRect$: Observable<IBoundRectNoAngle>;
    anchorRect?: IBoundRectNoAngle;
    excludeRects$?: Observable<IBoundRectNoAngle[]>;
    excludeRects?: Nullable<IBoundRectNoAngle[]>;
    componentKey: string;

    unitId: string;
    subUnitId: string;

    offset?: [number, number];
    canvasElement: HTMLCanvasElement;
    hideOnInvisible?: boolean;
    hiddenType?: 'hide' | 'destroy';
    hiddenRects$?: Observable<IBoundRectNoAngle[]>;
<<<<<<< HEAD
    extraProps?: T;
=======
    customActive?: boolean;
    onActiveChange?: (active: boolean) => void;
>>>>>>> 0a6a1197
}

export interface ICanvasPopupService {
    addPopup(item: IPopup): string;
    removePopup(id: string): void;
    removeAll(): void;
    popups$: Observable<[string, IPopup][]>;

    get popups(): [string, IPopup][];

    /**
     * which popup is under hovering now
     */
    get activePopupId(): Nullable<string>;
}

export const ICanvasPopupService = createIdentifier<ICanvasPopupService>('ui.popup.service');

export class CanvasPopupService extends Disposable implements ICanvasPopupService {
    private readonly _popupMap = new Map<string, IPopup>();
    private readonly _popups$ = new BehaviorSubject<[string, IPopup][]>([]);
    readonly popups$ = this._popups$.asObservable();
    get popups() { return Array.from(this._popupMap.entries()); }

    private _activePopupId: Nullable<string> = null;

    get activePopupId() {
        return this._activePopupId;
    }

    private _update() {
        this._popups$.next(Array.from(this._popupMap.entries()));
    }

    override dispose(): void {
        super.dispose();

        this._popups$.next([]);
        this._popups$.complete();
        this._popupMap.clear();
    }

    addPopup(item: IPopup): string {
        const id = Tools.generateRandomId();
        this._popupMap.set(id, {
            ...item,
            onActiveChange: (active: boolean) => {
                if (active) {
                    this._activePopupId = id;
                } else {
                    if (this._activePopupId === id) {
                        this._activePopupId = null;
                    }
                }
            },
        });
        this._update();

        return id;
    }

    removePopup(id: string): void {
        if (this._popupMap.delete(id)) {
            this._update();
        }
    }

    removeAll(): void {
        this._popupMap.clear();
        this._update();
    }
}<|MERGE_RESOLUTION|>--- conflicted
+++ resolved
@@ -36,12 +36,9 @@
     hideOnInvisible?: boolean;
     hiddenType?: 'hide' | 'destroy';
     hiddenRects$?: Observable<IBoundRectNoAngle[]>;
-<<<<<<< HEAD
     extraProps?: T;
-=======
     customActive?: boolean;
     onActiveChange?: (active: boolean) => void;
->>>>>>> 0a6a1197
 }
 
 export interface ICanvasPopupService {
