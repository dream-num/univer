/**
 * Copyright 2023-present DreamNum Inc.
 *
 * Licensed under the Apache License, Version 2.0 (the "License");
 * you may not use this file except in compliance with the License.
 * You may obtain a copy of the License at
 *
 *     http://www.apache.org/licenses/LICENSE-2.0
 *
 * Unless required by applicable law or agreed to in writing, software
 * distributed under the License is distributed on an "AS IS" BASIS,
 * WITHOUT WARRANTIES OR CONDITIONS OF ANY KIND, either express or implied.
 * See the License for the specific language governing permissions and
 * limitations under the License.
 */

import type { IDisposable } from '@univerjs/core';
import { createIdentifier } from '@univerjs/core';
import type { Subject } from 'rxjs';

import type { ISidebarMethodOptions } from '../../views/components/sidebar/interface';

export interface ISidebarService {
    readonly sidebarOptions$: Subject<ISidebarMethodOptions>;
    readonly scrollEvent$: Subject<Event>;

    open(params: ISidebarMethodOptions): IDisposable;
<<<<<<< HEAD
    close(): void;
}

export const ILeftSidebarService = createIdentifier<ISidebarService>('ui.left-sidebar.service');
export const ISidebarService = createIdentifier<ISidebarService>('ui.sidebar.service');
=======
    close(id?: string): void;

    get visible(): boolean;
}
>>>>>>> e9435ee7
<|MERGE_RESOLUTION|>--- conflicted
+++ resolved
@@ -25,15 +25,10 @@
     readonly scrollEvent$: Subject<Event>;
 
     open(params: ISidebarMethodOptions): IDisposable;
-<<<<<<< HEAD
-    close(): void;
-}
-
-export const ILeftSidebarService = createIdentifier<ISidebarService>('ui.left-sidebar.service');
-export const ISidebarService = createIdentifier<ISidebarService>('ui.sidebar.service');
-=======
     close(id?: string): void;
 
     get visible(): boolean;
 }
->>>>>>> e9435ee7
+
+export const ILeftSidebarService = createIdentifier<ISidebarService>('ui.left-sidebar.service');
+export const ISidebarService = createIdentifier<ISidebarService>('ui.sidebar.service');