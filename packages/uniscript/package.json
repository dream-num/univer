--- conflicted
+++ resolved
@@ -67,12 +67,8 @@
     "dependencies": {
         "@univerjs/core": "workspace:*",
         "@univerjs/design": "workspace:*",
-<<<<<<< HEAD
-        "@univerjs/protocol": "0.1.39-alpha.30",
-=======
         "@univerjs/facade": "workspace:*",
         "@univerjs/protocol": "0.1.39-alpha.36",
->>>>>>> 4e31b24e
         "@univerjs/sheets": "workspace:*",
         "@univerjs/sheets-ui": "workspace:*",
         "@univerjs/ui": "workspace:*",
